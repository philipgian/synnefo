--- conflicted
+++ resolved
@@ -54,16 +54,12 @@
 import time
 import socket
 from daemon import daemon
-<<<<<<< HEAD
-from lockfile import pidlockfile
-=======
 
 # Take care of differences between python-daemon versions.
 try:
     from daemon import pidfile
 except:
     from daemon import pidlockfile
->>>>>>> 3ce4cdd8
 
 from synnefo.logic import callbacks
 
