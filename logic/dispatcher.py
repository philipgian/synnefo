#!/usr/bin/env python
# Copyright 2011 GRNET S.A. All rights reserved.
#
# Redistribution and use in source and binary forms, with or without
# modification, are permitted provided that the following conditions
# are met:
#
#   1. Redistributions of source code must retain the above copyright
#      notice, this list of conditions and the following disclaimer.
#
#  2. Redistributions in binary form must reproduce the above copyright
#     notice, this list of conditions and the following disclaimer in the
#     documentation and/or other materials provided with the distribution.
#
# THIS SOFTWARE IS PROVIDED BY THE REGENTS AND CONTRIBUTORS ``AS IS'' AND
# ANY EXPRESS OR IMPLIED WARRANTIES, INCLUDING, BUT NOT LIMITED TO, THE
# IMPLIED WARRANTIES OF MERCHANTABILITY AND FITNESS FOR A PARTICULAR PURPOSE
# ARE DISCLAIMED.  IN NO EVENT SHALL THE REGENTS OR CONTRIBUTORS BE LIABLE
# FOR ANY DIRECT, INDIRECT, INCIDENTAL, SPECIAL, EXEMPLARY, OR CONSEQUENTIAL
# DAMAGES (INCLUDING, BUT NOT LIMITED TO, PROCUREMENT OF SUBSTITUTE GOODS
# OR SERVICES; LOSS OF USE, DATA, OR PROFITS; OR BUSINESS INTERRUPTION)
# HOWEVER CAUSED AND ON ANY THEORY OF LIABILITY, WHETHER IN CONTRACT, STRICT
# LIABILITY, OR TORT (INCLUDING NEGLIGENCE OR OTHERWISE) ARISING IN ANY WAY
# OUT OF THE USE OF THIS SOFTWARE, EVEN IF ADVISED OF THE POSSIBILITY OF
# SUCH DAMAGE.
#
# The views and conclusions contained in the software and documentation are
# those of the authors and should not be interpreted as representing official
# policies, either expressed or implied, of GRNET S.A.


""" Message queue setup, dispatch and admin

This program sets up connections to the queues configured in settings.py
and implements the message wait and dispatch loops. Actual messages are
handled in the dispatched functions.

"""
from django.core.management import setup_environ

import sys
import os
path = os.path.normpath(os.path.join(os.getcwd(), '..'))
sys.path.append(path)
import synnefo.settings as settings
from synnefo.logic import log

setup_environ(settings)

from amqplib import client_0_8 as amqp
from signal import signal, SIGINT, SIGTERM

import time
import socket
from daemon import daemon

# Take care of differences between python-daemon versions.
try:
    from daemon import pidfile
except:
    from daemon import pidlockfile

from synnefo.logic import callbacks

# Queue names
QUEUES = []

# Queue bindings to exchanges
BINDINGS = []

class Dispatcher:

    logger = None
    chan = None
    debug = False
    clienttags = []

    def __init__(self, debug = False):
        
        # Initialize logger
        self.logger = log.get_logger('synnefo.dispatcher')

        self.debug = debug
        self._init()

    def wait(self):
        while True:
            try:
                self.chan.wait()
            except SystemExit:
                break
            except amqp.exceptions.AMQPConnectionException:
                self.logger.error("Server went away, reconnecting...")
                self._init()
            except socket.error:
                self.logger.error("Server went away, reconnecting...")
                self._init()
            except Exception, e:
                self.logger.exception("Caught unexpected exception")

        [self.chan.basic_cancel(clienttag) for clienttag in self.clienttags]
        self.chan.connection.close()
        self.chan.close()

    def _init(self):
        global QUEUES, BINDINGS
        self.logger.info("Initializing")

        # Connect to RabbitMQ
        conn = None
        while conn == None:
            self.logger.info("Attempting to connect to %s",
                             settings.RABBIT_HOST)
            try:
                conn = amqp.Connection(host=settings.RABBIT_HOST,
                                       userid=settings.RABBIT_USERNAME,
                                       password=settings.RABBIT_PASSWORD,
                                       virtual_host=settings.RABBIT_VHOST)
            except socket.error:
                time.sleep(1)

        self.logger.info("Connection succesful, opening channel")
        self.chan = conn.channel()

        # Declare queues and exchanges
        for exchange in settings.EXCHANGES:
            self.chan.exchange_declare(exchange=exchange, type="topic",
                                       durable=True, auto_delete=False)

        for queue in QUEUES:
            self.chan.queue_declare(queue=queue, durable=True,
                                    exclusive=False, auto_delete=False)

        bindings = BINDINGS

        # Bind queues to handler methods
        for binding in bindings:
            try:
                callback = getattr(callbacks, binding[3])
            except AttributeError:
                self.logger.error("Cannot find callback %s" % binding[3])
                raise SystemExit(1)

            self.chan.queue_bind(queue=binding[0], exchange=binding[1],
                                 routing_key=binding[2])
            tag = self.chan.basic_consume(queue=binding[0], callback=callback)
            self.logger.debug("Binding %s(%s) to queue %s with handler %s" %
                              (binding[1], binding[2], binding[0], binding[3]))
            self.clienttags.append(tag)


def _init_queues():
    global QUEUES, BINDINGS

    # Queue declarations
    prefix = settings.BACKEND_PREFIX_ID.split('-')[0]

    QUEUE_GANETI_EVENTS_OP = "%s-events-op" % prefix
    QUEUE_GANETI_EVENTS_NET = "%s-events-net" % prefix
<<<<<<< HEAD
=======
    QUEUE_GANETI_BUILD_PROGR = "%s-events-progress" % prefix
>>>>>>> 9d8796a2
    QUEUE_CRON_CREDITS = "%s-credits" % prefix
    QUEUE_EMAIL = "%s-email" % prefix
    QUEUE_RECONC = "%s-reconciliation" % prefix
    if settings.DEBUG is True:
        QUEUE_DEBUG = "debug"       # Debug queue, retrieves all messages

    QUEUES = (QUEUE_GANETI_EVENTS_OP, QUEUE_GANETI_EVENTS_NET,
<<<<<<< HEAD
              QUEUE_CRON_CREDITS, QUEUE_EMAIL, QUEUE_RECONC)
=======
              QUEUE_CRON_CREDITS, QUEUE_EMAIL, QUEUE_RECONC,
              QUEUE_GANETI_BUILD_PROGR)
>>>>>>> 9d8796a2

    # notifications of type "ganeti-op-status"
    DB_HANDLER_KEY_OP ='ganeti.%s.event.op' % prefix
    # notifications of type "ganeti-net-status"
    DB_HANDLER_KEY_NET ='ganeti.%s.event.net' % prefix
<<<<<<< HEAD

    BINDINGS = [
    # Queue                   # Exchange                # RouteKey          # Handler
    (QUEUE_GANETI_EVENTS_OP,  settings.EXCHANGE_GANETI, DB_HANDLER_KEY_OP,  'update_db'),
    (QUEUE_GANETI_EVENTS_NET, settings.EXCHANGE_GANETI, DB_HANDLER_KEY_NET, 'update_net'),
    (QUEUE_CRON_CREDITS,      settings.EXCHANGE_CRON,   '*.credits.*',      'update_credits'),
    (QUEUE_EMAIL,             settings.EXCHANGE_API,    '*.email.*',        'send_email'),
    (QUEUE_EMAIL,             settings.EXCHANGE_CRON,   '*.email.*',        'send_email'),
    (QUEUE_RECONC,            settings.EXCHANGE_CRON,   'reconciliation.*', 'trigger_status_update'),
=======
    # notifications of type "ganeti-create-progress"
    BUILD_MONITOR_HANDLER = 'ganeti.%s.event.progress' % prefix

    BINDINGS = [
    # Queue                   # Exchange                # RouteKey              # Handler
    (QUEUE_GANETI_EVENTS_OP,  settings.EXCHANGE_GANETI, DB_HANDLER_KEY_OP,      'update_db'),
    (QUEUE_GANETI_EVENTS_NET, settings.EXCHANGE_GANETI, DB_HANDLER_KEY_NET,     'update_net'),
    (QUEUE_GANETI_BUILD_PROGR,settings.EXCHANGE_GANETI, BUILD_MONITOR_HANDLER,  'update_build_progress'),
    (QUEUE_CRON_CREDITS,      settings.EXCHANGE_CRON,   '*.credits.*',          'update_credits'),
    (QUEUE_EMAIL,             settings.EXCHANGE_API,    '*.email.*',            'send_email'),
    (QUEUE_EMAIL,             settings.EXCHANGE_CRON,   '*.email.*',            'send_email'),
    (QUEUE_RECONC,            settings.EXCHANGE_CRON,   'reconciliation.*',     'trigger_status_update'),
>>>>>>> 9d8796a2
    ]

    if settings.DEBUG is True:
        BINDINGS += [
            # Queue       # Exchange          # RouteKey  # Handler
            (QUEUE_DEBUG, settings.EXCHANGE_GANETI, '#',  'dummy_proc'),
            (QUEUE_DEBUG, settings.EXCHANGE_CRON,   '#',  'dummy_proc'),
            (QUEUE_DEBUG, settings.EXCHANGE_API,    '#',  'dummy_proc'),
        ]
        QUEUES += (QUEUE_DEBUG,)


def _exit_handler(signum, frame):
    """"Catch exit signal in children processes."""
    print "%d: Caught signal %d, will raise SystemExit" % (os.getpid(), signum)
    raise SystemExit


def _parent_handler(signum, frame):
    """"Catch exit signal in parent process and forward it to children."""
    global children
    print "Caught signal %d, sending kill signal to children" % signum
    [os.kill(pid, SIGTERM) for pid in children]


def child(cmdline):
    """The context of the child process"""

    # Cmd line argument parsing
    (opts, args) = parse_arguments(cmdline)
    disp = Dispatcher(debug = opts.debug)

    # Start the event loop
    disp.wait()


def parse_arguments(args):
    from optparse import OptionParser

    parser = OptionParser()
    parser.add_option("-d", "--debug", action="store_true", default=False,
                      dest="debug", help="Enable debug mode")
    parser.add_option("-w", "--workers", default=2, dest="workers",
                      help="Number of workers to spawn", type="int")
    parser.add_option("-p", '--pid-file', dest="pid_file",
                      default=os.path.join(os.getcwd(), "dispatcher.pid"),
                      help="Save PID to file (default:%s)" %
                           os.path.join(os.getcwd(), "dispatcher.pid"))
    parser.add_option("--purge-queues", action="store_true",
                      default=False, dest="purge_queues",
                      help="Remove all declared queues (DANGEROUS!)")
    parser.add_option("--purge-exchanges", action="store_true",
                      default=False, dest="purge_exchanges",
                      help="Remove all exchanges. Implies deleting all queues \
                           first (DANGEROUS!)")
    parser.add_option("--drain-queue", dest="drain_queue",
                      help="Strips a queue from all outstanding messages")

    return parser.parse_args(args)


def purge_queues() :
    """
        Delete declared queues from RabbitMQ. Use with care!
    """
    global QUEUES, BINDINGS
    conn = get_connection()
    chan = conn.channel()

    print "Queues to be deleted: ", QUEUES

    if not get_user_confirmation():
        return

    for queue in QUEUES:
        try:
            chan.queue_delete(queue=queue)
            print "Deleting queue %s" % queue
        except amqp.exceptions.AMQPChannelException as e:
            print e.amqp_reply_code, " ", e.amqp_reply_text
            chan = conn.channel()

    chan.connection.close()


def purge_exchanges():
<<<<<<< HEAD
    """
        Delete declared exchanges from RabbitMQ, after removing all queues first
    """
=======
    """Delete declared exchanges from RabbitMQ, after removing all queues"""
>>>>>>> 9d8796a2
    global QUEUES, BINDINGS
    purge_queues()

    conn = get_connection()
    chan = conn.channel()

    print "Exchanges to be deleted: ", settings.EXCHANGES

    if not get_user_confirmation():
        return

    for exchange in settings.EXCHANGES:
        try:
            chan.exchange_delete(exchange=exchange)
        except amqp.exceptions.AMQPChannelException as e:
            print e.amqp_reply_code, " ", e.amqp_reply_text

    chan.connection.close()


def drain_queue(queue):
<<<<<<< HEAD
    """
        Strip a (declared) queue from all outstanding messages
    """
=======
    """Strip a (declared) queue from all outstanding messages"""
>>>>>>> 9d8796a2
    global QUEUES, BINDINGS
    if not queue:
        return

    if not queue in QUEUES:
        print "Queue %s not configured" % queue
        return

    print "Queue to be drained: %s" % queue

    if not get_user_confirmation():
        return
    conn = get_connection()
    chan = conn.channel()

    # Register a temporary queue binding
    for binding in BINDINGS:
        if binding[0] == queue:
            exch = binding[1]

    if not exch:
        print "Queue not bound to any exchange: %s" % queue
        return

    chan.queue_bind(queue=queue, exchange=exch,routing_key='#')
    tag = chan.basic_consume(queue=queue, callback=callbacks.dummy_proc)

    print "Queue draining about to start, hit Ctrl+c when done"
    time.sleep(2)
    print "Queue draining starting"

    signal(SIGTERM, _exit_handler)
    signal(SIGINT, _exit_handler)

    num_processed = 0
    while True:
        chan.wait()
        num_processed += 1
        sys.stderr.write("Ignored %d messages\r" % num_processed)

    chan.basic_cancel(tag)
    chan.connection.close()


def get_connection():
    conn = amqp.Connection(host=settings.RABBIT_HOST,
                           userid=settings.RABBIT_USERNAME,
                           password=settings.RABBIT_PASSWORD,
                           virtual_host=settings.RABBIT_VHOST)
    return conn


def get_user_confirmation():
    ans = raw_input("Are you sure (N/y):")

    if not ans:
        return False
    if ans not in ['Y', 'y']:
        return False
    return True


def debug_mode():
    disp = Dispatcher(debug = True)
    signal(SIGINT, _exit_handler)
    signal(SIGTERM, _exit_handler)

    disp.wait()


def main():
    global children, logger
    (opts, args) = parse_arguments(sys.argv[1:])

    logger = log.get_logger("synnefo.dispatcher")

    # Init the global variables containing the queues
    _init_queues()

    # Special case for the clean up queues action
    if opts.purge_queues:
        purge_queues()
        return

    # Special case for the clean up exch action
    if opts.purge_exchanges:
        purge_exchanges()
        return

    if opts.drain_queue:
        drain_queue(opts.drain_queue)
        return

    # Debug mode, process messages without spawning workers
    if opts.debug:
        debug_mode()
        return

    # Become a daemon
    daemon_context = daemon.DaemonContext(
        stdout=sys.stdout,
        stderr=sys.stderr,
        umask=022)

    daemon_context.open()

    # Create pidfile. Take care of differences between python-daemon versions.
    try:
        pidf = pidfile.TimeoutPIDLockFile(opts.pid_file, 10)
    except:
        pidf = pidlockfile.TimeoutPIDLockFile(opts.pid_file, 10)

    pidf.acquire()

    logger.info("Became a daemon")

    # Fork workers
    children = []

    i = 0
    while i < opts.workers:
        newpid = os.fork()

        if newpid == 0:
            signal(SIGINT,  _exit_handler)
            signal(SIGTERM, _exit_handler)
            child(sys.argv[1:])
            sys.exit(1)
        else:
            pids = (os.getpid(), newpid)
            logger.debug("%d, forked child: %d" % pids)
            children.append(pids[1])
        i += 1

    # Catch signals to ensure graceful shutdown
    signal(SIGINT,  _parent_handler)
    signal(SIGTERM, _parent_handler)

    # Wait for all children processes to die, one by one
    try :
        for pid in children:
            try:
                os.waitpid(pid, 0)
            except Exception:
                pass
    finally:
        pidf.release()

if __name__ == "__main__":
    sys.exit(main())

# vim: set sta sts=4 shiftwidth=4 sw=4 et ai :<|MERGE_RESOLUTION|>--- conflicted
+++ resolved
@@ -157,10 +157,7 @@
 
     QUEUE_GANETI_EVENTS_OP = "%s-events-op" % prefix
     QUEUE_GANETI_EVENTS_NET = "%s-events-net" % prefix
-<<<<<<< HEAD
-=======
     QUEUE_GANETI_BUILD_PROGR = "%s-events-progress" % prefix
->>>>>>> 9d8796a2
     QUEUE_CRON_CREDITS = "%s-credits" % prefix
     QUEUE_EMAIL = "%s-email" % prefix
     QUEUE_RECONC = "%s-reconciliation" % prefix
@@ -168,28 +165,13 @@
         QUEUE_DEBUG = "debug"       # Debug queue, retrieves all messages
 
     QUEUES = (QUEUE_GANETI_EVENTS_OP, QUEUE_GANETI_EVENTS_NET,
-<<<<<<< HEAD
-              QUEUE_CRON_CREDITS, QUEUE_EMAIL, QUEUE_RECONC)
-=======
               QUEUE_CRON_CREDITS, QUEUE_EMAIL, QUEUE_RECONC,
               QUEUE_GANETI_BUILD_PROGR)
->>>>>>> 9d8796a2
 
     # notifications of type "ganeti-op-status"
     DB_HANDLER_KEY_OP ='ganeti.%s.event.op' % prefix
     # notifications of type "ganeti-net-status"
     DB_HANDLER_KEY_NET ='ganeti.%s.event.net' % prefix
-<<<<<<< HEAD
-
-    BINDINGS = [
-    # Queue                   # Exchange                # RouteKey          # Handler
-    (QUEUE_GANETI_EVENTS_OP,  settings.EXCHANGE_GANETI, DB_HANDLER_KEY_OP,  'update_db'),
-    (QUEUE_GANETI_EVENTS_NET, settings.EXCHANGE_GANETI, DB_HANDLER_KEY_NET, 'update_net'),
-    (QUEUE_CRON_CREDITS,      settings.EXCHANGE_CRON,   '*.credits.*',      'update_credits'),
-    (QUEUE_EMAIL,             settings.EXCHANGE_API,    '*.email.*',        'send_email'),
-    (QUEUE_EMAIL,             settings.EXCHANGE_CRON,   '*.email.*',        'send_email'),
-    (QUEUE_RECONC,            settings.EXCHANGE_CRON,   'reconciliation.*', 'trigger_status_update'),
-=======
     # notifications of type "ganeti-create-progress"
     BUILD_MONITOR_HANDLER = 'ganeti.%s.event.progress' % prefix
 
@@ -202,7 +184,6 @@
     (QUEUE_EMAIL,             settings.EXCHANGE_API,    '*.email.*',            'send_email'),
     (QUEUE_EMAIL,             settings.EXCHANGE_CRON,   '*.email.*',            'send_email'),
     (QUEUE_RECONC,            settings.EXCHANGE_CRON,   'reconciliation.*',     'trigger_status_update'),
->>>>>>> 9d8796a2
     ]
 
     if settings.DEBUG is True:
@@ -289,13 +270,7 @@
 
 
 def purge_exchanges():
-<<<<<<< HEAD
-    """
-        Delete declared exchanges from RabbitMQ, after removing all queues first
-    """
-=======
     """Delete declared exchanges from RabbitMQ, after removing all queues"""
->>>>>>> 9d8796a2
     global QUEUES, BINDINGS
     purge_queues()
 
@@ -317,13 +292,7 @@
 
 
 def drain_queue(queue):
-<<<<<<< HEAD
-    """
-        Strip a (declared) queue from all outstanding messages
-    """
-=======
     """Strip a (declared) queue from all outstanding messages"""
->>>>>>> 9d8796a2
     global QUEUES, BINDINGS
     if not queue:
         return
