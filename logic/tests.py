# vim: set fileencoding=utf-8 :
#
# Unit Tests for logic
#
# Provides automated tests for logic module
#
# Copyright 2010 Greek Research and Technology Network
#

from synnefo.db.models import *
from synnefo.logic import backend
from synnefo.logic import credits
from synnefo.logic import users
from django.test import TestCase
import time

import hashlib

class CostsTestCase(TestCase):
    fixtures = [ 'db_test_data' ]

    def test_get_costs(self):
        """Test the Flavor cost-related methods method"""
        # first an easy test, a Flavor with only one FlavorCost entry
        flavor = Flavor.objects.get(pk=30001)

        start_date = datetime.datetime(year=2010, month=1, day=1)
        end_date = datetime.datetime(year=2010, month=1, day=2)

        # we now that the cost should be 5*24 (inactive) and 10*24 (active)
        r_active = credits.get_cost_active(flavor, start_date, end_date)
        r_inactive = credits.get_cost_inactive(flavor, start_date, end_date)

        self.assertEqual(len(r_active), 1, 'get_cost_active() should have returned 1 entry (%d)' %(len(r_active),))
        self.assertEqual(len(r_inactive), 1, 'get_cost_inactive() should have returned 1 entry (%d)'% (len(r_inactive),))

        self.assertEqual(10*24, r_active[0][1], 'get_cost_active() is not working properly (%d!=%d)' % (r_active[0][1], 10*24))
        self.assertEqual(5*24, r_inactive[0][1], 'get_cost_inactive() is not working properly (%d!=%d)' % (r_inactive[0][1], 5*24))

        # The second test, will involve a more complex cost example
        # The overall cost will be calculated by two FlavorCost entries

        flavor = Flavor.objects.get(pk=30000)

        start_date = datetime.datetime(year=2010, month=12, day=31)
        end_date = datetime.datetime(year=2011, month=01, day=2)

        # this is more complicated, active costs are 5*24 + 10*24 = 360
        # and inactive costs are 2*24 + 5*24 = 168

        r_active = credits.get_cost_active(flavor, start_date, end_date)
        r_inactive = credits.get_cost_inactive(flavor, start_date, end_date)

        self.assertEqual(len(r_active), 2, 'get_cost_active() should have returned 2 entries (%d)' %(len(r_active),))
        self.assertEqual(len(r_inactive), 2, 'get_cost_inactive() should have returned 2 entries (%d)'% (len(r_inactive),))

        ta_cost = sum([x[1] for x in r_active])
        tia_cost = sum([x[1] for x in r_inactive])

        self.assertEqual(360, ta_cost, 'get_cost_active() is not working properly (%d!=%d)' % (ta_cost, 360))
        self.assertEqual(168, tia_cost, 'get_cost_inactive() is not working properly (%d!=%d)' % (tia_cost, 168))

        
class ChargeTestCase(TestCase):
    fixtures = [ 'db_test_data' ]

    def test_charge_method(self):
        """Test VirtualMachine.charge() method"""

        # Since we have tested the costs, with this test
        # we must ensure the following:
        # 1. The vm.charged is updated
        # 2. Users credits are decreased

        vm_started = VirtualMachine.objects.get(pk=30000)

        initial_date = vm_started.charged
        initial_credits = vm_started.owner.credit

        credits.charge(vm_started)

        self.assertTrue(vm_started.charged > initial_date, 'Initial charged date should not be greater')
        self.assertTrue(initial_credits > vm_started.owner.credit, 'The user should have less credits now! (%d>%d)' % (initial_credits, vm_started.owner.credit))


class DebitAccountTestCase(TestCase):
    fixtures = [ 'db_test_data' ]

    def test_debit_account(self):
        """Test a SynnefoUser object"""
        s_user = SynnefoUser.objects.get(pk=30000)
        v_machine = VirtualMachine.objects.get(pk=30000)

        # charge the user
        credits.debit_account(s_user, 10, v_machine, "This should be a structured debit message!")

        # should have only one debit object
        d_list = Debit.objects.all()

        self.assertEqual(len(d_list), 1, 'debit_account() writes more than one or zero (%d) debit entries!' % ( len(d_list), ))

        # retrieve the user, now he/she should have zero credits
        s_user = SynnefoUser.objects.get(pk=30000)

        self.assertEqual(0, s_user.credit, 'SynnefoUser (pk=30000) should have zero credits (%d)' % ( s_user.credit, ))

class AuthTestCase(TestCase):
    fixtures = [ 'db_test_data' ]

    def _register_user(self):
        users.register_student ("Jimmy Page", "jpage", "jpage@zoso.com")
        self.user = SynnefoUser.objects.get(name = "jpage")

    def test_register(self):
        """ test user registration
        """
        self._register_user()
        self.assertNotEquals(self.user, None)

        #Check hash generation
        md5 = hashlib.md5()
        md5.update(self.user.uniq)
        md5.update(self.user.name)
        md5.update(time.asctime())

        self.assertEquals(self.user.auth_token, md5.hexdigest())

    def test_del_user(self):
        """ test user deletion
        """
        self._register_user()
        self.assertNotEquals(self.user, None)
        
        users.delete_user(self.user)

        self.assertRaises(SynnefoUser.DoesNotExist, SynnefoUser.objects.get, name = "jpage")

<<<<<<< HEAD

class ProcessNetStatusTestCase(TestCase):
    fixtures = ['db_test_data']
    def test_set_ipv4(self):
        """Test reception of a net status notification"""
        msg = {'instance': 'instance-name',
               'type':     'ganeti-net-status',
               'nics': [
                   {'ip': '192.168.33.1', 'mac': 'aa:00:00:58:1e:b9'}
               ]
        }
        vm = VirtualMachine.objects.get(pk=30000)
        backend.process_net_status(vm, msg['nics'])
        self.assertEquals(vm.ipfour, '192.168.33.1')

    def test_set_empty_ipv4(self):
        """Test reception of a net status notification with no IPv4 assigned"""
        msg = {'instance': 'instance-name',
               'type':     'ganeti-net-status',
               'nics': [
                   {'ip': '', 'mac': 'aa:00:00:58:1e:b9'}
               ]
        }
        vm = VirtualMachine.objects.get(pk=30000)
        backend.process_net_status(vm, msg['nics'])
        self.assertEquals(vm.ipfour, '0.0.0.0')
=======
class UsersTestCase(TestCase):

    def test_create_uname(self):
        username = users.create_uname("Donald Knuth")
        self.assertEquals(username, "knuthd")

        username = users.create_uname("Nemichandra Siddhanta Chakravati")
        self.assertEquals(username, "chakravn")

        username = users.create_uname(u'Γεώργιος Παπαγεωργίου')
        self.assertEquals(username, u'παπαγεωγ')
>>>>>>> 0a9ee219
<|MERGE_RESOLUTION|>--- conflicted
+++ resolved
@@ -135,7 +135,6 @@
 
         self.assertRaises(SynnefoUser.DoesNotExist, SynnefoUser.objects.get, name = "jpage")
 
-<<<<<<< HEAD
 
 class ProcessNetStatusTestCase(TestCase):
     fixtures = ['db_test_data']
@@ -162,7 +161,8 @@
         vm = VirtualMachine.objects.get(pk=30000)
         backend.process_net_status(vm, msg['nics'])
         self.assertEquals(vm.ipfour, '0.0.0.0')
-=======
+
+
 class UsersTestCase(TestCase):
 
     def test_create_uname(self):
@@ -174,4 +174,3 @@
 
         username = users.create_uname(u'Γεώργιος Παπαγεωργίου')
         self.assertEquals(username, u'παπαγεωγ')
->>>>>>> 0a9ee219
