--- conflicted
+++ resolved
@@ -289,14 +289,9 @@
     # Delete all firewall tags
     for t in _firewall_tags.values():
         rapi.DeleteInstanceTags(vm.backend_id, [t], dry_run=settings.TEST)
-<<<<<<< HEAD
-
-    rapi.AddInstanceTags(vm.backend_id, [tag], dry_run=settings.TEST)
-=======
-    
+
     rapi.AddInstanceTags(vm.backend_id, [tag], dry_run=settings.TEST)
     
     # XXX NOP ModifyInstance call to force process_net_status to run
     # on the dispatcher
-    rapi.ModifyInstance(vm.backend_id, os_name=settings.GANETI_OS_PROVIDER)
->>>>>>> fc1b0151
+    rapi.ModifyInstance(vm.backend_id, os_name=settings.GANETI_OS_PROVIDER)