--- conflicted
+++ resolved
@@ -1,18 +1,18 @@
 # Copyright 2011 GRNET S.A. All rights reserved.
-# 
+#
 # Redistribution and use in source and binary forms, with or
 # without modification, are permitted provided that the following
 # conditions are met:
-# 
+#
 #   1. Redistributions of source code must retain the above
 #      copyright notice, this list of conditions and the following
 #      disclaimer.
-# 
+#
 #   2. Redistributions in binary form must reproduce the above
 #      copyright notice, this list of conditions and the following
 #      disclaimer in the documentation and/or other materials
 #      provided with the distribution.
-# 
+#
 # THIS SOFTWARE IS PROVIDED BY GRNET S.A. ``AS IS'' AND ANY EXPRESS
 # OR IMPLIED WARRANTIES, INCLUDING, BUT NOT LIMITED TO, THE IMPLIED
 # WARRANTIES OF MERCHANTABILITY AND FITNESS FOR A PARTICULAR
@@ -25,7 +25,7 @@
 # LIABILITY, OR TORT (INCLUDING NEGLIGENCE OR OTHERWISE) ARISING IN
 # ANY WAY OUT OF THE USE OF THIS SOFTWARE, EVEN IF ADVISED OF THE
 # POSSIBILITY OF SUCH DAMAGE.
-# 
+#
 # The views and conclusions contained in the software and
 # documentation are those of the authors and should not be
 # interpreted as representing official policies, either expressed
@@ -91,7 +91,7 @@
 
     Update the state of the VM in the DB accordingly.
     """
-    
+
     vm.nics.all().delete()
     for i, nic in enumerate(nics):
         if i == 0:
@@ -113,18 +113,14 @@
         firewall_profile=''
         if 'firewall' in nic:
             firewall_profile = _reverse_tags.get(nic['firewall'], '')
-        
+
         vm.nics.create(
             network=net,
             index=i,
             mac=nic.get('mac', ''),
             ipv4=nic.get('ip', ''),
-<<<<<<< HEAD
-            ipv6=nic.get('ipv6',''))
-=======
             ipv6=nic.get('ipv6',''),
             firewall_profile=firewall_profile)
->>>>>>> 4cfbce33
     vm.save()
 
 
@@ -136,11 +132,11 @@
     # No actions to deleted and no actions beside destroy to suspended VMs
     if vm.deleted:
         raise VirtualMachine.DeletedError
-   
+
     # No actions to machines being built. They may be destroyed, however.
     if vm.operstate == 'BUILD' and action != 'DESTROY':
         raise VirtualMachine.BuildingError
-    
+
     vm.action = action
     vm.backendjobid = None
     vm.backendopcode = None
@@ -158,9 +154,9 @@
 
 
 def create_instance(vm, flavor, image, password):
-    
+
     nic = {'ip': 'pool', 'mode': 'routed', 'link': settings.GANETI_PUBLIC_LINK}
-    
+
     return rapi.CreateInstance(
         mode='create',
         name=vm.backend_id,
@@ -222,7 +218,7 @@
         index = last.index + 1
     except IndexError:
         index = 1
-    
+
     if index <= settings.GANETI_MAX_LINK_NUMBER:
         name = '%s%d' % (settings.GANETI_LINK_PREFIX, index)
         return NetworkLink.objects.create(index=index, name=name,
@@ -237,17 +233,17 @@
         link = create_network_link()
         if not link:
             return None
-    
+
     network = Network.objects.create(
         name=name,
         owner=owner,
         state='ACTIVE',
         link=link)
-    
+
     link.network = network
     link.available = False
     link.save()
-    
+
     return network
 
 @transaction.commit_on_success
@@ -257,7 +253,7 @@
         link.available = True
         link.network = None
         link.save()
-    
+
     for vm in net.machines.all():
         disconnect_from_network(vm, net)
         vm.save()
@@ -287,9 +283,9 @@
         tag = _firewall_tags[profile]
     except KeyError:
         raise ValueError("Unsopported Firewall Profile: %s" % profile)
-    
+
     # Delete all firewall tags
     for t in _firewall_tags.values():
         rapi.DeleteInstanceTags(vm.backend_id, [t], dry_run=settings.TEST)
-    
+
     rapi.AddInstanceTags(vm.backend_id, [tag], dry_run=settings.TEST)