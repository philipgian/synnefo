#!/usr/bin/env python
# -*- coding: utf-8 -*-
#
# Copyright 2011 GRNET S.A. All rights reserved.
#
# Redistribution and use in source and binary forms, with or
# without modification, are permitted provided that the following
# conditions are met:
#
#   1. Redistributions of source code must retain the above
#      copyright notice, this list of conditions and the following
#      disclaimer.
#
#   2. Redistributions in binary form must reproduce the above
#      copyright notice, this list of conditions and the following
#      disclaimer in the documentation and/or other materials
#      provided with the distribution.
#
# THIS SOFTWARE IS PROVIDED BY GRNET S.A. ``AS IS'' AND ANY EXPRESS
# OR IMPLIED WARRANTIES, INCLUDING, BUT NOT LIMITED TO, THE IMPLIED
# WARRANTIES OF MERCHANTABILITY AND FITNESS FOR A PARTICULAR
# PURPOSE ARE DISCLAIMED. IN NO EVENT SHALL GRNET S.A OR
# CONTRIBUTORS BE LIABLE FOR ANY DIRECT, INDIRECT, INCIDENTAL,
# SPECIAL, EXEMPLARY, OR CONSEQUENTIAL DAMAGES (INCLUDING, BUT NOT
# LIMITED TO, PROCUREMENT OF SUBSTITUTE GOODS OR SERVICES; LOSS OF
# USE, DATA, OR PROFITS; OR BUSINESS INTERRUPTION) HOWEVER CAUSED
# AND ON ANY THEORY OF LIABILITY, WHETHER IN CONTRACT, STRICT
# LIABILITY, OR TORT (INCLUDING NEGLIGENCE OR OTHERWISE) ARISING IN
# ANY WAY OUT OF THE USE OF THIS SOFTWARE, EVEN IF ADVISED OF THE
# POSSIBILITY OF SUCH DAMAGE.
#
# The views and conclusions contained in the software and
# documentation are those of the authors and should not be
# interpreted as representing official policies, either expressed
# or implied, of GRNET S.A.
#

"""Ganeti notification daemon with AMQP support

A daemon to monitor the Ganeti job queue and publish job progress
and Ganeti VM state notifications to the ganeti exchange
"""

import sys
import os
path = os.path.normpath(os.path.join(os.getcwd(), '..'))
sys.path.append(path)

import json
import logging
import pyinotify
import daemon
import daemon.pidlockfile
import daemon.runner
from lockfile import LockTimeout
from signal import signal, SIGINT, SIGTERM
import setproctitle

from ganeti import utils, jqueue, constants, serializer, pathutils, cli
from ganeti import errors as ganeti_errors
from ganeti.ssconf import SimpleStore


from synnefo import settings
from synnefo.lib.amqp import AMQPClient


def get_time_from_status(op, job):
    """Generate a unique message identifier for a ganeti job.

    The identifier is based on the timestamp of the job. Since a ganeti
    job passes from multiple states, we need to pick the timestamp that
    corresponds to each state.

    """
    status = op.status
    if status == constants.JOB_STATUS_QUEUED:
        time = job.received_timestamp
    try:  # Compatibility with Ganeti version
        if status == constants.JOB_STATUS_WAITLOCK:
            time = op.start_timestamp
    except AttributeError:
        if status == constants.JOB_STATUS_WAITING:
            time = op.start_timestamp
    if status == constants.JOB_STATUS_CANCELING:
        time = op.start_timestamp
    if status == constants.JOB_STATUS_RUNNING:
        time = op.exec_timestamp
    if status in constants.JOBS_FINALIZED:
        time = op.end_timestamp

    return time and time or job.end_timestamp

    raise InvalidBackendStatus(status, job)


def get_instance_nics(instance, logger):
    """Query Ganeti to a get the instance's NICs.

    Get instance's NICs from Ganeti configuration data. If running on master,
    query Ganeti via Ganeti CLI client. Otherwise, get the nics from Ganeti
    configuration file.

    @type instance: string
    @param instance: the name of the instance
    @rtype: List of dicts
    @return: Dictionary containing the instance's NICs. Each dictionary
             contains the following keys: 'network', 'ip', 'mac', 'mode',
             'link' and 'firewall'

    """
    try:
        client = cli.GetClient()
<<<<<<< HEAD
        fields = ["nic.names", "nic.networks.names", "nic.ips", "nic.macs",
                  "nic.modes", "nic.links", "tags"]
=======
        fields = ["nic.networks.names", "nic.ips", "nic.macs", "nic.modes",
                  "nic.links", "tags"]
>>>>>>> c209ce11
        info = client.QueryInstances([instance], fields, use_locking=False)
        names, networks, ips, macs, modes, links, tags = info[0]
        nic_keys = ["name", "network", "ip", "mac", "mode", "link"]
        nics = zip(names, networks, ips, macs, modes, links)
        nics = map(lambda x: dict(zip(nic_keys, x)), nics)
    except ganeti_errors.OpPrereqError:
        # Not running on master! Load the conf file
        raw_data = utils.ReadFile(constants.CLUSTER_CONF_FILE)
        config = serializer.LoadJson(raw_data)
        i = config["instances"][instance]
        nics = []
        for nic in i["nics"]:
            params = nic.pop("nicparams")
            nic["mode"] = params["mode"]
            nic["link"] = params["link"]
            nics.append(nic)
        tags = i.get("tags", [])
    # Get firewall from instance Tags
    # Tags are of the form synnefo:network:N:firewall_mode
    for tag in tags:
        t = tag.split(":")
        if t[0:2] == ["synnefo", "network"]:
            if len(t) != 4:
                logger.error("Malformed synefo tag %s", tag)
                continue
            nic_name = t[2]
            firewall = t[3]
            [nic.setdefault("firewall", firewall)
             for nic in nics if nic["name"] == nic_name]
    return nics


class InvalidBackendStatus(Exception):
    def __init__(self, status, job):
        self.status = status
        self.job = job

    def __str__(self):
        return repr("Invalid backend status: %s in job %s"
                    % (self.status, self.job))


def prefix_from_name(name):
    return name.split('-')[0]


def get_field(from_, field):
    try:
        return getattr(from_, field)
    except AttributeError:
        None


class JobFileHandler(pyinotify.ProcessEvent):
    def __init__(self, logger, cluster_name):
        pyinotify.ProcessEvent.__init__(self)
        self.logger = logger
        self.cluster_name = cluster_name

        # Set max_retries to 0 for unlimited retries.
        self.client = AMQPClient(hosts=settings.AMQP_HOSTS, confirm_buffer=25,
                                 max_retries=0, logger=logger)

        handler_logger.info("Attempting to connect to RabbitMQ hosts")

        self.client.connect()
        handler_logger.info("Connected succesfully")

        self.client.exchange_declare(settings.EXCHANGE_GANETI, type='topic')

        self.op_handlers = {"INSTANCE": self.process_instance_op,
                            "NETWORK": self.process_network_op,
                            "CLUSTER": self.process_cluster_op}
                            # "GROUP": self.process_group_op}

    def process_IN_CLOSE_WRITE(self, event):
        self.process_IN_MOVED_TO(event)

    def process_IN_MOVED_TO(self, event):
        jobfile = os.path.join(event.path, event.name)
        if not event.name.startswith("job-"):
            self.logger.debug("Not a job file: %s" % event.path)
            return

        try:
            data = utils.ReadFile(jobfile)
        except IOError:
            return

        data = serializer.LoadJson(data)
        job = jqueue._QueuedJob.Restore(None, data, False, False)

        job_id = int(job.id)

        for op in job.ops:
            op_id = op.input.OP_ID

            msg = None
            try:
                handler_fn = self.op_handlers[op_id.split('_')[1]]
                msg, routekey = handler_fn(op, job_id)
            except KeyError:
                pass

            if not msg:
                self.logger.debug("Ignoring job: %s: %s", job_id, op_id)
                continue

            # Generate a unique message identifier
            event_time = get_time_from_status(op, job)

            # Get the last line of the op log as message
            try:
                logmsg = op.log[-1][-1]
            except IndexError:
                logmsg = None

            # Add shared attributes for all operations
            msg.update({"event_time": event_time,
                        "operation": op_id,
                        "status": op.status,
                        "cluster": self.cluster_name,
                        "logmsg": logmsg,
                        "jobId": job_id})

            if op.status == "success":
                msg["result"] = op.result

            if op_id == "OP_INSTANCE_CREATE" and op.status == "error":
                # In case an instance creation fails send the job input
                # so that the job can be retried if needed.
                msg["job_fields"] = op.Serialize()["input"]

            msg = json.dumps(msg)

            self.logger.debug("Delivering msg: %s (key=%s)", msg, routekey)

            # Send the message to RabbitMQ
            self.client.basic_publish(settings.EXCHANGE_GANETI,
                                      routekey,
                                      msg)

    def process_instance_op(self, op, job_id):
        """ Process OP_INSTANCE_* opcodes.

        """
        input = op.input
        op_id = input.OP_ID

        instances = None
        instances = get_field(input, 'instance_name')
        if not instances:
            instances = get_field(input, 'instances')
            if not instances or len(instances) > 1:
                # Do not publish messages for jobs with no or multiple
                # instances.  Currently snf-dispatcher can not normally handle
                # these messages
                return None, None
            else:
                instances = instances[0]

        self.logger.debug("Job: %d: %s(%s) %s", job_id, op_id,
                          instances, op.status)

        job_fields = {}
        if op_id in ["OP_INSTANCE_SET_PARAMS", "OP_INSTANCE_CREATE"]:
            job_fields = {"nics": get_field(input, "nics"),
                          "disks": get_field(input, "disks"),
                          "beparams": get_field(input, "beparams")}

        msg = {"type": "ganeti-op-status",
               "instance": instances,
               "operation": op_id,
               "job_fields": job_fields}

        if ((op_id in ["OP_INSTANCE_CREATE", "OP_INSTANCE_STARTUP"] and
             op.status == "success") or
            (op_id == "OP_INSTANCE_SET_PARAMS" and
             op.status in ["success", "error", "cancelled"])):
                nics = get_instance_nics(msg["instance"], self.logger)
                msg["instance_nics"] = nics

        routekey = "ganeti.%s.event.op" % prefix_from_name(instances)

        return msg, routekey

    def process_network_op(self, op, job_id):
        """ Process OP_NETWORK_* opcodes.

        """

        input = op.input
        op_id = input.OP_ID
        network_name = get_field(input, 'network_name')

        if not network_name:
            return None, None

        self.logger.debug("Job: %d: %s(%s) %s", job_id, op_id,
                          network_name, op.status)

        job_fields = {
            'subnet': get_field(input, 'network'),
            'gateway': get_field(input, 'gateway'),
            "add_reserved_ips": get_field(input, "add_reserved_ips"),
            "remove_reserved_ips": get_field(input, "remove_reserved_ips"),
            # 'network_mode': get_field(input, 'network_mode'),
            # 'network_link': get_field(input, 'network_link'),
            'group_name': get_field(input, 'group_name')}

        msg = {'operation':    op_id,
               'type':         "ganeti-network-status",
               'network':      network_name,
               'job_fields':   job_fields}

        routekey = "ganeti.%s.event.network" % prefix_from_name(network_name)

        return msg, routekey

    def process_cluster_op(self, op, job_id):
        """ Process OP_CLUSTER_* opcodes.

        """

        input = op.input
        op_id = input.OP_ID

        self.logger.debug("Job: %d: %s %s", job_id, op_id, op.status)

        msg = {'operation':    op_id,
               'type':         "ganeti-cluster-status"}

        routekey = "ganeti.event.cluster"

        return msg, routekey


def find_cluster_name():
    global handler_logger
    try:
        ss = SimpleStore()
        name = ss.GetClusterName()
    except Exception as e:
        handler_logger.error('Can not get the name of the Cluster: %s' % e)
        raise e

    return name


handler_logger = None


def fatal_signal_handler(signum, frame):
    global handler_logger

    handler_logger.info("Caught fatal signal %d, will raise SystemExit",
                        signum)
    raise SystemExit


def parse_arguments(args):
    from optparse import OptionParser

    parser = OptionParser()
    parser.add_option("-d", "--debug", action="store_true", dest="debug",
                      help="Enable debugging information")
    parser.add_option("-l", "--log", dest="log_file",
                      default="/var/log/snf-ganeti-eventd.log",
                      metavar="FILE",
                      help="Write log to FILE instead of %s" %
                           "/var/log/snf-ganeti-eventd.log")
    parser.add_option('--pid-file', dest="pid_file",
                      default="/var/run/snf-ganeti-eventd.pid",
                      metavar='PIDFILE',
                      help="Save PID to file (default: %s)" %
                           "/var/run/snf-ganeti-eventd.pid")

    return parser.parse_args(args)


def main():
    global handler_logger

    (opts, args) = parse_arguments(sys.argv[1:])

    # Initialize logger
    lvl = logging.DEBUG if opts.debug else logging.INFO
    logger = logging.getLogger("ganeti.eventd")
    logger.setLevel(lvl)
    formatter = logging.Formatter(
        "%(asctime)s %(module)s[%(process)d] %(levelname)s: %(message)s",
        "%Y-%m-%d %H:%M:%S")
    handler = logging.FileHandler(opts.log_file)
    handler.setFormatter(formatter)
    logger.addHandler(handler)
    handler_logger = logger

    # Rename this process so 'ps' output looks like this is a native
    # executable.  Can not seperate command-line arguments from actual name of
    # the executable by NUL bytes, so only show the name of the executable
    # instead.  setproctitle.setproctitle("\x00".join(sys.argv))
    setproctitle.setproctitle(sys.argv[0])

    # Create pidfile
    pidf = daemon.pidlockfile.TimeoutPIDLockFile(opts.pid_file, 10)

    # Remove any stale PID files, left behind by previous invocations
    if daemon.runner.is_pidfile_stale(pidf):
        logger.warning("Removing stale PID lock file %s", pidf.path)
        pidf.break_lock()

    # Become a daemon:
    # Redirect stdout and stderr to handler.stream to catch
    # early errors in the daemonization process [e.g., pidfile creation]
    # which will otherwise go to /dev/null.
    daemon_context = daemon.DaemonContext(
        pidfile=pidf,
        umask=022,
        stdout=handler.stream,
        stderr=handler.stream,
        files_preserve=[handler.stream])
    try:
        daemon_context.open()
    except (daemon.pidlockfile.AlreadyLocked, LockTimeout):
        logger.critical("Failed to lock pidfile %s, another instance running?",
                        pidf.path)
        sys.exit(1)

    logger.info("Became a daemon")

    # Catch signals to ensure graceful shutdown
    signal(SIGINT, fatal_signal_handler)
    signal(SIGTERM, fatal_signal_handler)

    # Monitor the Ganeti job queue, create and push notifications
    wm = pyinotify.WatchManager()
    mask = (pyinotify.EventsCodes.ALL_FLAGS["IN_MOVED_TO"] |
            pyinotify.EventsCodes.ALL_FLAGS["IN_CLOSE_WRITE"])

    cluster_name = find_cluster_name()

    handler = JobFileHandler(logger, cluster_name)
    notifier = pyinotify.Notifier(wm, handler)

    try:
        # Fail if adding the inotify() watch fails for any reason
        res = wm.add_watch(pathutils.QUEUE_DIR, mask)
        if res[pathutils.QUEUE_DIR] < 0:
            raise Exception("pyinotify add_watch returned negative descriptor")

        logger.info("Now watching %s of %s" % (pathutils.QUEUE_DIR,
                    cluster_name))

        while True:    # loop forever
            # process the queue of events as explained above
            notifier.process_events()
            if notifier.check_events():
                # read notified events and enqeue them
                notifier.read_events()
    except SystemExit:
        logger.info("SystemExit")
    except:
        logger.exception("Caught exception, terminating")
    finally:
        # destroy the inotify's instance on this interrupt (stop monitoring)
        notifier.stop()
        raise

if __name__ == "__main__":
    sys.exit(main())

# vim: set sta sts=4 shiftwidth=4 sw=4 et ai :<|MERGE_RESOLUTION|>--- conflicted
+++ resolved
@@ -111,13 +111,8 @@
     """
     try:
         client = cli.GetClient()
-<<<<<<< HEAD
         fields = ["nic.names", "nic.networks.names", "nic.ips", "nic.macs",
                   "nic.modes", "nic.links", "tags"]
-=======
-        fields = ["nic.networks.names", "nic.ips", "nic.macs", "nic.modes",
-                  "nic.links", "tags"]
->>>>>>> c209ce11
         info = client.QueryInstances([instance], fields, use_locking=False)
         names, networks, ips, macs, modes, links, tags = info[0]
         nic_keys = ["name", "network", "ip", "mac", "mode", "link"]
