ul.css-tabs a, .tab-name {
    height:31px;
}

div.machine div.actions a {
    width: 180px;
}

#error-success .popup-body-inner, .notification-box .popup-body-inner {
    margin-left: 12px;
    padding-bottom: 30px;
    height: 140px;
}


div.machine {
    width: 528px;
    padding-bottom: 10px;
}

div.machine .state {
    width: 50%;
}

a.enabled {
    cursor: pointer;
}

.machine div.info div.toggler, .single div.tags div.toggler, div.network div.toggler {
    font-size:1%;
    height:10px;
}

#wizard {
    height: 450px;
}

#wizard .topruler, #networks-wizard .topruler {
    width: 426px;
    margin-top: -2px;
    margin-bottom: 0px;
}

#wizard #tabscontainer {
    width: 426px;
}

div.image {
    padding: 0px;
    margin-bottom:0px;
}

.description-container {
    width: 390px;
    top: -10px;
    left: 83px;
}

#machinetype {
    width: 426px;
}

#page2-container {
    width: 426px;
}

.typebody {
    top: -2px;
}

.slider-container {
    padding: 0px;
}

#page2-container label {
    float:left;
    margin-top: -3px;
}

.slider {
    margin: 5px 0 20px 0px;
}

.progress {
    font-size: 2%;
}

.handle {
    margin-top: -9px;
}

.range {
    margin: -3px -5px 0 15px;
}

.units {
    padding:0px;
}

#wizard .cost {
    margin-top: 55px;
    margin-left:0px;
}

#credits-indicator {
    width: 30px;
    margin-left: 3px;
}

#page3-container {
    width: 426px;
    margin-bottom: 25px;
}

#wizard .text {
    padding: 0px;
}

#wizard .bottomruler, #networks-wizard .bottomruler {
    width:426px;
}

#wizard button.next {
    margin-top: -23px;
}

#wizard button.prev {
    margin-top: -3px;
    padding-left: 5px;
}

#wizard .separator-end {
    font-size: 2%;
    margin-top: 383px;
}

div.confirm_single {
    margin-right: -73px;
}

div.action_error {
    margin-left: 465px;
}

div.action_error button.details {
    text-align: center;
    padding-left: 0;
    padding-right: 0;
}

div.single div.column3 div.server-name:hover, .single .column3 .column3-selected {
    width: 145px;
}

.single .column3 .separator {
    margin: 4px 0 0 7px;
}

.single div.action-container {
    width: 165px;
    overflow: visible;
}

.single div.upper {
    height: 380px;
<<<<<<< HEAD
    padding-top: 80px;
=======
    padding-top: 90px;
    margin-top: 10px;
>>>>>>> 64b2d45a
}

div.single-actions {
    overflow: visible;
    width: 170px;
}

div.machine div.actions a {
    width: 180px;
}

#error-success .popup-body-inner {
      margin-left: 12px;
}
    
div.machine div.actions {
    right: -183px;
    width: 114px;
}

div.machine div.actions {
    height: 75px;
    margin-top: -10px;
    padding-top: 10px;
}

div.machine .destroy .confirm_single {
    width: 130px;
}

div.machine .actions .destroy {
    position: absolute;
    bottom:0;
}

.single div.confirm_single {
    margin-right: -19px;
}

.single div.action_error {
    position: absolute;
    top: 190px;
    margin-left: -95px !important;
}

#ie-fix-view-select {
    position: relative;
    z-index: 1000;
}

#view-select {
<<<<<<< HEAD
    top: -35px !important;
=======
    top: -30px !important;
>>>>>>> 64b2d45a
    right: 10px;
}

.running {
    height: 80px;
    padding-top: 70px;
<<<<<<< HEAD
    margin-top: -70px;
=======
    margin-top: -68px;
>>>>>>> 64b2d45a
}

.editbuttons {
    margin-top: -19px !important;
}

#networkscreate {
    height:20px;
}

#networks-pane #beforecreate {
    margin-top:0;
    height: 32px;
}

#networks-wizard h2 {
    margin-bottom:5px;
}

#networks-wizard div.container {
    width: 426px;
    margin-top:-6px;
}

#networks-wizard div.name-input {
    margin-left:45px;
}

#networks-wizard .cancel {
    margin-top:-12px;
}

#networks-wizard .create {
    margin-top:-24px;
}

#networks-wizard .separator-end {
    margin-top: 5px;
}

.private-networks .state div {
    margin: 5px 1px 4px;
}

#metadata-wizard .addbuttons {
    margin-top: -16.5px;
}

#metadata-wizard .dropdown-container {
    position: absolute;
}

#wizard button.next {
    margin-right: -32px;
    padding-right: 5px;
}

#wizard div.panes {
    width: 426px;
}

#status li {
    margin-bottom: -10px;
}

/* float clearing for IE6 */
* html .clearfix{
  height: 1%;
  overflow: visible;
}

.clearfix {
    zoom: 1;     /* triggers hasLayout */
    display: block;     /* resets display for IE/Win */
}

/* float clearing for IE7 */
*+html .clearfix{
  min-height: 1%;
}

div.network-remove-machine {
    position: absolute;
    z-index: -1;
    margin-left: 0px;
    left: -33px;
}

div.network div.machine-actions {
    position: absolute;
    left: 453px;
}

.network-machine {
    position: relative;
    overflow: visible;
    padding-bottom: 0;
    margin-top: 10px;
}

.private-networks div.network-remove-machine {
    left: -35px;
}

.last div.network-cable {
    position: absolute;
    left: 7px;
}

div.firewall-cable {
    position: absolute;
    left: -33px;
    height: 93px;
    margin-left:0;
}

.first div.network-cable {
    height: 93px;
    position: absolute;
    left: 7px;
}

.firewall-content {
    margin-bottom: 0px;
    height: 90px;
}

.machines {
    margin-top: 15px;
    position: relative;
}
div.private-networks .network-contents {
    margin-top: -6px;
}

div.private-networks div.network-placeholder {
    position: relative;
    z-index: -1;
}

div.network {
    width: 540px;
}

.private-networks div.confirm_single {
    position: absolute;
    left: 613px;
    width: 150px;
}

.private-networks div.machines-list div.confirm_single {
    left: 527px;
}

div.network div.actions a {
    position: relative;
}

div.network div.actions {
    overflow: visible;
    left: 540px;
}

div.network {
    overflow: visible;
}

.machine-container {
    margin: 2px 0 0 1px;
}

.private-networks div.status {
    margin-bottom: 0px;
    margin-top: 10px;
}

.private-networks div.network-indicator {
    margin-top:0px;
}

div#user {
    position: absolute;
    right:0;
}

div#user .usermenu {
    height: 26px;
    position: relative;
    width: 190px;
}

div#user .username {
    height: auto;
}

div#user .active .useractions {
    border-right: 1px solid #aaa;
    border-bottom: 1px solid #aaa;
}

div#user .usermenu .useractions {
    margin-top:5px;
}

div#user .usermenu .useractions li {
    display: block;
    height: 1%;
}

div.reboot-dialog button.reboot-single {
    position: relative;
}

.indicators {
    height: 10px;
}

.network-machine .network-cable {
    position: relative;
    left: 2px;
}

.network-machine .network-cable {
    height: 120px;
}

.machines {
    width: 433px;
}

.network-remove-machine {
    bottom: 13px;
}

.last .network-remove-machine {
    bottom: 7px;
}

#networks-container .indicators div {
    height: 20px;
}

.private-networks .indicators div {
    height: 10px !important;
    margin: 0!important;
    margin-right: 2px;
    margin-top: 4px;
}

.private-networks .network-remove-machine {
    bottom: 9px;
}


#error-success, .notification-box {
    top: 50px !important;
    position: absolute !important;
<<<<<<< HEAD
}

.notification-box .popup-body-inner {
    width: 455px !important;
    padding-right: 10px !important;
}


#invsent h3 span {
    font-size: 0.8em;
}

#invsent li {
    padding-left: 0px;
}

#invsent li img {
    left: 20px;
}

.add-field-container {
    margin-top: 10px;
}

=======
}

.notification-box .popup-body-inner {
    width: 455px !important;
    padding-right: 10px !important;
}


#invsent h3 span {
    font-size: 0.8em;
}

#invsent li {
    padding-left: 0px;
}

#invsent li img {
    left: 20px;
}

.add-field-container {
    margin-top: 10px;
}

>>>>>>> 64b2d45a

.password-container {
    width: 415px !important;
}

.popup-body-inner {
    padding-bottom: 20px !important;
}

#invsent h3 img {
    float: none;
}

#field_email_name {
}

a.manage-metadata {
    margin-left: 0 !important;
}

.metadata-keys-container {
    float: left;
}

.vm-metadata {
    width: 110px;
}

.error-report {
    float: right;
    text-align: right;
<<<<<<< HEAD
=======
}

#feedback-form .submit {
    padding: 5px 10px;
>>>>>>> 64b2d45a
}<|MERGE_RESOLUTION|>--- conflicted
+++ resolved
@@ -163,12 +163,8 @@
 
 .single div.upper {
     height: 380px;
-<<<<<<< HEAD
-    padding-top: 80px;
-=======
     padding-top: 90px;
     margin-top: 10px;
->>>>>>> 64b2d45a
 }
 
 div.single-actions {
@@ -220,22 +216,14 @@
 }
 
 #view-select {
-<<<<<<< HEAD
-    top: -35px !important;
-=======
     top: -30px !important;
->>>>>>> 64b2d45a
     right: 10px;
 }
 
 .running {
     height: 80px;
     padding-top: 70px;
-<<<<<<< HEAD
-    margin-top: -70px;
-=======
     margin-top: -68px;
->>>>>>> 64b2d45a
 }
 
 .editbuttons {
@@ -493,7 +481,6 @@
 #error-success, .notification-box {
     top: 50px !important;
     position: absolute !important;
-<<<<<<< HEAD
 }
 
 .notification-box .popup-body-inner {
@@ -518,32 +505,6 @@
     margin-top: 10px;
 }
 
-=======
-}
-
-.notification-box .popup-body-inner {
-    width: 455px !important;
-    padding-right: 10px !important;
-}
-
-
-#invsent h3 span {
-    font-size: 0.8em;
-}
-
-#invsent li {
-    padding-left: 0px;
-}
-
-#invsent li img {
-    left: 20px;
-}
-
-.add-field-container {
-    margin-top: 10px;
-}
-
->>>>>>> 64b2d45a
 
 .password-container {
     width: 415px !important;
@@ -575,11 +536,8 @@
 .error-report {
     float: right;
     text-align: right;
-<<<<<<< HEAD
-=======
 }
 
 #feedback-form .submit {
     padding: 5px 10px;
->>>>>>> 64b2d45a
 }