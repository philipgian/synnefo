--- conflicted
+++ resolved
@@ -3995,11 +3995,8 @@
 
 #feedback-form label {
     display: block;
-<<<<<<< HEAD
-=======
     font-size: 0.85em;
     font-weight: bold;
->>>>>>> 64b2d45a
 }
 
 #feedback-form label.inline {
@@ -4010,20 +4007,13 @@
 #feedback-form p {
     padding: 1em 0;
     color: #444;
-<<<<<<< HEAD
-=======
     margin-bottom: 10px;
->>>>>>> 64b2d45a
 }
 
 #feedback-form .description {
     font-style: italic;
     font-size: 0.9em;
     color: #888;
-<<<<<<< HEAD
-    padding-left: 2px;
-=======
->>>>>>> 64b2d45a
 }
 
 #feedback-form .feedback-text {
@@ -4033,17 +4023,6 @@
     margin-bottom: 10px;
 }
 
-<<<<<<< HEAD
-#feedback-form  .submit {
-    margin-top: 10px;
-    background-color: #4085A5;
-    color: #fff;
-    float: right;
-    border: 1px solid #445566;
-    padding: 5px;
-    cursor: pointer;
-    font-size: 0.9em;
-=======
 #feedback-form .submit-data {
     display: none;
 }
@@ -4072,7 +4051,6 @@
 .feedback-intro {
     padding-right: 15px !important;
     text-align: justify;
->>>>>>> 64b2d45a
 }
 
 .popup-body .message {
