<<<<<<< HEAD
=======
<script>
// destroy action
$(function() {
$(".destroy").click(function() {
    $.ajax({
        url: '/api/v1.0/servers/1234',
        type: "DELETE",
        //TODO: get the server's id, instead of foo id 1234
        //async: false,
        dataType: "json",
        success: function() {}
    });
});
});

// reboot action
$(function() {
$(".reboot").click(function() {
    $.ajax({
        url: '/api/v1.0/servers/1234/action',
        type: "POST",
        data: {
            "reboot": '{"type" : "HARD"}'
            },
        //TODO: get the server's id, instead of foo id 1234
        //async: false,
        dataType: "json",
        success: function() {}
    });
});
});

// shutdown action. Not implemented by rackspace API atm
$(function() {
$(".shutdown").click(function() {
    $.ajax({
        url: '/api/v1.0/servers/1234/action',
        type: "POST",
        data: {
            "shutdown": '{"timeout" : "5"}'
            },
        //TODO: get the server's id, instead of foo id 1234
        //async: false,
        dataType: "json",
        success: function() {}
    });
});
});

</script>



<script src="http://tablesorter.com/jquery.tablesorter.min.js"></script>

>>>>>>> a08e66d8
<div id="machinesview" class="list">
    <div id="spinner"></div>
    <div class="actions">
        <a class="start">Start</a>
        <a href="#" id="1" class="reboot">Reboot</a>
        <a href="#" id="1" class="shutdown">Shutdown</a>
        <br />
        <a href="#" id="1" class="destroy">Destroy</a>
        <br />
        <a class="details">Show Details</a>
        <a class="group">Add to group</a>
        <br />
        <a class="band">Out of band</a>
        <br />
        <a class="attach">Attach disk</a>
        <a class="detach">Detach disk</a>
        <br />
        <a class="connect">Connect to network</a>
        <a class="disconnect">Disconnect from net</a>
    </div>
    <table>
        <thead> 
            <tr> 
                <th id="selection"><input type="checkbox" id="check" /></th> 
                <th id="os">OS</th> 
                <th id="name">Name</th> 
                <th id="ip">IP</th> 
                <th id="group">Group</th>
                <th id="status">Status</th> 
                <th class="scroll"></th>
            </tr> 
        </thead> 
        <tbody class="running">
            <tr id="machine-template" style="display: none">
                <td><input type="checkbox" class="machine" id="node-id" /></td>
                <td><span class="imagetag"></span><img class="list-logo" src="" width="16" height="16" /></td>
                <td><a class="name"><span class="name">node.name</span></a></td> 
                <td><a class="ip"><span class="public">node.public_ip</span></a></td>
                <td>group</td>
                <td class="status">Running</td>    
            </tr>
        </tbody>
    </table>
    <div id="mini" class="seperator"></div>
    <table>
        <thead> 
            <tr> 
                <th id="selection"><input type="checkbox" id="check" /></th> 
                <th id="os">OS</th> 
                <th id="name">Name</th> 
                <th id="ip">IP</th> 
                <th id="group">Group</th>
                <th id="status">Status</th> 
            </tr>  
        </thead> 
        <tbody class="terminated"></tbody>
    </table>
</div>


<script>
$(function() {
	$(".destroy").click(function() {
    	$.ajax({
     	   url: '/api/v1.0/servers/1234',
			//SERVER ID HERE
        	type: "DELETE",
        	dataType: "json",
        	success: function(data) {}
        });
}
</script><|MERGE_RESOLUTION|>--- conflicted
+++ resolved
@@ -1,61 +1,3 @@
-<<<<<<< HEAD
-=======
-<script>
-// destroy action
-$(function() {
-$(".destroy").click(function() {
-    $.ajax({
-        url: '/api/v1.0/servers/1234',
-        type: "DELETE",
-        //TODO: get the server's id, instead of foo id 1234
-        //async: false,
-        dataType: "json",
-        success: function() {}
-    });
-});
-});
-
-// reboot action
-$(function() {
-$(".reboot").click(function() {
-    $.ajax({
-        url: '/api/v1.0/servers/1234/action',
-        type: "POST",
-        data: {
-            "reboot": '{"type" : "HARD"}'
-            },
-        //TODO: get the server's id, instead of foo id 1234
-        //async: false,
-        dataType: "json",
-        success: function() {}
-    });
-});
-});
-
-// shutdown action. Not implemented by rackspace API atm
-$(function() {
-$(".shutdown").click(function() {
-    $.ajax({
-        url: '/api/v1.0/servers/1234/action',
-        type: "POST",
-        data: {
-            "shutdown": '{"timeout" : "5"}'
-            },
-        //TODO: get the server's id, instead of foo id 1234
-        //async: false,
-        dataType: "json",
-        success: function() {}
-    });
-});
-});
-
-</script>
-
-
-
-<script src="http://tablesorter.com/jquery.tablesorter.min.js"></script>
-
->>>>>>> a08e66d8
 <div id="machinesview" class="list">
     <div id="spinner"></div>
     <div class="actions">
@@ -117,14 +59,52 @@
 
 
 <script>
+// destroy action
 $(function() {
-	$(".destroy").click(function() {
-    	$.ajax({
-     	   url: '/api/v1.0/servers/1234',
-			//SERVER ID HERE
-        	type: "DELETE",
-        	dataType: "json",
-        	success: function(data) {}
-        });
-}
+$(".destroy").click(function() {
+    $.ajax({
+        url: '/api/v1.0/servers/1234',
+        type: "DELETE",
+        //TODO: get the server's id, instead of foo id 1234
+        //async: false,
+        dataType: "json",
+        success: function() {}
+    });
+});
+});
+
+// reboot action
+$(function() {
+$(".reboot").click(function() {
+    $.ajax({
+        url: '/api/v1.0/servers/1234/action',
+        type: "POST",
+        data: {
+            "reboot": '{"type" : "HARD"}'
+            },
+        //TODO: get the server's id, instead of foo id 1234
+        //async: false,
+        dataType: "json",
+        success: function() {}
+    });
+});
+});
+
+// shutdown action. Not implemented by rackspace API atm
+$(function() {
+$(".shutdown").click(function() {
+    $.ajax({
+        url: '/api/v1.0/servers/1234/action',
+        type: "POST",
+        data: {
+            "shutdown": '{"timeout" : "5"}'
+            },
+        //TODO: get the server's id, instead of foo id 1234
+        //async: false,
+        dataType: "json",
+        success: function() {}
+    });
+});
+});
+
 </script>