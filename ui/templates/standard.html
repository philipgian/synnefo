--- conflicted
+++ resolved
@@ -2,14 +2,6 @@
 
 <!-- the standard view -->
 <div id="machinesview" class="standard">
-<<<<<<< HEAD
-=======
-    <div id="emptymachineslist"><h1 id="welcomeheader">{% trans "Welcome to the ocean!" %}</h1><br />
-        <span class="welcomebody">{% trans "From this panel you will be able to manage your Virtual Machines (VMs). If you don't know what a VM is: take the " %}<a href="#">{% trans "tour" %}</a>.</span><br /><br />
-        <span class="welcomebody">{% trans "The panel is currently empty, because you don't have any VMs yet. You can start by creating your new VM by clicking the blue button on the right. The wizard will guide you through the hole process." %}</span><br /><br />
-        <span class="welcomefooter">{% trans "For more information or help, click " %}<a href="#">{% trans "here" %}</a>.</span>
-    </div>
->>>>>>> 7b4ec7da
     <div id="spinner"></div>
     <div class="machine" id="machine-template" style="display:none">
         <div class="actions">
