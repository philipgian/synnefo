{% load i18n %}

<div id="machines" class="seperator"></div>

<a id="create" rel="#wizard" href="#">{% trans "Create New +" %}</a>
<a id="notify" rel="#misc" href="#"></a>
<div id="view-select">
    <a id="standard" class="current" href="/machines">#</a>
    <span class="view-seperator">|</span>
    <a id="list" href="/machines/list">=</a>
</div>

<div id="machinesview" class="standard">
    <div id="spinner"></div>
    <div class="machine" id="machine-template" style="display:none">
        <div class="state">
            <div class="status">{% trans "Running" %}</div>
            <div class="indicator"></div>
            <div class="indicator"></div>
            <div class="indicator"></div>
            <div class="indicator"></div>
        </div>
        <img class="logo" src="" />
        <a href="#" class="name">
            <h5>Νame: <span class="name">node.name</span><span class="rename"></span></h5>
        </a>
        <a href="#" class="ip">
            <h5>IP: <span class="public">node.public_ip</span></h5>
        </a>
        <h5 class="settings">
            {% trans "Show:" %} <a href="#">{% trans "disks" %}</a> | <a href="#">{% trans "networks" %}</a> | <a href="#">{% trans "group" %}</a>
        </h5>
        <div class="actions">
            <a href="#" class="action">{% trans "Reboot" %}</a>
            <a href="#" class="action">{% trans "Shutdown" %}</a>
            <a href="#" class="more">{% trans "more &hellip;" %}</a>
        </div>
        <div class="seperator"></div>
    </div>

    <div class="running"></div>
    <div id="mini" class="seperator"></div>
    <div class="terminated"></div>
</div>

<div id="machines" class="seperator"></div>

<!-- the form -->
<form action="#">
	<!-- scrollable root element -->
	<div class="modal" id="wizard">
		<!-- status bar -->
		<ul id="status">
			<li class="active"><strong>1.</strong> {% trans "Image" %}</li>
			<li><strong>2.</strong> {% trans "Machine" %}</li>
			<li><strong>3.</strong> {% trans "Review" %}</li>
		</ul>
		<!-- scrollable items -->
		<div class="items">
			<!-- pages -->
			<div class="page">
                <h2>{% trans "Select an OS" %}</h2>
                <ul class="tabs">
                    <li><a href="#">{% trans "standard" %}</a></li>
                    <li><a href="#">{% trans "custom" %}</a></li>
                </ul>
                <div class="panes">
		            <li id="image-template" style="display:none">
			            <label for="image.id"> 
                            <a><div class="image">
                                <img src="" class="image-logo"/>
                                <strong class="image-title">image.title</strong>
                                <input class="radio" type="radio" name="image-id" id="image-id" />
                                <br />
                                <span class="description">image.description</span> 
                                <span class="size">?? MB</span>
                                
                            </div></a>
			            </label>
		            </li>
                    <ul class="pane" id="standard-images">
					    <!-- standard images -->
				    </ul>
                    <ul class="pane" id="custom-images">
					    <!-- custom images -->

                    </ul>
                </div>
				<button type="button" class="prev" id="cancel">{% trans "Cancel" %}</button>
				<button type="button" class="next right">{% trans "Next" %} &raquo;</button>
            </div>
			<div class="page">
				<h2>{% trans "Select CPU, RAM and storage" %}</h2>
                <ul>
                    <li>
                        <div class="machine-type">
                            <label for="small">
                                <input type="radio" id="small" name="machine-type" value="small" checked="true" />
                                <strong>{% trans "small" %}</strong>
                            </label>
                        </div>
                        <div class="machine-type">      
                            <label for="medium">
                                <input type="radio" id="medium" name="machine-type" value="medium" />                  
                                <strong>{% trans "medium" %}</strong>
                            </label>
                        </div>
                        <div class="machine-type">
                            <label for="large">
                                <input type="radio" id="large" name="machine-type" value="large" />
                                <strong>{% trans "large" %}</strong>
                            </label>
                        </div>
                        <div class="machine-type">
                            <label for="custom">
                                <input type="radio" name="machine-type" id="custom" value="large" />
                                <strong>{% trans "custom" %}</strong>
                            </label>
                        </div>
                    </li>
                    <li>
			            <label><strong class="sliders">CPU (cores)</strong></label>
                        <input type="range" id="cpu" value="1" max="8" min="1" />
                    </li>
                    <li>
			            <label><strong class="sliders">RAM (MB)</strong></label>
                        <input type="range" id="ram" value="256" max="2048" min="256" step="256" />
                    </li>
                    <li>
		                <label><strong class="sliders">Storage (GB)</strong></label>
                        <input type="range" id="storage" value="5" step="1" max="100" min="2" />
                    </li>
                    <li>
                        <div class="cost">
                            {% trans "Cost per hour:" %} 20 {% trans "credits" %} | {% trans "Credits currently in account:" %} 10.000
                        </div>
                    </li>
                </ul>
				<button type="button" class="prev">&laquo; {% trans "Back" %}</button>
				<button type="button" class="next right">{% trans "Next" %} &raquo;</button>
            </div>
			<div class="page">
				<h2>{% trans "Confirm your settings" %}</h2>
                <ul>
                    <li class="required">
                        <label>
                            <strong>Machine name</strong>
                            <input type="text" class="text" name="machine_name" value="My Ubuntu 10.04 x86_64 server"/>
                        </label>
                    </li>
                    <li>
                        <strong>{% trans "Image:" %}</strong> <span>Ubuntu 10.04 x86_64 server</span>
                    </li>
                    <li>
                        <strong>{% trans "CPU:" %}</strong> <span>2 cores</span>
                    </li>
                    <li>
                        <strong>{% trans "RAM:" %}</strong> <span>1024MB</span>
                    </li>
                    <li>
                        <strong>{% trans "Storage:" %}</strong> <span>10GB</span>
                    </li>
                    <li>
                        <strong>{% trans "Cost per hour:" %}</strong> <span>20 {% trans "credits" %}</span>
                    </li>
                    <li>
                        <strong>{% trans "Remaining credits:" %}</strong> <span>10.000</span>
                    </li>
                </ul>
				<button type="button" class="prev">&laquo; {% trans "Back" %}</button>
				<button type="button" class="next right" id="start">{% trans "Create VM" %}</button>        
            </div>
		</div>
	</div>
</form>
<! -- TODO: remove and put into the Create VM from the wizard -->
<a href="#" class="post-create">DIMIOURGIA VM</a>

<div class="modal" id="misc">
    <h3>Your VM is being created!</h3>
    <p>{% trans "Your password is:" %}<strong> sdeEFre</strong></p>
    <p>{% trans "Please copy this! Without it you can not connect to your VM." %}</p>
</div>

<script>
// <![CDATA[ 
var image_tags = {
                1: 'archlinux',
                2: 'centos',
                3: 'debian',
                4: 'freebsd',
                5: 'gentoo',
                6: 'netbsd',
                7: 'openbsd',
                8: 'redhat',
                9: 'slackware',
                10: 'suse',
                11: 'ubuntu',
                12: 'windows',
                20: 'ubuntu',
               };

function update() {

    $(".running").text('');
    $(".terminated").text('');
    $("ul#standard-images").text('');
    $("ul#custom-images").text('');

    $.ajax({
        url: '/api/v1.0/servers/detail',
        type: "GET",
    //    async: false,
        dataType: "json",
        success: function(data) {
            $.each(data.servers, function(i,server){

                var machine = $("#machine-template").clone().attr("id",server.id).fadeIn("slow");
                machine.find("a.name span.name").text(server.name);
                machine.find("img.logo").attr("src","static/machines/"+image_tags[server.imageId]+'.png');
                machine.find("img.list-logo").attr("src","static/os_logos/"+image_tags[server.imageId]+'.png');
                machine.find("img.list-logo").attr("title",image_tags[server.imageId]);
                machine.find("span.imagetag").text(image_tags[server.imageId]);

                machine.find("a.ip span.public").text(String(server.addresses.public).replace(',',' '));            

                if (server.status == 'PE_VM_MIGRATING'){
                    machine.find(".status").text('Building');
                    machine.appendTo(".running");
                } else if (server.status == 'PE_VM_RUNNING') {
                    machine.find(".status").text('Running');
                    machine.appendTo(".running");
                } else if (server.status == 'PE_VM_SUSPENDED') {
                    machine.find(".status").text('Terminated');
                    machine.find("img.logo").attr("src","static/machines/"+image_tags[server.imageId]+'-off.png');
                    machine.appendTo(".terminated");
                    $("#mini.seperator").fadeIn("slow");
                } else {
                    machine.find(".status").text('Unknown');
                    machine.find("img.logo").attr("src","static/machines/"+image_tags[server.imageId]+'-off.png');
                    machine.appendTo(".terminated");
                }
            });
            $("div.machine:last-child").find("div.seperator").hide();
            $("#spinner").hide();
            $(".list table").show();
            $(".list table").tablesorter({ 
                headers: { 0: { sorter: false}, 6: { sorter: false }}, 
                sortMultiSortKey: "ctrlKey" }).show();
            $(".list .actions").show();
        }
    });


    $.ajax({
        url: '/api/v1.0/images/detail',
        type: "GET",
    //    async: false,
        dataType: "json",
        success: function(data) {
            $.each(data.images, function(i,image){
                var img = $('#image-template').clone().attr("id","img-"+image.id).fadeIn("slow");
                img.find("label").attr('for',"img-radio-" + image.id);
                img.find(".image-title").text(image.name);
                img.find("input.radio").attr('id',"img-radio-" + image.id);
                if (i==0) img.find("input.radio").attr("checked","checked"); 
                img.find("img.image-logo").attr('src','static/os_logos/'+image_tags[image.id]+'.png');
                if (image.serverId) {
                    img.appendTo("ul#custom-images");
                } else {
                    img.appendTo("ul#standard-images");
                }
            });
        }
    });

<<<<<<< HEAD
//TESTING $.ajax POST+DELETE. api/handlers.py/ServerHandler and ServerActionHandler receive these calls
//DELETE is working, while POST is not (maybe this has to do with piston+django csrf?
/*
    $.ajax({
        url: '/api/v1.0/servers/1234/action',
        type: "POST",
        data: {
                  "reboot": {
                      "type" : "HARD"
                  }
               },
        dataType: "json",
        success: function() {
                            }
            });



    $.ajax({
        url: '/api/v1.0/servers/1234',
        type: "DELETE",
    //    async: false,
        dataType: "json",
        success: function(data) {
}
           });
*/
//DELETE TILL HERE
}



update();

=======
update();

// switch to list view
>>>>>>> a08e66d8
$("#list").click(function(event){
    $("div.standard#machinesview").load($("#list").attr("href"));
    $("a#standard")[0].className += ' activelink'
    this.style.color = '#5f8dd3';
    update(); 
    return false;
});

$("a#standard").click(function(event){
    href=$("a#standard").attr("href");
    $("div.pane#machines-pane").load(href);
    //$("a#standard")[0].className += ' activelink'
    //this.style.color = '#5f8dd3';
    return false;
});

$("ul.tabs").tabs("div.panes ul");

$(":range").rangeinput({progress:true});

function disableSliders() {
    $("#cpu").attr('disabled',true);
    $("#ram").attr('disabled',true);
    $("#storage").attr('disabled',true);
}

$("#custom").click(function(event){
    $("#cpu").attr('disabled',false);
    $("#ram").attr('disabled',false);
    $("#storage").attr('disabled',false);
    $("strong.sliders").style = 'color: #778899;';
});

$("#small").click(function(event){
    $("#cpu").data('rangeinput').setValue(1);
    $("#ram").data('rangeinput').setValue(256);
    $("#storage").data('rangeinput').setValue(5);
});

$("#medium").click(function(event){
    $("#cpu").data('rangeinput').setValue(4);
    $("#ram").data('rangeinput').setValue(1024);
    $("#storage").data('rangeinput').setValue(30);
});

$("#large").click(function(event){
    $("#cpu").data('rangeinput').setValue(8);
    $("#ram").data('rangeinput').setValue(4096);
    $("#storage").data('rangeinput').setValue(80);
});

$("#cancel").click(function(event){
    $("a#create[rel]").overlay().close();
});

$("#start").click(function(event){
    var triggers = $("a#notify").overlay({
	    // some mask tweaks suitable for modal dialogs
	    mask: {
		    color: '#ebecff',
		    opacity: '0.9'
	    },
        top: 'center',
	    closeOnClick: false,
        oneInstance: false,
        load: true,
        onClose: function(event){
            $("div.pane#machines-pane").load($("a#standard").attr("href"));
        }
    });
    $("#wizard").hide();
    update();
});

$("a#create").click(function(event){
    $("#wizard").scrollable().begin();
});

$("#cpu").change(function(event){
    $("#custom").click();
});

$("#ram").change(function(event){
    $("#custom").click();
});

$("#storage").change(function(event){
    $("#custom").click();
});

$(function() { 
    $("a#create[rel]").overlay({mask: '#000', effect: 'default', top: '5%', oneInstance: false, closeOnClick: false});
});

$(function() {
    var root = $("#wizard").scrollable();

    // some variables that we need
    var api = root.scrollable();

    // rangeinput with default configuration
    // validation logic is done inside the onBeforeSeek callback
    api.onBeforeSeek(function(event, i) {
	    // we are going 1 step backwards so no need for validation
	    if (api.getIndex() < i) {
             // 1. get current page
		     var page = root.find(".page").eq(api.getIndex()),
			 // 2. .. and all required fields inside the page
			 inputs = page.find(".required :input").removeClass("error"),
			 // 3. .. which are empty
			 empty = inputs.filter(function() {
				return $(this).val().replace(/\s*/g, '') == '';
			 });
		     // if there are empty fields, then
		    if (empty.length) {
			    // add a CSS class name "error" for empty & required fields
			    empty.addClass("error");
			    // cancel seeking of the scrollable by returning false
			    return false;
		    // everything is good
		    } 
	    }
	    // update status bar
	    $("#status li").removeClass("active").eq(i).addClass("active");
    });

    // if tab is pressed on the next button seek to next page
    root.find("button.next").keydown(function(e) {
	    if (e.keyCode == 9) {
		    // seeks to next tab by executing our validation routine
		    api.next();
		    e.preventDefault();
	    }
    });
// ]]>
});
</script>


<script>
// create action
$(function() {
$(".post-create").click(function() {
    $.ajax({
        url: '/api/v1.0/servers',
        type: "POST",
        data: {
            "create": {"foo" : "foo"}
            },
        //TODO: get the real data
        //async: false,
        dataType: "json",
        success: function() {}
    });
});
});
</script><|MERGE_RESOLUTION|>--- conflicted
+++ resolved
@@ -173,8 +173,9 @@
 		</div>
 	</div>
 </form>
+
 <! -- TODO: remove and put into the Create VM from the wizard -->
-<a href="#" class="post-create">DIMIOURGIA VM</a>
+<a href="#" class="post-create">Create VM</a>
 
 <div class="modal" id="misc">
     <h3>Your VM is being created!</h3>
@@ -274,7 +275,6 @@
         }
     });
 
-<<<<<<< HEAD
 //TESTING $.ajax POST+DELETE. api/handlers.py/ServerHandler and ServerActionHandler receive these calls
 //DELETE is working, while POST is not (maybe this has to do with piston+django csrf?
 /*
@@ -306,14 +306,9 @@
 }
 
 
-
 update();
 
-=======
-update();
-
 // switch to list view
->>>>>>> a08e66d8
 $("#list").click(function(event){
     $("div.standard#machinesview").load($("#list").attr("href"));
     $("a#standard")[0].className += ' activelink'
