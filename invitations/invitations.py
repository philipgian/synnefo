--- conflicted
+++ resolved
@@ -50,19 +50,11 @@
 from synnefo.api.common import method_not_allowed
 from synnefo.db.models import Invitations, SynnefoUser
 from synnefo.logic import users
-<<<<<<< HEAD
-from synnefo.util import log
+from synnefo.util.log import getLogger
 
 from Crypto.Cipher import AES
 
-_logger = log.getLogger("synnefo.invitations")
-=======
-from synnefo.util.log import getLogger
-
-from Crypto.Cipher import AES
-
 log = getLogger('synnefo.invitations')
->>>>>>> 534b4519
 
 
 def process_form(request):
