--- conflicted
+++ resolved
@@ -234,16 +234,11 @@
 @api_method(http_method='GET', token_required=False, user_required=False,
             format_allowed=False, logger=log)
 def grapher(request, graph_type, hostname):
-<<<<<<< HEAD
-    hostname = decrypt(smart_str(hostname))
-    fname = smart_str(os.path.join(settings.RRD_PREFIX, hostname))
-=======
-    try:
-        hostname = decrypt(uenc(hostname))
+    try:
+        hostname = decrypt(smart_str(hostname))
     except (ValueError, TypeError):
         raise faults.BadRequest("Invalid encrypted virtual server name")
-    fname = uenc(os.path.join(settings.RRD_PREFIX, hostname))
->>>>>>> d4fffe49
+    fname = smart_str(os.path.join(settings.RRD_PREFIX, hostname))
     if not os.path.isdir(fname):
         raise faults.ItemNotFound('No such instance')
 
