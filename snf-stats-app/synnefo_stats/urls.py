# Copyright 2011-2013 GRNET S.A. All rights reserved.
#
# Redistribution and use in source and binary forms, with or
# without modification, are permitted provided that the following
# conditions are met:
#
#   1. Redistributions of source code must retain the above
#      copyright notice, this list of conditions and the following
#      disclaimer.
#
#   2. Redistributions in binary form must reproduce the above
#      copyright notice, this list of conditions and the following
#      disclaimer in the documentation and/or other materials
#      provided with the distribution.
#
# THIS SOFTWARE IS PROVIDED BY GRNET S.A. ``AS IS'' AND ANY EXPRESS
# OR IMPLIED WARRANTIES, INCLUDING, BUT NOT LIMITED TO, THE IMPLIED
# WARRANTIES OF MERCHANTABILITY AND FITNESS FOR A PARTICULAR
# PURPOSE ARE DISCLAIMED. IN NO EVENT SHALL GRNET S.A OR
# CONTRIBUTORS BE LIABLE FOR ANY DIRECT, INDIRECT, INCIDENTAL,
# SPECIAL, EXEMPLARY, OR CONSEQUENTIAL DAMAGES (INCLUDING, BUT NOT
# LIMITED TO, PROCUREMENT OF SUBSTITUTE GOODS OR SERVICES; LOSS OF
# USE, DATA, OR PROFITS; OR BUSINESS INTERRUPTION) HOWEVER CAUSED
# AND ON ANY THEORY OF LIABILITY, WHETHER IN CONTRACT, STRICT
# LIABILITY, OR TORT (INCLUDING NEGLIGENCE OR OTHERWISE) ARISING IN
# ANY WAY OUT OF THE USE OF THIS SOFTWARE, EVEN IF ADVISED OF THE
# POSSIBILITY OF SUCH DAMAGE.
#
# The views and conclusions contained in the software and
# documentation are those of the authors and should not be
# interpreted as representing official policies, either expressed
# or implied, of GRNET S.A.

<<<<<<< HEAD
from django.conf.urls.defaults import patterns, include
=======
try:
    from django.conf.urls import patterns, include
except ImportError:  # Django==1.2
    from django.conf.urls.defaults import patterns, include
>>>>>>> ed9a7f37

from snf_django.lib.api.utils import prefix_pattern
from snf_django.lib.api import api_endpoint_not_found

from synnefo_stats.stats_settings import BASE_PATH
from synnefo_stats.grapher import grapher

graph_types_re = '((cpu|net)-(bar|(ts(-w)?)))'
stats_v1_patterns = patterns(
    '',
    (r'^(?P<graph_type>%s)/(?P<hostname>[^ /]+)$' % graph_types_re, grapher),
)

stats_patterns = patterns(
    '',
    (r'^v1.0/', include(stats_v1_patterns)),
    (r'^.*', api_endpoint_not_found),
)

urlpatterns = patterns(
    '',
    (prefix_pattern(BASE_PATH), include(stats_patterns)),
)<|MERGE_RESOLUTION|>--- conflicted
+++ resolved
@@ -31,14 +31,10 @@
 # interpreted as representing official policies, either expressed
 # or implied, of GRNET S.A.
 
-<<<<<<< HEAD
-from django.conf.urls.defaults import patterns, include
-=======
 try:
     from django.conf.urls import patterns, include
 except ImportError:  # Django==1.2
     from django.conf.urls.defaults import patterns, include
->>>>>>> ed9a7f37
 
 from snf_django.lib.api.utils import prefix_pattern
 from snf_django.lib.api import api_endpoint_not_found
