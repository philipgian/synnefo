#!/usr/bin/env python

# Copyright 2011 GRNET S.A. All rights reserved.
#
# Redistribution and use in source and binary forms, with or
# without modification, are permitted provided that the following
# conditions are met:
#
#   1. Redistributions of source code must retain the above
#      copyright notice, this list of conditions and the following
#      disclaimer.
#
#   2. Redistributions in binary form must reproduce the above
#      copyright notice, this list of conditions and the following
#      disclaimer in the documentation and/or other materials
#      provided with the distribution.
#
# THIS SOFTWARE IS PROVIDED BY GRNET S.A. ``AS IS'' AND ANY EXPRESS
# OR IMPLIED WARRANTIES, INCLUDING, BUT NOT LIMITED TO, THE IMPLIED
# WARRANTIES OF MERCHANTABILITY AND FITNESS FOR A PARTICULAR
# PURPOSE ARE DISCLAIMED. IN NO EVENT SHALL GRNET S.A OR
# CONTRIBUTORS BE LIABLE FOR ANY DIRECT, INDIRECT, INCIDENTAL,
# SPECIAL, EXEMPLARY, OR CONSEQUENTIAL DAMAGES (INCLUDING, BUT NOT
# LIMITED TO, PROCUREMENT OF SUBSTITUTE GOODS OR SERVICES; LOSS OF
# USE, DATA, OR PROFITS; OR BUSINESS INTERRUPTION) HOWEVER CAUSED
# AND ON ANY THEORY OF LIABILITY, WHETHER IN CONTRACT, STRICT
# LIABILITY, OR TORT (INCLUDING NEGLIGENCE OR OTHERWISE) ARISING IN
# ANY WAY OUT OF THE USE OF THIS SOFTWARE, EVEN IF ADVISED OF THE
# POSSIBILITY OF SUCH DAMAGE.
#
# The views and conclusions contained in the software and
# documentation are those of the authors and should not be
# interpreted as representing official policies, either expressed
# or implied, of GRNET S.A.

"""Perform integration testing on a running Synnefo deployment"""

import __main__
import datetime
import inspect
import logging
import os
import paramiko
import prctl
import subprocess
import signal
import socket
import sys
import time
from base64 import b64encode
from IPy import IP
from multiprocessing import Process, Queue
from random import choice
from optparse import OptionParser, OptionValueError

from kamaki.clients.compute import ComputeClient
from kamaki.clients.cyclades import CycladesClient
from kamaki.clients.image import ImageClient
from kamaki.clients import ClientError

from fabric.api import *

from vncauthproxy.d3des import generate_response as d3des_generate_response

# Use backported unittest functionality if Python < 2.7
try:
    import unittest2 as unittest
except ImportError:
    if sys.version_info < (2, 7):
        raise Exception("The unittest2 package is required for Python < 2.7")
    import unittest


class BurninTestResult(unittest.TextTestResult):
    def addSuccess(self, test):
        super(BurninTestResult, self).addSuccess(test)
        if self.showAll:
            if test.result_dict:
                run_details = test.result_dict

                self.stream.write("\n")
                for i in run_details:
                    self.stream.write("%s : %s \n" % (i, run_details[i]))
                self.stream.write("\n")

        elif self.dots:
            self.stream.write('.')
            self.stream.flush() 
            
    def addError(self, test, err):
        super(BurninTestResult, self).addError(test, err)
        if self.showAll:
            self.stream.writeln("ERROR")

            run_details = test.result_dict

            self.stream.write("\n")
            for i in run_details:
                self.stream.write("%s : %s \n" % (i, run_details[i]))
            self.stream.write("\n")

        elif self.dots:
            self.stream.write('E')
            self.stream.flush()

    def addFailure(self, test, err):
        super(BurninTestResult, self).addFailure(test, err)
        if self.showAll:
            self.stream.writeln("FAIL")

            run_details = test.result_dict

            self.stream.write("\n")
            for i in run_details:
                self.stream.write("%s : %s \n" % (i, run_details[i]))
            self.stream.write("\n")

        elif self.dots:
            self.stream.write('F')
            self.stream.flush()



API = None
TOKEN = None
DEFAULT_API = "https://cyclades.okeanos.grnet.gr/api/v1.1"
DEFAULT_PLANKTON = "https://cyclades.okeanos.grnet.gr/plankton"
DEFAULT_PLANKTON_USER = "images@okeanos.grnet.gr"

# A unique id identifying this test run
TEST_RUN_ID = datetime.datetime.strftime(datetime.datetime.now(),
                                         "%Y%m%d%H%M%S")
SNF_TEST_PREFIX = "snf-test-"

red = '\x1b[31m'
yellow = '\x1b[33m'
green = '\x1b[32m'
normal = '\x1b[0m'

class burninFormatter(logging.Formatter):

    err_fmt = red + "ERROR: %(msg)s" + normal
    dbg_fmt = green + "* %(msg)s" + normal
    info_fmt = "%(msg)s"

    def __init__(self, fmt="%(levelno)s: %(msg)s"):
        logging.Formatter.__init__(self, fmt)

    def format(self, record):

        format_orig = self._fmt

        # Replace the original format with one customized by logging level
        if record.levelno == 10:    # DEBUG
            self._fmt = burninFormatter.dbg_fmt

        elif record.levelno == 20:  # INFO
            self._fmt = burninFormatter.info_fmt

        elif record.levelno == 40:  # ERROR
            self._fmt = burninFormatter.err_fmt

        result = logging.Formatter.format(self, record)
        self._fmt = format_orig

        return result

log = logging.getLogger("burnin")
log.setLevel(logging.DEBUG)
handler = logging.StreamHandler()
handler.setFormatter(burninFormatter())
log.addHandler(handler)


class UnauthorizedTestCase(unittest.TestCase):

    @classmethod
    def setUpClass(cls):
        cls.result_dict = dict()

    def test_unauthorized_access(self):
        """Test access without a valid token fails"""
        log.info("Authentication test")

        falseToken = '12345'
        c = ComputeClient(API, falseToken)

        with self.assertRaises(ClientError) as cm:
            c.list_servers()
            self.assertEqual(cm.exception.status, 401)


class ImagesTestCase(unittest.TestCase):
    """Test image lists for consistency"""
    @classmethod
    def setUpClass(cls):
        """Initialize kamaki, get (detailed) list of images"""
        log.info("Getting simple and detailed list of images")

        cls.client = ComputeClient(API, TOKEN)
        cls.plankton = ImageClient(PLANKTON, TOKEN)
        cls.images = cls.plankton.list_public()
        cls.dimages = cls.plankton.list_public(detail=True)
        cls.result_dict = dict()

    def test_001_list_images(self):
        """Test image list actually returns images"""
        self.assertGreater(len(self.images), 0)

    def test_002_list_images_detailed(self):
        """Test detailed image list is the same length as list"""
        self.assertEqual(len(self.dimages), len(self.images))

    def test_003_same_image_names(self):
        """Test detailed and simple image list contain same names"""
        names = sorted(map(lambda x: x["name"], self.images))
        dnames = sorted(map(lambda x: x["name"], self.dimages))
        self.assertEqual(names, dnames)

    def test_004_unique_image_names(self):
        """Test system images have unique names"""
        sys_images = filter(lambda x: x['owner'] == PLANKTON_USER,
                            self.dimages)
        names = sorted(map(lambda x: x["name"], sys_images))
        self.assertEqual(sorted(list(set(names))), names)

    def test_005_image_metadata(self):
        """Test every image has specific metadata defined"""
        keys = frozenset(["osfamily", "root_partition"])
        details = self.client.list_images(detail=True)
        for i in details:
            self.assertTrue(keys.issubset(i["metadata"]["values"].keys()))


class FlavorsTestCase(unittest.TestCase):
    """Test flavor lists for consistency"""
    @classmethod
    def setUpClass(cls):
        """Initialize kamaki, get (detailed) list of flavors"""
        log.info("Getting simple and detailed list of flavors")

        cls.client = ComputeClient(API, TOKEN)
        cls.flavors = cls.client.list_flavors()
        cls.dflavors = cls.client.list_flavors(detail=True)
        cls.result_dict = dict()

    def test_001_list_flavors(self):
        """Test flavor list actually returns flavors"""
        self.assertGreater(len(self.flavors), 0)

    def test_002_list_flavors_detailed(self):
        """Test detailed flavor list is the same length as list"""
        self.assertEquals(len(self.dflavors), len(self.flavors))

    def test_003_same_flavor_names(self):
        """Test detailed and simple flavor list contain same names"""
        names = sorted(map(lambda x: x["name"], self.flavors))
        dnames = sorted(map(lambda x: x["name"], self.dflavors))
        self.assertEqual(names, dnames)

    def test_004_unique_flavor_names(self):
        """Test flavors have unique names"""
        names = sorted(map(lambda x: x["name"], self.flavors))
        self.assertEqual(sorted(list(set(names))), names)

    def test_005_well_formed_flavor_names(self):
        """Test flavors have names of the form CxxRyyDzz

        Where xx is vCPU count, yy is RAM in MiB, zz is Disk in GiB

        """
        for f in self.dflavors:
            self.assertEqual("C%dR%dD%d" % (f["cpu"], f["ram"], f["disk"]),
                             f["name"],
                             "Flavor %s does not match its specs." % f["name"])


class ServersTestCase(unittest.TestCase):
    """Test server lists for consistency"""
    @classmethod
    def setUpClass(cls):
        """Initialize kamaki, get (detailed) list of servers"""
        log.info("Getting simple and detailed list of servers")

        cls.client = ComputeClient(API, TOKEN)
        cls.servers = cls.client.list_servers()
        cls.dservers = cls.client.list_servers(detail=True)
        cls.result_dict = dict()

    # def test_001_list_servers(self):
    #     """Test server list actually returns servers"""
    #     self.assertGreater(len(self.servers), 0)

    def test_002_list_servers_detailed(self):
        """Test detailed server list is the same length as list"""
        self.assertEqual(len(self.dservers), len(self.servers))

    def test_003_same_server_names(self):
        """Test detailed and simple flavor list contain same names"""
        names = sorted(map(lambda x: x["name"], self.servers))
        dnames = sorted(map(lambda x: x["name"], self.dservers))
        self.assertEqual(names, dnames)


# This class gets replicated into actual TestCases dynamically
class SpawnServerTestCase(unittest.TestCase):
    """Test scenario for server of the specified image"""

    @classmethod
    def setUpClass(cls):
        """Initialize a kamaki instance"""
        log.info("Spawning server for image `%s'" %cls.imagename)
        cls.client = ComputeClient(API, TOKEN)
        cls.cyclades = CycladesClient(API, TOKEN)
        cls.result_dict = dict()

    def _get_ipv4(self, server):
        """Get the public IPv4 of a server from the detailed server info"""

        nics = server["attachments"]["values"]

        for nic in nics:
            net_id = nic["network_id"]
            if self.cyclades.get_network_details(net_id)["public"] == True:
                public_addrs = nic["ipv4"]
        
        self.assertTrue(public_addrs != None)

        return public_addrs

    def _get_ipv6(self, server):
        """Get the public IPv6 of a server from the detailed server info"""

        nics = server["attachments"]["values"]

        for nic in nics:
            net_id = nic["network_id"]
            if self.cyclades.get_network_details(net_id)["public"] == True:
                public_addrs = nic["ipv6"]
        
        self.assertTrue(public_addrs != None)

        return public_addrs


    def _connect_loginname(self, os):
        """Return the login name for connections based on the server OS"""
        if os in ("Ubuntu", "Kubuntu", "Fedora"):
            return "user"
        elif os in ("windows", "windows_alpha1"):
            return "Administrator"
        else:
            return "root"

    def _verify_server_status(self, current_status, new_status):
        """Verify a server has switched to a specified status"""
        server = self.client.get_server_details(self.serverid)
        if server["status"] not in (current_status, new_status):
            return None  # Do not raise exception, return so the test fails
        self.assertEquals(server["status"], new_status)

    def _get_connected_tcp_socket(self, family, host, port):
        """Get a connected socket from the specified family to host:port"""
        sock = None
        for res in \
            socket.getaddrinfo(host, port, family, socket.SOCK_STREAM, 0,
                               socket.AI_PASSIVE):
            af, socktype, proto, canonname, sa = res
            try:
                sock = socket.socket(af, socktype, proto)
            except socket.error as msg:
                sock = None
                continue
            try:
                sock.connect(sa)
            except socket.error as msg:
                sock.close()
                sock = None
                continue
        self.assertIsNotNone(sock)
        return sock

    def _ping_once(self, ipv6, ip):
        """Test server responds to a single IPv4 or IPv6 ping"""
        cmd = "ping%s -c 2 -w 3 %s" % ("6" if ipv6 else "", ip)
        ping = subprocess.Popen(cmd, shell=True,
                                stdout=subprocess.PIPE, stderr=subprocess.PIPE)
        (stdout, stderr) = ping.communicate()
        ret = ping.wait()
        self.assertEquals(ret, 0)

    def _get_hostname_over_ssh(self, hostip, username, password):
        ssh = paramiko.SSHClient()
        ssh.set_missing_host_key_policy(paramiko.AutoAddPolicy())
        try:
            ssh.connect(hostip, username=username, password=password)
        except socket.error:
            raise AssertionError
        stdin, stdout, stderr = ssh.exec_command("hostname")
        lines = stdout.readlines()
        self.assertEqual(len(lines), 1)
        return lines[0]

    def _try_until_timeout_expires(self, warn_timeout, fail_timeout,
                                   opmsg, callable, *args, **kwargs):
        if warn_timeout == fail_timeout:
            warn_timeout = fail_timeout + 1
        warn_tmout = time.time() + warn_timeout
        fail_tmout = time.time() + fail_timeout
        while True:
            self.assertLess(time.time(), fail_tmout,
                            "operation `%s' timed out" % opmsg)
            if time.time() > warn_tmout:
                log.warning("Server %d: `%s' operation `%s' not done yet",
                            self.serverid, self.servername, opmsg)
            try:
                log.info("%s... " % opmsg)
                return callable(*args, **kwargs)
            except AssertionError:
                pass
            time.sleep(self.query_interval)

    def _insist_on_tcp_connection(self, family, host, port):
        familystr = {socket.AF_INET: "IPv4", socket.AF_INET6: "IPv6",
                     socket.AF_UNSPEC: "Unspecified-IPv4/6"}
        msg = "connect over %s to %s:%s" % \
              (familystr.get(family, "Unknown"), host, port)
        sock = self._try_until_timeout_expires(
                self.action_timeout, self.action_timeout,
                msg, self._get_connected_tcp_socket,
                family, host, port)
        return sock

    def _insist_on_status_transition(self, current_status, new_status,
                                    fail_timeout, warn_timeout=None):
        msg = "Server %d: `%s', waiting for %s -> %s" % \
              (self.serverid, self.servername, current_status, new_status)
        if warn_timeout is None:
            warn_timeout = fail_timeout
        self._try_until_timeout_expires(warn_timeout, fail_timeout,
                                        msg, self._verify_server_status,
                                        current_status, new_status)
        # Ensure the status is actually the expected one
        server = self.client.get_server_details(self.serverid)
        self.assertEquals(server["status"], new_status)

    def _insist_on_ssh_hostname(self, hostip, username, password):
        msg = "SSH to %s, as %s/%s" % (hostip, username, password)
        hostname = self._try_until_timeout_expires(
                self.action_timeout, self.action_timeout,
                msg, self._get_hostname_over_ssh,
                hostip, username, password)

        # The hostname must be of the form 'prefix-id'
        self.assertTrue(hostname.endswith("-%d\n" % self.serverid))

    def _check_file_through_ssh(self, hostip, username, password,
                                remotepath, content):
        msg = "Trying file injection through SSH to %s, as %s/%s" % \
            (hostip, username, password)
        log.info(msg)
        try:
            ssh = paramiko.SSHClient()
            ssh.set_missing_host_key_policy(paramiko.AutoAddPolicy())
            ssh.connect(hostip, username=username, password=password)
        except socket.error:
            raise AssertionError

        transport = paramiko.Transport((hostip, 22))
        transport.connect(username=username, password=password)

        localpath = '/tmp/' + SNF_TEST_PREFIX + 'injection'
        sftp = paramiko.SFTPClient.from_transport(transport)
        sftp.get(remotepath, localpath)
        sftp.close()
        transport.close()

        f = open(localpath)
        remote_content = b64encode(f.read())

        # Check if files are the same
        return (remote_content == content)

    def _skipIf(self, condition, msg):
        if condition:
            self.skipTest(msg)

    def test_001_submit_create_server(self):
        """Test submit create server request"""

        log.info("Submit new server request")
        server = self.client.create_server(self.servername, self.flavorid,
                                           self.imageid, self.personality)

        log.info("Server id: " + str(server["id"]))
        log.info("Server password: " + server["adminPass"])
        self.assertEqual(server["name"], self.servername)
        self.assertEqual(server["flavorRef"], self.flavorid)
        self.assertEqual(server["imageRef"], self.imageid)
        self.assertEqual(server["status"], "BUILD")

        # Update class attributes to reflect data on building server
        cls = type(self)
        cls.serverid = server["id"]
        cls.username = None
        cls.passwd = server["adminPass"]

        self.result_dict["Server ID"] = str(server["id"])
        self.result_dict["Password"] = str(server["adminPass"])

    def test_002a_server_is_building_in_list(self):
        """Test server is in BUILD state, in server list"""
        log.info("Server in BUILD state in server list")

        self.result_dict.clear()

        servers = self.client.list_servers(detail=True)
        servers = filter(lambda x: x["name"] == self.servername, servers)

        server = servers[0]
        self.assertEqual(server["name"], self.servername)
        self.assertEqual(server["flavorRef"], self.flavorid)
        self.assertEqual(server["imageRef"], self.imageid)
        self.assertEqual(server["status"], "BUILD")

    def test_002b_server_is_building_in_details(self):
        """Test server is in BUILD state, in details"""

        log.info("Server in BUILD state in details")

        server = self.client.get_server_details(self.serverid)
        self.assertEqual(server["name"], self.servername)
        self.assertEqual(server["flavorRef"], self.flavorid)
        self.assertEqual(server["imageRef"], self.imageid)
        self.assertEqual(server["status"], "BUILD")

    def test_002c_set_server_metadata(self):

        log.info("Creating server metadata")

        image = self.client.get_image_details(self.imageid)
        os = image["metadata"]["values"]["os"]
        users = image["metadata"]["values"].get("users", None)
        self.client.update_server_metadata(self.serverid, OS=os)

        userlist = users.split()

        # Determine the username to use for future connections
        # to this host
        cls = type(self)

        if "root" in userlist:
            cls.username = "root"
        elif users == None:
            cls.username = self._connect_loginname(os)
        else:
            cls.username = choice(userlist)

        self.assertIsNotNone(cls.username)

    def test_002d_verify_server_metadata(self):
        """Test server metadata keys are set based on image metadata"""

        log.info("Verifying image metadata")

        servermeta = self.client.get_server_metadata(self.serverid)
        imagemeta = self.client.get_image_metadata(self.imageid)

        self.assertEqual(servermeta["OS"], imagemeta["os"])

    def test_003_server_becomes_active(self):
        """Test server becomes ACTIVE"""

        log.info("Waiting for server to become ACTIVE")

        self._insist_on_status_transition("BUILD", "ACTIVE",
                                         self.build_fail, self.build_warning)

    # def test_003a_get_server_oob_console(self):
    #     """Test getting OOB server console over VNC

    #     Implementation of RFB protocol follows
    #     http://www.realvnc.com/docs/rfbproto.pdf.

    #     """
    #     console = self.cyclades.get_server_console(self.serverid)
    #     self.assertEquals(console['type'], "vnc")
    #     sock = self._insist_on_tcp_connection(socket.AF_INET,
    #                                     console["host"], console["port"])

    #     # Step 1. ProtocolVersion message (par. 6.1.1)
    #     version = sock.recv(1024)
    #     self.assertEquals(version, 'RFB 003.008\n')
    #     sock.send(version)

    #     # Step 2. Security (par 6.1.2): Only VNC Authentication supported
    #     sec = sock.recv(1024)
    #     self.assertEquals(list(sec), ['\x01', '\x02'])

    #     # Step 3. Request VNC Authentication (par 6.1.2)
    #     sock.send('\x02')

    #     # Step 4. Receive Challenge (par 6.2.2)
    #     challenge = sock.recv(1024)
    #     self.assertEquals(len(challenge), 16)

    #     # Step 5. DES-Encrypt challenge, use password as key (par 6.2.2)
    #     response = d3des_generate_response(
    #         (console["password"] + '\0' * 8)[:8], challenge)
    #     sock.send(response)

    #     # Step 6. SecurityResult (par 6.1.3)
    #     result = sock.recv(4)
    #     self.assertEquals(list(result), ['\x00', '\x00', '\x00', '\x00'])
    #     sock.close()

    def test_004_server_has_ipv4(self):
        """Test active server has a valid IPv4 address"""

        log.info("Validate server's IPv4")


        server = self.client.get_server_details(self.serverid)
        ipv4 = self._get_ipv4(server)

        self.result_dict.clear()
        self.result_dict["IPv4"] = str(ipv4)

        self.assertEquals(IP(ipv4).version(), 4)

    def test_005_server_has_ipv6(self):
        """Test active server has a valid IPv6 address"""
        self._skipIf(NO_IPV6, "--no-ipv6 flag enabled")

        log.info("Validate server's IPv6")

        server = self.client.get_server_details(self.serverid)
        ipv6 = self._get_ipv6(server)

        self.result_dict.clear()
        self.result_dict["IPv6"] = str(ipv6)

        self.assertEquals(IP(ipv6).version(), 6)

    def test_006_server_responds_to_ping_IPv4(self):
        """Test server responds to ping on IPv4 address"""

        log.info("Testing if server responds to pings in IPv4")
        self.result_dict.clear()

        server = self.client.get_server_details(self.serverid)
        ip = self._get_ipv4(server)
        self._try_until_timeout_expires(self.action_timeout,
                                        self.action_timeout,
                                        "PING IPv4 to %s" % ip,
                                        self._ping_once,
                                        False, ip)

    def test_007_server_responds_to_ping_IPv6(self):
        """Test server responds to ping on IPv6 address"""
        self._skipIf(NO_IPV6, "--no-ipv6 flag enabled")
        log.info("Testing if server responds to pings in IPv6")

        server = self.client.get_server_details(self.serverid)
        ip = self._get_ipv6(server)
        self._try_until_timeout_expires(self.action_timeout,
                                        self.action_timeout,
                                        "PING IPv6 to %s" % ip,
                                        self._ping_once,
                                        True, ip)

    def test_008_submit_shutdown_request(self):
        """Test submit request to shutdown server"""

        log.info("Shutting down server")

        self.cyclades.shutdown_server(self.serverid)

    def test_009_server_becomes_stopped(self):
        """Test server becomes STOPPED"""

        log.info("Waiting until server becomes STOPPED")
        self._insist_on_status_transition("ACTIVE", "STOPPED",
                                         self.action_timeout,
                                         self.action_timeout)

    def test_010_submit_start_request(self):
        """Test submit start server request"""

        log.info("Starting server")

        self.cyclades.start_server(self.serverid)

    def test_011_server_becomes_active(self):
        """Test server becomes ACTIVE again"""

        log.info("Waiting until server becomes ACTIVE")
        self._insist_on_status_transition("STOPPED", "ACTIVE",
                                         self.action_timeout,
                                         self.action_timeout)

    def test_011a_server_responds_to_ping_IPv4(self):
        """Test server OS is actually up and running again"""

        log.info("Testing if server is actually up and running")

        self.test_006_server_responds_to_ping_IPv4()

    def test_012_ssh_to_server_IPv4(self):
        """Test SSH to server public IPv4 works, verify hostname"""

        self._skipIf(self.is_windows, "only valid for Linux servers")
        server = self.client.get_server_details(self.serverid)
        self._insist_on_ssh_hostname(self._get_ipv4(server),
                                     self.username, self.passwd)

    def test_013_ssh_to_server_IPv6(self):
        """Test SSH to server public IPv6 works, verify hostname"""
        self._skipIf(self.is_windows, "only valid for Linux servers")
        self._skipIf(NO_IPV6, "--no-ipv6 flag enabled")

        server = self.client.get_server_details(self.serverid)
        self._insist_on_ssh_hostname(self._get_ipv6(server),
                                     self.username, self.passwd)

    def test_014_rdp_to_server_IPv4(self):
        "Test RDP connection to server public IPv4 works"""
        self._skipIf(not self.is_windows, "only valid for Windows servers")
        server = self.client.get_server_details(self.serverid)
        ipv4 = self._get_ipv4(server)
        sock = _insist_on_tcp_connection(socket.AF_INET, ipv4, 3389)

        # No actual RDP processing done. We assume the RDP server is there
        # if the connection to the RDP port is successful.
        # FIXME: Use rdesktop, analyze exit code? see manpage [costasd]
        sock.close()

    def test_015_rdp_to_server_IPv6(self):
        "Test RDP connection to server public IPv6 works"""
        self._skipIf(not self.is_windows, "only valid for Windows servers")
        self._skipIf(NO_IPV6, "--no-ipv6 flag enabled")

        server = self.client.get_server_details(self.serverid)
        ipv6 = self._get_ipv6(server)
        sock = _get_tcp_connection(socket.AF_INET6, ipv6, 3389)

        # No actual RDP processing done. We assume the RDP server is there
        # if the connection to the RDP port is successful.
        sock.close()

    def test_016_personality_is_enforced(self):
        """Test file injection for personality enforcement"""
        self._skipIf(self.is_windows, "only implemented for Linux servers")
        self._skipIf(self.personality == None, "No personality file selected")

        log.info("Trying to inject file for personality enforcement")

        server = self.client.get_server_details(self.serverid)

        for inj_file in self.personality:
            equal_files = self._check_file_through_ssh(self._get_ipv4(server),
                                                       inj_file['owner'],
                                                       self.passwd,
                                                       inj_file['path'],
                                                       inj_file['contents'])
            self.assertTrue(equal_files)

    def test_017_submit_delete_request(self):
        """Test submit request to delete server"""

        log.info("Deleting server")

        self.client.delete_server(self.serverid)

    def test_018_server_becomes_deleted(self):
        """Test server becomes DELETED"""

        log.info("Testing if server becomes DELETED")

        self._insist_on_status_transition("ACTIVE", "DELETED",
                                         self.action_timeout,
                                         self.action_timeout)

    def test_019_server_no_longer_in_server_list(self):
        """Test server is no longer in server list"""

        log.info("Test if server is no longer listed")

        servers = self.client.list_servers()
        self.assertNotIn(self.serverid, [s["id"] for s in servers])


class NetworkTestCase(unittest.TestCase):
    """ Testing networking in cyclades """

    @classmethod
    def setUpClass(cls):
        "Initialize kamaki, get list of current networks"

        cls.client = CycladesClient(API, TOKEN)
        cls.compute = ComputeClient(API, TOKEN)

        cls.servername = "%s%s for %s" % (SNF_TEST_PREFIX,
                                          TEST_RUN_ID,
                                          cls.imagename)

        #Dictionary initialization for the vms credentials
        cls.serverid = dict()
        cls.username = dict()
        cls.password = dict()
        cls.is_windows = cls.imagename.lower().find("windows") >= 0

        cls.result_dict = dict()

    def _skipIf(self, condition, msg):
        if condition:
            self.skipTest(msg)

    def _get_ipv4(self, server):
        """Get the public IPv4 of a server from the detailed server info"""

        nics = server["attachments"]["values"]

        for nic in nics:
            net_id = nic["network_id"]
            if self.client.get_network_details(net_id)["public"] == True:
                public_addrs = nic["ipv4"]
        
        self.assertTrue(public_addrs != None)

        return public_addrs


    def _connect_loginname(self, os):
        """Return the login name for connections based on the server OS"""
        if os in ("Ubuntu", "Kubuntu", "Fedora"):
            return "user"
        elif os in ("windows", "windows_alpha1"):
            return "Administrator"
        else:
            return "root"

    def _ping_once(self, ip):

        """Test server responds to a single IPv4 or IPv6 ping"""
        cmd = "ping -c 2 -w 3 %s" % (ip)
        ping = subprocess.Popen(cmd, shell=True,
                                stdout=subprocess.PIPE, stderr=subprocess.PIPE)
        (stdout, stderr) = ping.communicate()
        ret = ping.wait()

        return (ret == 0)

    def test_00001a_submit_create_server_A(self):
        """Test submit create server request"""

        log.info("Creating test server A")

        serverA = self.client.create_server(self.servername, self.flavorid,
                                            self.imageid, personality=None)

        self.assertEqual(serverA["name"], self.servername)
        self.assertEqual(serverA["flavorRef"], self.flavorid)
        self.assertEqual(serverA["imageRef"], self.imageid)
        self.assertEqual(serverA["status"], "BUILD")

        # Update class attributes to reflect data on building server
        self.serverid['A'] = serverA["id"]
        self.username['A'] = None
        self.password['A'] = serverA["adminPass"]

        log.info("Server A id:" + str(serverA["id"]))
        log.info("Server password " + (self.password['A']))

        self.result_dict["Server A ID"] = str(serverA["id"])
        self.result_dict["Server A password"] = serverA["adminPass"]
        
    def test_00001b_serverA_becomes_active(self):
        """Test server becomes ACTIVE"""

        log.info("Waiting until test server A becomes ACTIVE")
        self.result_dict.clear()

        fail_tmout = time.time() + self.action_timeout
        while True:
            d = self.client.get_server_details(self.serverid['A'])
            status = d['status']
            if status == 'ACTIVE':
                active = True
                break
            elif time.time() > fail_tmout:
                self.assertLess(time.time(), fail_tmout)
            else:
                time.sleep(self.query_interval)

        self.assertTrue(active)

    def test_00002a_submit_create_server_B(self):
        """Test submit create server request"""

        log.info("Creating test server B")
        
        serverB = self.client.create_server(self.servername, self.flavorid,
                                            self.imageid, personality=None)

        self.assertEqual(serverB["name"], self.servername)
        self.assertEqual(serverB["flavorRef"], self.flavorid)
        self.assertEqual(serverB["imageRef"], self.imageid)
        self.assertEqual(serverB["status"], "BUILD")

        # Update class attributes to reflect data on building server
        self.serverid['B'] = serverB["id"]
        self.username['B'] = None
        self.password['B'] = serverB["adminPass"]

        log.info("Server B id: " + str(serverB["id"]))
        log.info("Password " + (self.password['B']))

        self.result_dict.clear()
        self.result_dict["Server B ID"] = str(serverB["id"])
        self.result_dict["Server B password"] = serverB["adminPass"]

    def test_00002b_serverB_becomes_active(self):
        """Test server becomes ACTIVE"""

        log.info("Waiting until test server B becomes ACTIVE")
        self.result_dict.clear()

        fail_tmout = time.time() + self.action_timeout
        while True:
            d = self.client.get_server_details(self.serverid['B'])
            status = d['status']
            if status == 'ACTIVE':
                active = True
                break
            elif time.time() > fail_tmout:
                self.assertLess(time.time(), fail_tmout)
            else:
                time.sleep(self.query_interval)

        self.assertTrue(active)

    def test_001_create_network(self):
        """Test submit create network request"""

        log.info("Submit new network request")
        self.result_dict.clear()
                
        name = SNF_TEST_PREFIX + TEST_RUN_ID
        previous_num = len(self.client.list_networks())
        network = self.client.create_network(name,cidr='10.0.0.1/28')

        #Test if right name is assigned
        self.assertEqual(network['name'], name)

        # Update class attributes
        cls = type(self)
        cls.networkid = network['id']
        networks = self.client.list_networks()

        fail_tmout = time.time() + self.action_timeout

        #Test if new network is created
        while True:
            d = self.client.get_network_details(network['id'])
            if d['status'] == 'ACTIVE':
                connected = True
                break
            elif time.time() > fail_tmout:
                self.assertLess(time.time(), fail_tmout)
            else:
                log.info("Waiting for network to become ACTIVE")
                time.sleep(self.query_interval)

        self.assertTrue(connected)

        self.result_dict["Private network ID"] = str(network['id'])

    def test_002_connect_to_network(self):
        """Test connect VMs to network"""

        log.info("Connect VMs to private network")
        self.result_dict.clear()

        self.client.connect_server(self.serverid['A'], self.networkid)
        self.client.connect_server(self.serverid['B'], self.networkid)

        #Insist on connecting until action timeout
        fail_tmout = time.time() + self.action_timeout

        while True:

            netsA = [x['network_id'] for x in self.client.get_server_details(self.serverid['A'])['attachments']['values']]
            netsB = [x['network_id'] for x in self.client.get_server_details(self.serverid['B'])['attachments']['values']]

            if (self.networkid in netsA) and (self.networkid in netsB):
                conn_exists = True
                break
            elif time.time() > fail_tmout:
                self.assertLess(time.time(), fail_tmout)
            else:
                time.sleep(self.query_interval)
                
        #Adding private IPs to class attributes
        cls = type(self)
        cls.priv_ip = dict()

        nicsA = self.client.get_server_details(self.serverid['A'])['attachments']['values']
        nicsB = self.client.get_server_details(self.serverid['B'])['attachments']['values']

        if conn_exists:
            for nic in nicsA:
                if nic["network_id"] == self.networkid:
                    cls.priv_ip["A"] = nic["ipv4"]

            for nic in nicsB:
                if nic["network_id"] == self.networkid:
                    cls.priv_ip["B"] = nic["ipv4"]

        self.assertTrue(conn_exists)

    def test_002a_reboot(self):
        """Rebooting server A"""

        log.info("Rebooting server A")

        self.client.shutdown_server(self.serverid['A'])

        fail_tmout = time.time() + self.action_timeout
        while True:
            d = self.client.get_server_details(self.serverid['A'])
            status = d['status']
            if status == 'STOPPED':
                break
            elif time.time() > fail_tmout:
                self.assertLess(time.time(), fail_tmout)
            else:
                time.sleep(self.query_interval)

        self.client.start_server(self.serverid['A'])

        while True:
            d = self.client.get_server_details(self.serverid['A'])
            status = d['status']
            if status == 'ACTIVE':
                active = True
                break
            elif time.time() > fail_tmout:
                self.assertLess(time.time(), fail_tmout)
            else:
                time.sleep(self.query_interval)

        self.assertTrue(active)

    def test_002b_ping_server_A(self):
        "Test if server A responds to IPv4 pings"

        log.info("Testing if server A responds to IPv4 pings ")
        self.result_dict.clear()

        server = self.client.get_server_details(self.serverid['A'])
        ip = self._get_ipv4(server)

        fail_tmout = time.time() + self.action_timeout

        s = False
        
        self.result_dict["Server A public IP"] = str(ip)

        while True:

            if self._ping_once(ip):
                s = True
                break

            elif time.time() > fail_tmout:
                self.assertLess(time.time(), fail_tmout)

            else:
                time.sleep(self.query_interval)

        self.assertTrue(s)

    def test_002c_reboot(self):
        """Reboot server B"""

        log.info("Rebooting server B")
        self.result_dict.clear()

        self.client.shutdown_server(self.serverid['B'])

        fail_tmout = time.time() + self.action_timeout
        while True:
            d = self.client.get_server_details(self.serverid['B'])
            status = d['status']
            if status == 'STOPPED':
                break
            elif time.time() > fail_tmout:
                self.assertLess(time.time(), fail_tmout)
            else:
                time.sleep(self.query_interval)

        self.client.start_server(self.serverid['B'])

        while True:
            d = self.client.get_server_details(self.serverid['B'])
            status = d['status']
            if status == 'ACTIVE':
                active = True
                break
            elif time.time() > fail_tmout:
                self.assertLess(time.time(), fail_tmout)
            else:
                time.sleep(self.query_interval)

        self.assertTrue(active)

    def test_002d_ping_server_B(self):
        """Test if server B responds to IPv4 pings"""

        log.info("Testing if server B responds to IPv4 pings")
        self.result_dict.clear()
        
        server = self.client.get_server_details(self.serverid['B'])
        ip = self._get_ipv4(server)

        fail_tmout = time.time() + self.action_timeout

        s = False

        self.result_dict["Server B public IP"] = str(ip)

        while True:
            if self._ping_once(ip):
                s = True
                break

            elif time.time() > fail_tmout:
                self.assertLess(time.time(), fail_tmout)

            else:
                time.sleep(self.query_interval)

        self.assertTrue(s)

    def test_003a_setup_interface_A(self):
        """Set up eth1 for server A"""

        self._skipIf(self.is_windows, "only valid for Linux servers")

        log.info("Setting up interface eth1 for server A")
        self.result_dict.clear()

        server = self.client.get_server_details(self.serverid['A'])
        image = self.client.get_image_details(self.imageid)
        os = image['metadata']['values']['os']

        users = image["metadata"]["values"].get("users", None)
        userlist = users.split()

        if "root" in userlist:
            loginname = "root"
        elif users == None:
            loginname = self._connect_loginname(os)
        else:
            loginname = choice(userlist)

        hostip = self._get_ipv4(server)
        myPass = self.password['A']

        log.info("SSH in server A as %s/%s" % (loginname, myPass))

        res = False

        if loginname != "root":
            with settings(
                hide('warnings', 'running'),
                warn_only=True,
                host_string=hostip,
                user=loginname, password=myPass
                ):

                if len(sudo('ifconfig eth1 %s' % self.priv_ip["A"])) == 0:
                    res = True

        else:
            with settings(
                hide('warnings', 'running'),
                warn_only=True,
                host_string=hostip,
                user=loginname, password=myPass
                ):

                if len(run('ifconfig eth1 %s' % self.priv_ip["A"])) == 0:
                    res = True

        self.assertTrue(res)

    def test_003b_setup_interface_B(self):
        """Setup eth1 for server B"""

        self._skipIf(self.is_windows, "only valid for Linux servers")

        log.info("Setting up interface eth1 for server B")

        server = self.client.get_server_details(self.serverid['B'])
        image = self.client.get_image_details(self.imageid)
        os = image['metadata']['values']['os']

        users = image["metadata"]["values"].get("users", None)
        userlist = users.split()

        if "root" in userlist:
            loginname = "root"
        elif users == None:
            loginname = self._connect_loginname(os)
        else:
            loginname = choice(userlist)

        hostip = self._get_ipv4(server)
        myPass = self.password['B']

        log.info("SSH in server B as %s/%s" % (loginname, myPass))

        res = False

        if loginname != "root":
            with settings(
                hide('warnings', 'running'),
                warn_only=True,
                host_string=hostip,
                user=loginname, password=myPass
                ):

                if len(sudo('ifconfig eth1 %s' % self.priv_ip["B"])) == 0:
                    res = True

        else:
            with settings(
                hide('warnings', 'running'),
                warn_only=True,
                host_string=hostip,
                user=loginname, password=myPass
                ):

                if len(run('ifconfig eth1 %s' % self.priv_ip["B"])) == 0:
                    res = True

        self.assertTrue(res)

    def test_003c_test_connection_exists(self):
        """Ping server B from server A to test if connection exists"""

        self._skipIf(self.is_windows, "only valid for Linux servers")

        log.info("Testing if server A is actually connected to server B")

        server = self.client.get_server_details(self.serverid['A'])
        image = self.client.get_image_details(self.imageid)
        os = image['metadata']['values']['os']
        hostip = self._get_ipv4(server)

        users = image["metadata"]["values"].get("users", None)
        userlist = users.split()

        if "root" in userlist:
            loginname = "root"
        elif users == None:
            loginname = self._connect_loginname(os)
        else:
            loginname = choice(userlist)

        myPass = self.password['A']

        try:
            ssh = paramiko.SSHClient()
            ssh.set_missing_host_key_policy(paramiko.AutoAddPolicy())
            ssh.connect(hostip, username=loginname, password=myPass)
        except socket.error:
            raise AssertionError

        cmd = "if ping -c 2 -w 3 %s >/dev/null; \
               then echo \'True\'; fi;" % self.priv_ip["B"]
        stdin, stdout, stderr = ssh.exec_command(cmd)
        lines = stdout.readlines()

        exists = False

        if 'True\n' in lines:
            exists = True

        self.assertTrue(exists)

    def test_004_disconnect_from_network(self):
        "Disconnecting server A and B from network"

        log.info("Disconnecting servers from private network")

        prev_state = self.client.get_network_details(self.networkid)
        prev_nics = prev_state['attachments']['values']
        prev_conn = len(prev_nics)

        nicsA=[x['id'] for x in self.client.get_server_details(self.serverid['A'])['attachments']['values']]
        nicsB=[x['id'] for x in self.client.get_server_details(self.serverid['B'])['attachments']['values']]

        for nic in prev_nics:
            if nic in nicsA:
                self.client.disconnect_server(self.serverid['A'], nic)
            if nic in nicsB:
                self.client.disconnect_server(self.serverid['B'], nic)


        #Insist on deleting until action timeout
        fail_tmout = time.time() + self.action_timeout

        while True:

            netsA=[x['network_id'] for x in self.client.get_server_details(self.serverid['A'])['attachments']['values']]
            netsB=[x['network_id'] for x in self.client.get_server_details(self.serverid['B'])['attachments']['values']]


            connected = (self.client.get_network_details(self.networkid))
            connections = connected['attachments']['values']
            if (self.networkid not in netsA) and (self.networkid not in netsB):
                conn_exists = False
                break
            elif time.time() > fail_tmout:
                self.assertLess(time.time(), fail_tmout)
            else:
                time.sleep(self.query_interval)

        self.assertFalse(conn_exists)

    def test_005_destroy_network(self):
        """Test submit delete network request"""

        log.info("Submitting delete network request")

        self.client.delete_network(self.networkid)

        fail_tmout = time.time() + self.action_timeout

        while True:

            curr_net = []
            networks = self.client.list_networks()

            for net in networks:
                curr_net.append(net['id'])

            if self.networkid not in curr_net:
                self.assertTrue(self.networkid not in curr_net)
                break

            elif time.time() > fail_tmout:
                self.assertLess(time.time(), fail_tmout)

            else:
                time.sleep(self.query_interval)



    def test_006_cleanup_servers(self):
        """Cleanup servers created for this test"""

        log.info("Delete servers created for this test")

        self.compute.delete_server(self.serverid['A'])
        self.compute.delete_server(self.serverid['B'])

        fail_tmout = time.time() + self.action_timeout

        #Ensure server gets deleted
        status = dict()

        while True:
            details = self.compute.get_server_details(self.serverid['A'])
            status['A'] = details['status']
            details = self.compute.get_server_details(self.serverid['B'])
            status['B'] = details['status']
            if (status['A'] == 'DELETED') and (status['B'] == 'DELETED'):
                deleted = True
                break
            elif time.time() > fail_tmout:
                self.assertLess(time.time(), fail_tmout)
            else:
                time.sleep(self.query_interval)

        self.assertTrue(deleted)


class TestRunnerProcess(Process):
    """A distinct process used to execute part of the tests in parallel"""
    def __init__(self, **kw):
        Process.__init__(self, **kw)
        kwargs = kw["kwargs"]
        self.testq = kwargs["testq"]
        self.worker_folder = kwargs["worker_folder"]

    def run(self):
        # Make sure this test runner process dies with the parent
        # and is not left behind.
        #
        # WARNING: This uses the prctl(2) call and is
        # Linux-specific.

        prctl.set_pdeathsig(signal.SIGHUP)

        multi = logging.getLogger("multiprocess")

        while True:
            multi.debug("I am process %d, GETting from queue is %s" %
                     (os.getpid(), self.testq))
            msg = self.testq.get()

            multi.debug("Dequeued msg: %s" % msg)

            if msg == "TEST_RUNNER_TERMINATE":
                raise SystemExit

            elif issubclass(msg, unittest.TestCase):
                # Assemble a TestSuite, and run it

                log_file = os.path.join(self.worker_folder, 'details_' +
                                        (msg.__name__) + "_" +
                                        TEST_RUN_ID + '.log')

                fail_file = os.path.join(self.worker_folder, 'failed_' +
                                         (msg.__name__) + "_" +
                                         TEST_RUN_ID + '.log')
                error_file = os.path.join(self.worker_folder, 'error_' +
                                          (msg.__name__) + "_" +
                                          TEST_RUN_ID + '.log')

                f = open(log_file, 'w')
                fail = open(fail_file,'w')
                error = open(error_file, 'w')

                log.info(yellow + '* Starting testcase: %s' % msg + normal)

                runner = unittest.TextTestRunner(f, verbosity=2, failfast = True)
                suite = unittest.TestLoader().loadTestsFromTestCase(msg)
                result = runner.run(suite)

                for res in result.errors:
                    log.error("snf-burnin encountered an error in " \
                                  "testcase: %s" %msg)
                    log.error("See log for details")
                    error.write(str(res[0]) + '\n')
                    error.write(str(res[0].shortDescription()) + '\n')
                    error.write('\n')

                for res in result.failures:
                    log.error("snf-burnin failed in testcase: %s" %msg)
                    log.error("See log for details")
                    fail.write(str(res[0]) + '\n')
                    fail.write(str(res[0].shortDescription()) + '\n')
                    fail.write('\n')
                    if NOFAILFAST == False:
                        sys.exit()

                if (len(result.failures) == 0) and (len(result.errors) == 0):
                    log.debug("Passed testcase: %s" %msg)

                f.close()
                fail.close()
                error.close()


            else:
                raise Exception("Cannot handle msg: %s" % msg)


def _run_cases_in_parallel(cases, fanout, image_folder):
    """Run instances of TestCase in parallel, in a number of distinct processes

    The cases iterable specifies the TestCases to be executed in parallel,
    by test runners running in distinct processes.
    The fanout parameter specifies the number of processes to spawn,
    and defaults to 1.
    The runner argument specifies the test runner class to use inside each
    runner process.

    """

    multi = logging.getLogger("multiprocess")
    handler = logging.StreamHandler()
    multi.addHandler(handler)

    if VERBOSE:
        multi.setLevel(logging.DEBUG)
    else:
        multi.setLevel(logging.INFO)

    testq = []
    worker_folder = []
    runners = []

    for i in xrange(0,fanout):
        testq.append(Queue())
        worker_folder.append(os.path.join(image_folder, 'process'+str(i)))
        os.mkdir(worker_folder[i])

    for i in xrange(0, fanout):
        kwargs = dict(testq=testq[i], worker_folder=worker_folder[i])
        runners.append(TestRunnerProcess(kwargs=kwargs))

    multi.debug("Spawning %d test runner processes" %len(runners))

    for p in runners:
        p.start()

    # Enqueue test cases
    for i in xrange(0, fanout):
        map(testq[i].put, cases)
        testq[i].put("TEST_RUNNER_TERMINATE")

    multi.debug("Spawned %d test runners, PIDs are %s" %
              (len(runners), [p.pid for p in runners]))

    multi.debug("Joining %d processes" % len(runners))

    for p in runners:
        p.join()

    multi.debug("Done joining %d processes" % len(runners))


def _spawn_server_test_case(**kwargs):
    """Construct a new unit test case class from SpawnServerTestCase"""

    name = "SpawnServerTestCase_%s" % kwargs["imageid"]
    cls = type(name, (SpawnServerTestCase,), kwargs)

    # Patch extra parameters into test names by manipulating method docstrings
    for (mname, m) in \
        inspect.getmembers(cls, lambda x: inspect.ismethod(x)):
        if hasattr(m, __doc__):
            m.__func__.__doc__ = "[%s] %s" % (imagename, m.__doc__)

    # Make sure the class can be pickled, by listing it among
    # the attributes of __main__. A PicklingError is raised otherwise.

    thismodule = sys.modules[__name__]
    setattr(thismodule, name, cls)
    return cls


def _spawn_network_test_case(**kwargs):
    """Construct a new unit test case class from NetworkTestCase"""

    name = "NetworkTestCase" + TEST_RUN_ID
    cls = type(name, (NetworkTestCase,), kwargs)

    # Make sure the class can be pickled, by listing it among
    # the attributes of __main__. A PicklingError is raised otherwise.

    thismodule = sys.modules[__name__]
    setattr(thismodule, name, cls)
    return cls


def cleanup_servers(timeout, query_interval, delete_stale=False):

    c = ComputeClient(API, TOKEN)

    servers = c.list_servers()
    stale = [s for s in servers if s["name"].startswith(SNF_TEST_PREFIX)]

    if len(stale) == 0:
        return

    print >> sys.stderr, yellow + "Found these stale servers from previous runs:" + normal
    print "    " + \
          "\n    ".join(["%d: %s" % (s["id"], s["name"]) for s in stale])

    if delete_stale:
        print >> sys.stderr, "Deleting %d stale servers:" % len(stale)

        fail_tmout = time.time() + timeout


        for s in stale:
            c.delete_server(s["id"])

        
        while True:
            servers = c.list_servers()
            stale = [s for s in servers if s["name"].startswith(SNF_TEST_PREFIX)]
            for s in stale:
                c.delete_server(s["id"])

            if len(stale)==0:
                print >> sys.stderr, green + "    ...done" + normal
                break

            elif time.time() > fail_tmout:
                print >> sys.stderr, red + "Not all stale servers deleted. Action timed out." + normal
                return 
            else:
                time.sleep(query_interval)
                
    else:
        print >> sys.stderr, "Use --delete-stale to delete them."


<<<<<<< HEAD
def cleanup_networks(action_timeout, query_interval,delete_stale=False):
    def isSnfTest(s):
        if s.find(SNF_TEST_PREFIX) == -1:
            return False
        else:
            return True
=======
def cleanup_networks(timeout, query_interval, delete_stale=False):
>>>>>>> e1b1ef25

    c = CycladesClient(API, TOKEN)

    networks = c.list_networks()
    stale = [n for n in networks if n["name"].startswith(SNF_TEST_PREFIX)]

    if len(stale) == 0:
        return

    fail_tmout = time.time() + action_timeout
    while True:
        servers = c.list_servers()
        staleServers = [s for s in servers if s["name"].startswith(SNF_TEST_PREFIX)]
        if len(staleServers) == 0:
            break
        elif time.time() > fail_tmout:
            log.error("Stale servers not deleted from previous run")
            sys.exit()
        else:
            time.sleep(query_interval)

    print >> sys.stderr, yellow + "Found these stale networks from previous runs:" + normal
    print "    " + \
          "\n    ".join(["%s: %s" % (str(n["id"]), n["name"]) for n in stale])

    if delete_stale:
        print >> sys.stderr, "Deleting %d stale networks:" % len(stale)

        fail_tmout = time.time() + timeout
        
        for n in stale:
            c.delete_network(n["id"])


        while True:
            networks = c.list_networks()
            stale = [n for n in networks if n["name"].startswith(SNF_TEST_PREFIX)]

            if len(stale)==0:
                print >> sys.stderr, green + "    ...done" + normal
                break

            elif time.time() > fail_tmout:
                print >> sys.stderr, red + "Not all stale networks deleted. Action timed out." + normal
                return 
            else:
                time.sleep(query_interval)

    else:
        print >> sys.stderr, "Use --delete-stale to delete them."


def parse_comma(option, opt, value, parser):
    tests = set(['all', 'auth', 'images', 'flavors',
               'servers', 'server_spawn', 'network_spawn'])
    parse_input = value.split(',')

    if not (set(parse_input)).issubset(tests):
        raise OptionValueError("The selected set of tests is invalid")

    setattr(parser.values, option.dest, value.split(','))


def parse_arguments(args):

    kw = {}
    kw["usage"] = "%prog [options]"
    kw["description"] = \
        "%prog runs a number of test scenarios on a " \
        "Synnefo deployment."

    parser = OptionParser(**kw)
    parser.disable_interspersed_args()

    parser.add_option("--api",
                      action="store", type="string", dest="api",
                      help="The API URI to use to reach the Synnefo API",
                      default=DEFAULT_API)
    parser.add_option("--plankton",
                      action="store", type="string", dest="plankton",
                      help="The API URI to use to reach the Plankton API",
                      default=DEFAULT_PLANKTON)
    parser.add_option("--plankton-user",
                      action="store", type="string", dest="plankton_user",
                      help="Owner of system images",
                      default=DEFAULT_PLANKTON_USER)
    parser.add_option("--token",
                      action="store", type="string", dest="token",
                      help="The token to use for authentication to the API")
    parser.add_option("--nofailfast",
                      action="store_true", dest="nofailfast",
                      help="Do not fail immediately if one of the tests " \
                           "fails (EXPERIMENTAL)",
                      default=False)
    parser.add_option("--no-ipv6",
                      action="store_true", dest="no_ipv6",
                      help="Disables ipv6 related tests",
                      default=False)
    parser.add_option("--action-timeout",
                      action="store", type="int", dest="action_timeout",
                      metavar="TIMEOUT",
                      help="Wait SECONDS seconds for a server action to " \
                           "complete, then the test is considered failed",
                      default=100)
    parser.add_option("--build-warning",
                      action="store", type="int", dest="build_warning",
                      metavar="TIMEOUT",
                      help="Warn if TIMEOUT seconds have passed and a " \
                           "build operation is still pending",
                      default=600)
    parser.add_option("--build-fail",
                      action="store", type="int", dest="build_fail",
                      metavar="BUILD_TIMEOUT",
                      help="Fail the test if TIMEOUT seconds have passed " \
                           "and a build operation is still incomplete",
                      default=900)
    parser.add_option("--query-interval",
                      action="store", type="int", dest="query_interval",
                      metavar="INTERVAL",
                      help="Query server status when requests are pending " \
                           "every INTERVAL seconds",
                      default=3)
    parser.add_option("--fanout",
                      action="store", type="int", dest="fanout",
                      metavar="COUNT",
                      help="Spawn up to COUNT child processes to execute " \
                           "in parallel, essentially have up to COUNT " \
                           "server build requests outstanding (EXPERIMENTAL)",
                      default=1)
    parser.add_option("--force-flavor",
                      action="store", type="int", dest="force_flavorid",
                      metavar="FLAVOR ID",
                      help="Force all server creations to use the specified "\
                           "FLAVOR ID instead of a randomly chosen one, " \
                           "useful if disk space is scarce",
                      default=None)
    parser.add_option("--image-id",
                      action="store", type="string", dest="force_imageid",
                      metavar="IMAGE ID",
                      help="Test the specified image id, use 'all' to test " \
                           "all available images (mandatory argument)",
                      default=None)
    parser.add_option("--show-stale",
                      action="store_true", dest="show_stale",
                      help="Show stale servers from previous runs, whose "\
                           "name starts with `%s'" % SNF_TEST_PREFIX,
                      default=False)
    parser.add_option("--delete-stale",
                      action="store_true", dest="delete_stale",
                      help="Delete stale servers from previous runs, whose "\
                           "name starts with `%s'" % SNF_TEST_PREFIX,
                      default=False)
    parser.add_option("--force-personality",
                      action="store", type="string", dest="personality_path",
                      help="Force a personality file injection.\
                            File path required. ",
                      default=None)
    parser.add_option("--log-folder",
                      action="store", type="string", dest="log_folder",
                      help="Define the absolute path where the output \
                            log is stored. ",
                      default="/var/log/burnin/")
    parser.add_option("--verbose", "-V",
                      action="store_true", dest="verbose",
                      help="Print detailed output about multiple processes spawning",
                      default=False)
    parser.add_option("--set-tests",
                      action="callback",
                      dest="tests",
                      type="string",
                      help='Set comma seperated tests for this run. \
                            Available tests: auth, images, flavors, \
                                             servers, server_spawn, \
                                             network_spawn. \
                            Default = all',
                      default='all',
                      callback=parse_comma)

    (opts, args) = parser.parse_args(args)

    # Verify arguments
    if opts.delete_stale:
        opts.show_stale = True

    if not opts.show_stale:
        if not opts.force_imageid:
            print >>sys.stderr, red + "The --image-id argument " \
                                       "is mandatory.\n" + normal
            parser.print_help()
            sys.exit(1)

        if not opts.token:
            print >>sys.stderr, red + "The --token argument is " \
                                      "mandatory.\n" + normal
            parser.print_help()
            sys.exit(1)

        if opts.force_imageid != 'all':
            try:
                opts.force_imageid = str(opts.force_imageid)
            except ValueError:
                print >>sys.stderr, red + "Invalid value specified for" \
                    "--image-id. Use a valid id, or `all'." + normal
                sys.exit(1)

    return (opts, args)


def main():
    """Assemble test cases into a test suite, and run it

    IMPORTANT: Tests have dependencies and have to be run in the specified
    order inside a single test case. They communicate through attributes of the
    corresponding TestCase class (shared fixtures). Distinct subclasses of
    TestCase MAY SHARE NO DATA, since they are run in parallel, in distinct
    test runner processes.

    """

    (opts, args) = parse_arguments(sys.argv[1:])

    global API, TOKEN, PLANKTON, PLANKTON_USER, NO_IPV6, VERBOSE, NOFAILFAST
    API = opts.api
    TOKEN = opts.token
    PLANKTON = opts.plankton
    PLANKTON_USER = opts.plankton_user
    NO_IPV6 = opts.no_ipv6
    VERBOSE = opts.verbose
    NOFAILFAST = opts.nofailfast

    # Cleanup stale servers from previous runs
    if opts.show_stale:
<<<<<<< HEAD
        cleanup_servers(delete_stale=opts.delete_stale)
        cleanup_networks(opts.action_timeout, opts.query_interval, delete_stale=opts.delete_stale)
=======
        cleanup_servers(delete_stale=opts.delete_stale, timeout=opts.action_timeout, query_interval=opts.query_interval)
        cleanup_networks(delete_stale=opts.delete_stale, timeout=opts.action_timeout, query_interval=opts.query_interval)
>>>>>>> e1b1ef25
        return 0

    # Initialize a kamaki instance, get flavors, images
    c = ComputeClient(API, TOKEN)

    DIMAGES = c.list_images(detail=True)
    DFLAVORS = c.list_flavors(detail=True)

    # FIXME: logging, log, LOG PID, TEST_RUN_ID, arguments
    # Run them: FIXME: In parallel, FAILEARLY, catchbreak?
    #unittest.main(verbosity=2, catchbreak=True)

    if opts.force_imageid == 'all':
        test_images = DIMAGES
    else:
        test_images = filter(lambda x: x["id"] == opts.force_imageid, DIMAGES)

    #New folder for log per image
    if not os.path.exists(opts.log_folder):
        os.mkdir(opts.log_folder)

    test_folder = os.path.join(opts.log_folder, TEST_RUN_ID)
    os.mkdir(test_folder)

    for image in test_images:

        imageid = str(image["id"])

        if opts.force_flavorid:
            flavorid = opts.force_flavorid
        else:
            flavorid = choice([f["id"] for f in DFLAVORS if f["disk"] >= 20])

        imagename = image["name"]

        #Personality dictionary for file injection test
        if opts.personality_path != None:
            f = open(opts.personality_path)
            content = b64encode(f.read())
            personality = []
            st = os.stat(opts.personality_path)
            personality.append({
                    'path': '/root/test_inj_file',
                    'owner': 'root',
                    'group': 'root',
                    'mode': 0x7777 & st.st_mode,
                    'contents': content
                    })
        else:
            personality = None

        servername = "%s%s for %s" % (SNF_TEST_PREFIX, TEST_RUN_ID, imagename)
        is_windows = imagename.lower().find("windows") >= 0

        ServerTestCase = _spawn_server_test_case(
            imageid=imageid,
            flavorid=flavorid,
            imagename=imagename,
            personality=personality,
            servername=servername,
            is_windows=is_windows,
            action_timeout=opts.action_timeout,
            build_warning=opts.build_warning,
            build_fail=opts.build_fail,
            query_interval=opts.query_interval,
            )


        NetworkTestCase = _spawn_network_test_case(
            action_timeout=opts.action_timeout,
            imageid=imageid,
            flavorid=flavorid,
            imagename=imagename,
            query_interval=opts.query_interval,
            )

        test_dict = {'auth': UnauthorizedTestCase,
                     'images': ImagesTestCase,
                     'flavors': FlavorsTestCase,
                     'servers': ServersTestCase,
                     'server_spawn': ServerTestCase,
                     'network_spawn': NetworkTestCase}

        seq_cases = []
        if 'all' in opts.tests:
            seq_cases = [UnauthorizedTestCase, ImagesTestCase, FlavorsTestCase,
                         ServersTestCase, ServerTestCase, NetworkTestCase]
        else:
            for test in opts.tests:
                seq_cases.append(test_dict[test])

        #folder for each image
        image_folder = os.path.join(test_folder, imageid)
        os.mkdir(image_folder)

<<<<<<< HEAD
        log.info('Parallel spawn:')

        _run_cases_in_parallel(seq_cases, opts.fanout, image_folder)
=======
        for case in seq_cases:

            test = (key for key, value in test_dict.items()
                    if value == case).next()

            log.info(yellow + '* Starting testcase: %s' %test + normal)
            log_file = os.path.join(image_folder, 'details_' +
                                    (case.__name__) + "_" +
                                    TEST_RUN_ID + '.log')
            fail_file = os.path.join(image_folder, 'failed_' +
                                     (case.__name__) + "_" +
                                     TEST_RUN_ID + '.log')
            error_file = os.path.join(image_folder, 'error_' +
                                      (case.__name__) + "_" +
                                      TEST_RUN_ID + '.log')

            f = open(log_file, "w")
            fail = open(fail_file, "w")
            error = open(error_file, "w")

            suite = unittest.TestLoader().loadTestsFromTestCase(case)
            runner = unittest.TextTestRunner(f, verbosity=2, failfast=True, resultclass=BurninTestResult)
            result = runner.run(suite)

            for res in result.errors:
                log.error("snf-burnin encountered an error in " \
                              "testcase: %s" %test)
                log.error("See log for details")
                error.write(str(res[0]) + '\n')
                error.write(str(res[0].shortDescription()) + '\n')
                error.write('\n')

            for res in result.failures:
                log.error("snf-burnin failed in testcase: %s" %test)
                log.error("See log for details")
                fail.write(str(res[0]) + '\n')
                fail.write(str(res[0].shortDescription()) + '\n')
                fail.write('\n')
                if opts.nofailfast == False:
                    sys.exit()

            if (len(result.failures) == 0) and (len(result.errors) == 0):
                log.debug("Passed testcase: %s" %test)
>>>>>>> e1b1ef25

if __name__ == "__main__":
    sys.exit(main())<|MERGE_RESOLUTION|>--- conflicted
+++ resolved
@@ -1604,16 +1604,7 @@
         print >> sys.stderr, "Use --delete-stale to delete them."
 
 
-<<<<<<< HEAD
-def cleanup_networks(action_timeout, query_interval,delete_stale=False):
-    def isSnfTest(s):
-        if s.find(SNF_TEST_PREFIX) == -1:
-            return False
-        else:
-            return True
-=======
 def cleanup_networks(timeout, query_interval, delete_stale=False):
->>>>>>> e1b1ef25
 
     c = CycladesClient(API, TOKEN)
 
@@ -1846,13 +1837,9 @@
 
     # Cleanup stale servers from previous runs
     if opts.show_stale:
-<<<<<<< HEAD
         cleanup_servers(delete_stale=opts.delete_stale)
         cleanup_networks(opts.action_timeout, opts.query_interval, delete_stale=opts.delete_stale)
-=======
-        cleanup_servers(delete_stale=opts.delete_stale, timeout=opts.action_timeout, query_interval=opts.query_interval)
-        cleanup_networks(delete_stale=opts.delete_stale, timeout=opts.action_timeout, query_interval=opts.query_interval)
->>>>>>> e1b1ef25
+
         return 0
 
     # Initialize a kamaki instance, get flavors, images
@@ -1948,55 +1935,9 @@
         image_folder = os.path.join(test_folder, imageid)
         os.mkdir(image_folder)
 
-<<<<<<< HEAD
         log.info('Parallel spawn:')
 
         _run_cases_in_parallel(seq_cases, opts.fanout, image_folder)
-=======
-        for case in seq_cases:
-
-            test = (key for key, value in test_dict.items()
-                    if value == case).next()
-
-            log.info(yellow + '* Starting testcase: %s' %test + normal)
-            log_file = os.path.join(image_folder, 'details_' +
-                                    (case.__name__) + "_" +
-                                    TEST_RUN_ID + '.log')
-            fail_file = os.path.join(image_folder, 'failed_' +
-                                     (case.__name__) + "_" +
-                                     TEST_RUN_ID + '.log')
-            error_file = os.path.join(image_folder, 'error_' +
-                                      (case.__name__) + "_" +
-                                      TEST_RUN_ID + '.log')
-
-            f = open(log_file, "w")
-            fail = open(fail_file, "w")
-            error = open(error_file, "w")
-
-            suite = unittest.TestLoader().loadTestsFromTestCase(case)
-            runner = unittest.TextTestRunner(f, verbosity=2, failfast=True, resultclass=BurninTestResult)
-            result = runner.run(suite)
-
-            for res in result.errors:
-                log.error("snf-burnin encountered an error in " \
-                              "testcase: %s" %test)
-                log.error("See log for details")
-                error.write(str(res[0]) + '\n')
-                error.write(str(res[0].shortDescription()) + '\n')
-                error.write('\n')
-
-            for res in result.failures:
-                log.error("snf-burnin failed in testcase: %s" %test)
-                log.error("See log for details")
-                fail.write(str(res[0]) + '\n')
-                fail.write(str(res[0].shortDescription()) + '\n')
-                fail.write('\n')
-                if opts.nofailfast == False:
-                    sys.exit()
-
-            if (len(result.failures) == 0) and (len(result.errors) == 0):
-                log.debug("Passed testcase: %s" %test)
->>>>>>> e1b1ef25
 
 if __name__ == "__main__":
     sys.exit(main())