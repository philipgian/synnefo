#!/usr/bin/env python

# Copyright 2011 GRNET S.A. All rights reserved.
#
# Redistribution and use in source and binary forms, with or
# without modification, are permitted provided that the following
# conditions are met:
#
#   1. Redistributions of source code must retain the above
#      copyright notice, this list of conditions and the following
#      disclaimer.
#
#   2. Redistributions in binary form must reproduce the above
#      copyright notice, this list of conditions and the following
#      disclaimer in the documentation and/or other materials
#      provided with the distribution.
#
# THIS SOFTWARE IS PROVIDED BY GRNET S.A. ``AS IS'' AND ANY EXPRESS
# OR IMPLIED WARRANTIES, INCLUDING, BUT NOT LIMITED TO, THE IMPLIED
# WARRANTIES OF MERCHANTABILITY AND FITNESS FOR A PARTICULAR
# PURPOSE ARE DISCLAIMED. IN NO EVENT SHALL GRNET S.A OR
# CONTRIBUTORS BE LIABLE FOR ANY DIRECT, INDIRECT, INCIDENTAL,
# SPECIAL, EXEMPLARY, OR CONSEQUENTIAL DAMAGES (INCLUDING, BUT NOT
# LIMITED TO, PROCUREMENT OF SUBSTITUTE GOODS OR SERVICES; LOSS OF
# USE, DATA, OR PROFITS; OR BUSINESS INTERRUPTION) HOWEVER CAUSED
# AND ON ANY THEORY OF LIABILITY, WHETHER IN CONTRACT, STRICT
# LIABILITY, OR TORT (INCLUDING NEGLIGENCE OR OTHERWISE) ARISING IN
# ANY WAY OUT OF THE USE OF THIS SOFTWARE, EVEN IF ADVISED OF THE
# POSSIBILITY OF SUCH DAMAGE.
#
# The views and conclusions contained in the software and
# documentation are those of the authors and should not be
# interpreted as representing official policies, either expressed
# or implied, of GRNET S.A.

"""Perform integration testing on a running Synnefo deployment"""

import __main__
import datetime
import inspect
import logging
import os
import paramiko
import prctl
import subprocess
import signal
import socket
import sys
import time
from base64 import b64encode
from IPy import IP
from multiprocessing import Process, Queue
from random import choice
from optparse import OptionParser, OptionValueError

from kamaki.clients.compute import ComputeClient
from kamaki.clients.cyclades import CycladesClient
from kamaki.clients.image import ImageClient
from kamaki.clients import ClientError

from fabric.api import *

from vncauthproxy.d3des import generate_response as d3des_generate_response

# Use backported unittest functionality if Python < 2.7
try:
    import unittest2 as unittest
except ImportError:
    if sys.version_info < (2, 7):
        raise Exception("The unittest2 package is required for Python < 2.7")
    import unittest


class BurninTestResult(unittest.TextTestResult):
    def addSuccess(self, test):
        super(BurninTestResult, self).addSuccess(test)
        if self.showAll:
            if test.result_dict:
                run_details = test.result_dict

                self.stream.write("\n")
                for i in run_details:
                    self.stream.write("%s : %s \n" % (i, run_details[i]))
                self.stream.write("\n")

        elif self.dots:
            self.stream.write('.')
            self.stream.flush() 
            
    def addError(self, test, err):
        super(BurninTestResult, self).addError(test, err)
        if self.showAll:
            self.stream.writeln("ERROR")

            run_details = test.result_dict

            self.stream.write("\n")
            for i in run_details:
                self.stream.write("%s : %s \n" % (i, run_details[i]))
            self.stream.write("\n")

        elif self.dots:
            self.stream.write('E')
            self.stream.flush()

    def addFailure(self, test, err):
        super(BurninTestResult, self).addFailure(test, err)
        if self.showAll:
            self.stream.writeln("FAIL")

            run_details = test.result_dict

            self.stream.write("\n")
            for i in run_details:
                self.stream.write("%s : %s \n" % (i, run_details[i]))
            self.stream.write("\n")

        elif self.dots:
            self.stream.write('F')
            self.stream.flush()



API = None
TOKEN = None
DEFAULT_API = "https://cyclades.okeanos.grnet.gr/api/v1.1"
DEFAULT_PLANKTON = "https://cyclades.okeanos.grnet.gr/plankton"
DEFAULT_PLANKTON_USER = "images@okeanos.grnet.gr"

# A unique id identifying this test run
TEST_RUN_ID = datetime.datetime.strftime(datetime.datetime.now(),
                                         "%Y%m%d%H%M%S")
SNF_TEST_PREFIX = "snf-test-"

red = '\x1b[31m'
yellow = '\x1b[33m'
green = '\x1b[32m'
normal = '\x1b[0m'


class burninFormatter(logging.Formatter):

    err_fmt = red + "ERROR: %(msg)s" + normal
    dbg_fmt = green + "* %(msg)s" + normal
    info_fmt = "%(msg)s"

    def __init__(self, fmt="%(levelno)s: %(msg)s"):
        logging.Formatter.__init__(self, fmt)

    def format(self, record):

        format_orig = self._fmt

        # Replace the original format with one customized by logging level
        if record.levelno == 10:    # DEBUG
            self._fmt = burninFormatter.dbg_fmt

        elif record.levelno == 20:  # INFO
            self._fmt = burninFormatter.info_fmt

        elif record.levelno == 40:  # ERROR
            self._fmt = burninFormatter.err_fmt

        result = logging.Formatter.format(self, record)
        self._fmt = format_orig

        return result


log = logging.getLogger("burnin")
log.setLevel(logging.DEBUG)
handler = logging.StreamHandler()
handler.setFormatter(burninFormatter())
log.addHandler(handler)


class UnauthorizedTestCase(unittest.TestCase):

    @classmethod
    def setUpClass(cls):
        cls.result_dict = dict()

    def test_unauthorized_access(self):
        """Test access without a valid token fails"""
        log.info("Authentication test")

        falseToken = '12345'
        c = ComputeClient(API, falseToken)

        with self.assertRaises(ClientError) as cm:
            c.list_servers()
            self.assertEqual(cm.exception.status, 401)


class ImagesTestCase(unittest.TestCase):
    """Test image lists for consistency"""
    @classmethod
    def setUpClass(cls):
        """Initialize kamaki, get (detailed) list of images"""
        log.info("Getting simple and detailed list of images")

        cls.client = ComputeClient(API, TOKEN)
        cls.plankton = ImageClient(PLANKTON, TOKEN)
        cls.images = cls.plankton.list_public()
        cls.dimages = cls.plankton.list_public(detail=True)
<<<<<<< HEAD
=======
        cls.result_dict = dict()
>>>>>>> 10a1cdff

    def test_001_list_images(self):
        """Test image list actually returns images"""
        self.assertGreater(len(self.images), 0)

    def test_002_list_images_detailed(self):
        """Test detailed image list is the same length as list"""
        self.assertEqual(len(self.dimages), len(self.images))

    def test_003_same_image_names(self):
        """Test detailed and simple image list contain same names"""
        names = sorted(map(lambda x: x["name"], self.images))
        dnames = sorted(map(lambda x: x["name"], self.dimages))
        self.assertEqual(names, dnames)

    def test_004_unique_image_names(self):
        """Test system images have unique names"""
        sys_images = filter(lambda x: x['owner'] == PLANKTON_USER,
                            self.dimages)
        names = sorted(map(lambda x: x["name"], sys_images))
        self.assertEqual(sorted(list(set(names))), names)

    def test_005_image_metadata(self):
        """Test every image has specific metadata defined"""
<<<<<<< HEAD
        keys = frozenset(["os", "description", "size"])
=======
        keys = frozenset(["osfamily", "root_partition"])
>>>>>>> 10a1cdff
        details = self.client.list_images(detail=True)
        for i in details:
            self.assertTrue(keys.issubset(i["metadata"]["values"].keys()))


class FlavorsTestCase(unittest.TestCase):
    """Test flavor lists for consistency"""
    @classmethod
    def setUpClass(cls):
        """Initialize kamaki, get (detailed) list of flavors"""
        log.info("Getting simple and detailed list of flavors")

        cls.client = ComputeClient(API, TOKEN)
        cls.flavors = cls.client.list_flavors()
        cls.dflavors = cls.client.list_flavors(detail=True)
        cls.result_dict = dict()

    def test_001_list_flavors(self):
        """Test flavor list actually returns flavors"""
        self.assertGreater(len(self.flavors), 0)

    def test_002_list_flavors_detailed(self):
        """Test detailed flavor list is the same length as list"""
        self.assertEquals(len(self.dflavors), len(self.flavors))

    def test_003_same_flavor_names(self):
        """Test detailed and simple flavor list contain same names"""
        names = sorted(map(lambda x: x["name"], self.flavors))
        dnames = sorted(map(lambda x: x["name"], self.dflavors))
        self.assertEqual(names, dnames)

    def test_004_unique_flavor_names(self):
        """Test flavors have unique names"""
        names = sorted(map(lambda x: x["name"], self.flavors))
        self.assertEqual(sorted(list(set(names))), names)

    def test_005_well_formed_flavor_names(self):
        """Test flavors have names of the form CxxRyyDzz

        Where xx is vCPU count, yy is RAM in MiB, zz is Disk in GiB

        """
        for f in self.dflavors:
            self.assertEqual("C%dR%dD%d" % (f["cpu"], f["ram"], f["disk"]),
                             f["name"],
                             "Flavor %s does not match its specs." % f["name"])


class ServersTestCase(unittest.TestCase):
    """Test server lists for consistency"""
    @classmethod
    def setUpClass(cls):
        """Initialize kamaki, get (detailed) list of servers"""
        log.info("Getting simple and detailed list of servers")

        cls.client = ComputeClient(API, TOKEN)
        cls.servers = cls.client.list_servers()
        cls.dservers = cls.client.list_servers(detail=True)
        cls.result_dict = dict()

    # def test_001_list_servers(self):
    #     """Test server list actually returns servers"""
    #     self.assertGreater(len(self.servers), 0)

    def test_002_list_servers_detailed(self):
        """Test detailed server list is the same length as list"""
        self.assertEqual(len(self.dservers), len(self.servers))

    def test_003_same_server_names(self):
        """Test detailed and simple flavor list contain same names"""
        names = sorted(map(lambda x: x["name"], self.servers))
        dnames = sorted(map(lambda x: x["name"], self.dservers))
        self.assertEqual(names, dnames)


# This class gets replicated into actual TestCases dynamically
class SpawnServerTestCase(unittest.TestCase):
    """Test scenario for server of the specified image"""

    @classmethod
    def setUpClass(cls):
        """Initialize a kamaki instance"""
        log.info("Spawning server for image `%s'" %cls.imagename)
        cls.client = ComputeClient(API, TOKEN)
        cls.cyclades = CycladesClient(API, TOKEN)
        cls.result_dict = dict()

    def _get_ipv4(self, server):
        """Get the public IPv4 of a server from the detailed server info"""

        public_addrs = filter(lambda x: x["id"] == "public",
                              server["addresses"]["values"])
        self.assertEqual(len(public_addrs), 1)
        ipv4_addrs = filter(lambda x: x["version"] == 4,
                            public_addrs[0]["values"])
        self.assertEqual(len(ipv4_addrs), 1)
        return ipv4_addrs[0]["addr"]

    def _get_ipv6(self, server):
        """Get the public IPv6 of a server from the detailed server info"""
        public_addrs = filter(lambda x: x["id"] == "public",
                              server["addresses"]["values"])
        self.assertEqual(len(public_addrs), 1)
        ipv6_addrs = filter(lambda x: x["version"] == 6,
                            public_addrs[0]["values"])
        self.assertEqual(len(ipv6_addrs), 1)
        return ipv6_addrs[0]["addr"]

    def _connect_loginname(self, os):
        """Return the login name for connections based on the server OS"""
        if os in ("Ubuntu", "Kubuntu", "Fedora"):
            return "user"
        elif os in ("windows", "windows_alpha1"):
            return "Administrator"
        else:
            return "root"

    def _verify_server_status(self, current_status, new_status):
        """Verify a server has switched to a specified status"""
        server = self.client.get_server_details(self.serverid)
        if server["status"] not in (current_status, new_status):
            return None  # Do not raise exception, return so the test fails
        self.assertEquals(server["status"], new_status)

    def _get_connected_tcp_socket(self, family, host, port):
        """Get a connected socket from the specified family to host:port"""
        sock = None
        for res in \
            socket.getaddrinfo(host, port, family, socket.SOCK_STREAM, 0,
                               socket.AI_PASSIVE):
            af, socktype, proto, canonname, sa = res
            try:
                sock = socket.socket(af, socktype, proto)
            except socket.error as msg:
                sock = None
                continue
            try:
                sock.connect(sa)
            except socket.error as msg:
                sock.close()
                sock = None
                continue
        self.assertIsNotNone(sock)
        return sock

    def _ping_once(self, ipv6, ip):
        """Test server responds to a single IPv4 or IPv6 ping"""
        cmd = "ping%s -c 2 -w 3 %s" % ("6" if ipv6 else "", ip)
        ping = subprocess.Popen(cmd, shell=True,
                                stdout=subprocess.PIPE, stderr=subprocess.PIPE)
        (stdout, stderr) = ping.communicate()
        ret = ping.wait()
        self.assertEquals(ret, 0)

    def _get_hostname_over_ssh(self, hostip, username, password):
        ssh = paramiko.SSHClient()
        ssh.set_missing_host_key_policy(paramiko.AutoAddPolicy())
        try:
            ssh.connect(hostip, username=username, password=password)
        except socket.error:
            raise AssertionError
        stdin, stdout, stderr = ssh.exec_command("hostname")
        lines = stdout.readlines()
        self.assertEqual(len(lines), 1)
        return lines[0]

    def _try_until_timeout_expires(self, warn_timeout, fail_timeout,
                                   opmsg, callable, *args, **kwargs):
        if warn_timeout == fail_timeout:
            warn_timeout = fail_timeout + 1
        warn_tmout = time.time() + warn_timeout
        fail_tmout = time.time() + fail_timeout
        while True:
            self.assertLess(time.time(), fail_tmout,
                            "operation `%s' timed out" % opmsg)
            if time.time() > warn_tmout:
                log.warning("Server %d: `%s' operation `%s' not done yet",
                            self.serverid, self.servername, opmsg)
            try:
                log.info("%s... " % opmsg)
                return callable(*args, **kwargs)
            except AssertionError:
                pass
            time.sleep(self.query_interval)

    def _insist_on_tcp_connection(self, family, host, port):
        familystr = {socket.AF_INET: "IPv4", socket.AF_INET6: "IPv6",
                     socket.AF_UNSPEC: "Unspecified-IPv4/6"}
        msg = "connect over %s to %s:%s" % \
              (familystr.get(family, "Unknown"), host, port)
        sock = self._try_until_timeout_expires(
                self.action_timeout, self.action_timeout,
                msg, self._get_connected_tcp_socket,
                family, host, port)
        return sock

    def _insist_on_status_transition(self, current_status, new_status,
                                    fail_timeout, warn_timeout=None):
        msg = "Server %d: `%s', waiting for %s -> %s" % \
              (self.serverid, self.servername, current_status, new_status)
        if warn_timeout is None:
            warn_timeout = fail_timeout
        self._try_until_timeout_expires(warn_timeout, fail_timeout,
                                        msg, self._verify_server_status,
                                        current_status, new_status)
        # Ensure the status is actually the expected one
        server = self.client.get_server_details(self.serverid)
        self.assertEquals(server["status"], new_status)

    def _insist_on_ssh_hostname(self, hostip, username, password):
        msg = "SSH to %s, as %s/%s" % (hostip, username, password)
        hostname = self._try_until_timeout_expires(
                self.action_timeout, self.action_timeout,
                msg, self._get_hostname_over_ssh,
                hostip, username, password)

        # The hostname must be of the form 'prefix-id'
        self.assertTrue(hostname.endswith("-%d\n" % self.serverid))

    def _check_file_through_ssh(self, hostip, username, password,
                                remotepath, content):
        msg = "Trying file injection through SSH to %s, as %s/%s" % \
            (hostip, username, password)
        log.info(msg)
        try:
            ssh = paramiko.SSHClient()
            ssh.set_missing_host_key_policy(paramiko.AutoAddPolicy())
            ssh.connect(hostip, username=username, password=password)
        except socket.error:
            raise AssertionError

        transport = paramiko.Transport((hostip, 22))
        transport.connect(username=username, password=password)

        localpath = '/tmp/' + SNF_TEST_PREFIX + 'injection'
        sftp = paramiko.SFTPClient.from_transport(transport)
        sftp.get(remotepath, localpath)
        sftp.close()
        transport.close()

        f = open(localpath)
        remote_content = b64encode(f.read())

        # Check if files are the same
        return (remote_content == content)

    def _skipIf(self, condition, msg):
        if condition:
            self.skipTest(msg)

    def test_001_submit_create_server(self):
        """Test submit create server request"""

        log.info("Submit new server request")
        server = self.client.create_server(self.servername, self.flavorid,
                                           self.imageid, self.personality)

        log.info("Server id: " + str(server["id"]))
        log.info("Server password: " + server["adminPass"])
        self.assertEqual(server["name"], self.servername)
        self.assertEqual(server["flavorRef"], self.flavorid)
        self.assertEqual(server["imageRef"], self.imageid)
        self.assertEqual(server["status"], "BUILD")

        # Update class attributes to reflect data on building server
        cls = type(self)
        cls.serverid = server["id"]
        cls.username = None
        cls.passwd = server["adminPass"]

        self.result_dict["Server ID"] = str(server["id"])
        self.result_dict["Password"] = str(server["adminPass"])

    def test_002a_server_is_building_in_list(self):
        """Test server is in BUILD state, in server list"""
        log.info("Server in BUILD state in server list")

        self.result_dict.clear()

        servers = self.client.list_servers(detail=True)
        servers = filter(lambda x: x["name"] == self.servername, servers)
        self.assertEqual(len(servers), 1)
        server = servers[0]
        self.assertEqual(server["name"], self.servername)
        self.assertEqual(server["flavorRef"], self.flavorid)
        self.assertEqual(server["imageRef"], self.imageid)
        self.assertEqual(server["status"], "BUILD")

    def test_002b_server_is_building_in_details(self):
        """Test server is in BUILD state, in details"""

        log.info("Server in BUILD state in details")

        server = self.client.get_server_details(self.serverid)
        self.assertEqual(server["name"], self.servername)
        self.assertEqual(server["flavorRef"], self.flavorid)
        self.assertEqual(server["imageRef"], self.imageid)
        self.assertEqual(server["status"], "BUILD")

    def test_002c_set_server_metadata(self):

        log.info("Creating server metadata")

        image = self.client.get_image_details(self.imageid)
        os = image["metadata"]["values"]["os"]
        users = image["metadata"]["values"].get("users", None)
        self.client.update_server_metadata(self.serverid, OS=os)
<<<<<<< HEAD
        
=======

>>>>>>> 10a1cdff
        userlist = users.split()

        # Determine the username to use for future connections
        # to this host
        cls = type(self)

        if "root" in userlist:
            cls.username = "root"
        elif users == None:
            cls.username = self._connect_loginname(os)
        else:
            cls.username = choice(userlist)

        self.assertIsNotNone(cls.username)

    def test_002d_verify_server_metadata(self):
        """Test server metadata keys are set based on image metadata"""

        log.info("Verifying image metadata")

        servermeta = self.client.get_server_metadata(self.serverid)
        imagemeta = self.client.get_image_metadata(self.imageid)

        self.assertEqual(servermeta["OS"], imagemeta["os"])

    def test_003_server_becomes_active(self):
        """Test server becomes ACTIVE"""

        log.info("Waiting for server to become ACTIVE")

        self._insist_on_status_transition("BUILD", "ACTIVE",
                                         self.build_fail, self.build_warning)

    def test_003a_get_server_oob_console(self):
        """Test getting OOB server console over VNC

        Implementation of RFB protocol follows
        http://www.realvnc.com/docs/rfbproto.pdf.

        """
        console = self.cyclades.get_server_console(self.serverid)
        self.assertEquals(console['type'], "vnc")
        sock = self._insist_on_tcp_connection(socket.AF_INET,
                                        console["host"], console["port"])

        # Step 1. ProtocolVersion message (par. 6.1.1)
        version = sock.recv(1024)
        self.assertEquals(version, 'RFB 003.008\n')
        sock.send(version)

        # Step 2. Security (par 6.1.2): Only VNC Authentication supported
        sec = sock.recv(1024)
        self.assertEquals(list(sec), ['\x01', '\x02'])

        # Step 3. Request VNC Authentication (par 6.1.2)
        sock.send('\x02')

        # Step 4. Receive Challenge (par 6.2.2)
        challenge = sock.recv(1024)
        self.assertEquals(len(challenge), 16)

        # Step 5. DES-Encrypt challenge, use password as key (par 6.2.2)
        response = d3des_generate_response(
            (console["password"] + '\0' * 8)[:8], challenge)
        sock.send(response)

        # Step 6. SecurityResult (par 6.1.3)
        result = sock.recv(4)
        self.assertEquals(list(result), ['\x00', '\x00', '\x00', '\x00'])
        sock.close()

    def test_004_server_has_ipv4(self):
        """Test active server has a valid IPv4 address"""

        log.info("Validate server's IPv4")


        server = self.client.get_server_details(self.serverid)
        ipv4 = self._get_ipv4(server)

        self.result_dict.clear()
        self.result_dict["IPv4"] = str(ipv4)

        self.assertEquals(IP(ipv4).version(), 4)

    def test_005_server_has_ipv6(self):
        """Test active server has a valid IPv6 address"""
        self._skipIf(NO_IPV6, "--no-ipv6 flag enabled")

        log.info("Validate server's IPv6")

        server = self.client.get_server_details(self.serverid)
        ipv6 = self._get_ipv6(server)

        self.result_dict.clear()
        self.result_dict["IPv6"] = str(ipv6)

        self.assertEquals(IP(ipv6).version(), 6)

    def test_006_server_responds_to_ping_IPv4(self):
        """Test server responds to ping on IPv4 address"""

        log.info("Testing if server responds to pings in IPv4")
        self.result_dict.clear()

        server = self.client.get_server_details(self.serverid)
        ip = self._get_ipv4(server)
        self._try_until_timeout_expires(self.action_timeout,
                                        self.action_timeout,
                                        "PING IPv4 to %s" % ip,
                                        self._ping_once,
                                        False, ip)

    def test_007_server_responds_to_ping_IPv6(self):
        """Test server responds to ping on IPv6 address"""
        self._skipIf(NO_IPV6, "--no-ipv6 flag enabled")
        log.info("Testing if server responds to pings in IPv6")

        server = self.client.get_server_details(self.serverid)
        ip = self._get_ipv6(server)
        self._try_until_timeout_expires(self.action_timeout,
                                        self.action_timeout,
                                        "PING IPv6 to %s" % ip,
                                        self._ping_once,
                                        True, ip)

    def test_008_submit_shutdown_request(self):
        """Test submit request to shutdown server"""

        log.info("Shutting down server")

        self.cyclades.shutdown_server(self.serverid)

    def test_009_server_becomes_stopped(self):
        """Test server becomes STOPPED"""

        log.info("Waiting until server becomes STOPPED")
        self._insist_on_status_transition("ACTIVE", "STOPPED",
                                         self.action_timeout,
                                         self.action_timeout)

    def test_010_submit_start_request(self):
        """Test submit start server request"""

        log.info("Starting server")

        self.cyclades.start_server(self.serverid)

    def test_011_server_becomes_active(self):
        """Test server becomes ACTIVE again"""

        log.info("Waiting until server becomes ACTIVE")
        self._insist_on_status_transition("STOPPED", "ACTIVE",
                                         self.action_timeout,
                                         self.action_timeout)

    def test_011a_server_responds_to_ping_IPv4(self):
        """Test server OS is actually up and running again"""

        log.info("Testing if server is actually up and running")

        self.test_006_server_responds_to_ping_IPv4()

    def test_012_ssh_to_server_IPv4(self):
        """Test SSH to server public IPv4 works, verify hostname"""

        self._skipIf(self.is_windows, "only valid for Linux servers")
        server = self.client.get_server_details(self.serverid)
        self._insist_on_ssh_hostname(self._get_ipv4(server),
                                     self.username, self.passwd)

    def test_013_ssh_to_server_IPv6(self):
        """Test SSH to server public IPv6 works, verify hostname"""
        self._skipIf(self.is_windows, "only valid for Linux servers")
        self._skipIf(NO_IPV6, "--no-ipv6 flag enabled")

        server = self.client.get_server_details(self.serverid)
        self._insist_on_ssh_hostname(self._get_ipv6(server),
                                     self.username, self.passwd)

    def test_014_rdp_to_server_IPv4(self):
        "Test RDP connection to server public IPv4 works"""
        self._skipIf(not self.is_windows, "only valid for Windows servers")
        server = self.client.get_server_details(self.serverid)
        ipv4 = self._get_ipv4(server)
        sock = _insist_on_tcp_connection(socket.AF_INET, ipv4, 3389)

        # No actual RDP processing done. We assume the RDP server is there
        # if the connection to the RDP port is successful.
        # FIXME: Use rdesktop, analyze exit code? see manpage [costasd]
        sock.close()

    def test_015_rdp_to_server_IPv6(self):
        "Test RDP connection to server public IPv6 works"""
        self._skipIf(not self.is_windows, "only valid for Windows servers")
        self._skipIf(NO_IPV6, "--no-ipv6 flag enabled")

        server = self.client.get_server_details(self.serverid)
        ipv6 = self._get_ipv6(server)
        sock = _get_tcp_connection(socket.AF_INET6, ipv6, 3389)

        # No actual RDP processing done. We assume the RDP server is there
        # if the connection to the RDP port is successful.
        sock.close()

    def test_016_personality_is_enforced(self):
        """Test file injection for personality enforcement"""
        self._skipIf(self.is_windows, "only implemented for Linux servers")
        self._skipIf(self.personality == None, "No personality file selected")

        log.info("Trying to inject file for personality enforcement")

        server = self.client.get_server_details(self.serverid)

        for inj_file in self.personality:
            equal_files = self._check_file_through_ssh(self._get_ipv4(server),
                                                       inj_file['owner'],
                                                       self.passwd,
                                                       inj_file['path'],
                                                       inj_file['contents'])
            self.assertTrue(equal_files)

    def test_017_submit_delete_request(self):
        """Test submit request to delete server"""

        log.info("Deleting server")

        self.client.delete_server(self.serverid)

    def test_018_server_becomes_deleted(self):
        """Test server becomes DELETED"""

        log.info("Testing if server becomes DELETED")

        self._insist_on_status_transition("ACTIVE", "DELETED",
                                         self.action_timeout,
                                         self.action_timeout)

    def test_019_server_no_longer_in_server_list(self):
        """Test server is no longer in server list"""

        log.info("Test if server is no longer listed")

        servers = self.client.list_servers()
        self.assertNotIn(self.serverid, [s["id"] for s in servers])


class NetworkTestCase(unittest.TestCase):
    """ Testing networking in cyclades """

    @classmethod
    def setUpClass(cls):
        "Initialize kamaki, get list of current networks"

        cls.client = CycladesClient(API, TOKEN)
        cls.compute = ComputeClient(API, TOKEN)

        cls.servername = "%s%s for %s" % (SNF_TEST_PREFIX,
                                          TEST_RUN_ID,
                                          cls.imagename)

        #Dictionary initialization for the vms credentials
        cls.serverid = dict()
        cls.username = dict()
        cls.password = dict()
        cls.is_windows = cls.imagename.lower().find("windows") >= 0

<<<<<<< HEAD
=======
        cls.result_dict = dict()

>>>>>>> 10a1cdff
    def _skipIf(self, condition, msg):
        if condition:
            self.skipTest(msg)

    def _get_ipv4(self, server):
        """Get the public IPv4 of a server from the detailed server info"""

        public_addrs = filter(lambda x: x["id"] == "public",
                              server["addresses"]["values"])
        self.assertEqual(len(public_addrs), 1)
        ipv4_addrs = filter(lambda x: x["version"] == 4,
                            public_addrs[0]["values"])
        self.assertEqual(len(ipv4_addrs), 1)
        return ipv4_addrs[0]["addr"]

    def _connect_loginname(self, os):
        """Return the login name for connections based on the server OS"""
        if os in ("Ubuntu", "Kubuntu", "Fedora"):
            return "user"
        elif os in ("windows", "windows_alpha1"):
            return "Administrator"
        else:
            return "root"

    def _ping_once(self, ip):

        """Test server responds to a single IPv4 or IPv6 ping"""
        cmd = "ping -c 2 -w 3 %s" % (ip)
        ping = subprocess.Popen(cmd, shell=True,
                                stdout=subprocess.PIPE, stderr=subprocess.PIPE)
        (stdout, stderr) = ping.communicate()
        ret = ping.wait()

        return (ret == 0)

    def test_00001a_submit_create_server_A(self):
        """Test submit create server request"""

        log.info("Creating test server A")

        serverA = self.client.create_server(self.servername, self.flavorid,
                                            self.imageid, personality=None)

        self.assertEqual(serverA["name"], self.servername)
        self.assertEqual(serverA["flavorRef"], self.flavorid)
        self.assertEqual(serverA["imageRef"], self.imageid)
        self.assertEqual(serverA["status"], "BUILD")

        # Update class attributes to reflect data on building server
        self.serverid['A'] = serverA["id"]
        self.username['A'] = None
        self.password['A'] = serverA["adminPass"]

        log.info("Server A id:" + str(serverA["id"]))
        log.info("Server password " + (self.password['A']))

        self.result_dict["Server A ID"] = str(serverA["id"])
        self.result_dict["Server A password"] = serverA["adminPass"]
        
    def test_00001b_serverA_becomes_active(self):
        """Test server becomes ACTIVE"""

        log.info("Waiting until test server A becomes ACTIVE")
        self.result_dict.clear()

        fail_tmout = time.time() + self.action_timeout
        while True:
            d = self.client.get_server_details(self.serverid['A'])
            status = d['status']
            if status == 'ACTIVE':
                active = True
                break
            elif time.time() > fail_tmout:
                self.assertLess(time.time(), fail_tmout)
            else:
                time.sleep(self.query_interval)

        self.assertTrue(active)

    def test_00002a_submit_create_server_B(self):
        """Test submit create server request"""

        log.info("Creating test server B")
        
        serverB = self.client.create_server(self.servername, self.flavorid,
                                            self.imageid, personality=None)

        self.assertEqual(serverB["name"], self.servername)
        self.assertEqual(serverB["flavorRef"], self.flavorid)
        self.assertEqual(serverB["imageRef"], self.imageid)
        self.assertEqual(serverB["status"], "BUILD")

        # Update class attributes to reflect data on building server
        self.serverid['B'] = serverB["id"]
        self.username['B'] = None
        self.password['B'] = serverB["adminPass"]

        log.info("Server B id: " + str(serverB["id"]))
        log.info("Password " + (self.password['B']))

        self.result_dict.clear()
        self.result_dict["Server B ID"] = str(serverB["id"])
        self.result_dict["Server B password"] = serverB["adminPass"]

    def test_00002b_serverB_becomes_active(self):
        """Test server becomes ACTIVE"""

        log.info("Waiting until test server B becomes ACTIVE")
        self.result_dict.clear()

        fail_tmout = time.time() + self.action_timeout
        while True:
            d = self.client.get_server_details(self.serverid['B'])
            status = d['status']
            if status == 'ACTIVE':
                active = True
                break
            elif time.time() > fail_tmout:
                self.assertLess(time.time(), fail_tmout)
            else:
                time.sleep(self.query_interval)

        self.assertTrue(active)

    def test_001_create_network(self):
        """Test submit create network request"""

        log.info("Submit new network request")
        self.result_dict.clear()
                
        name = SNF_TEST_PREFIX + TEST_RUN_ID
        previous_num = len(self.client.list_networks())
        network = self.client.create_network(name)

        #Test if right name is assigned
        self.assertEqual(network['name'], name)

        # Update class attributes
        cls = type(self)
        cls.networkid = network['id']
        networks = self.client.list_networks()

        #Test if new network is created
        self.assertTrue(len(networks) > previous_num)

        self.result_dict["Private network ID"] = str(network['id'])

    def test_002_connect_to_network(self):
        """Test connect VMs to network"""

        log.info("Connect VMs to private network")
        self.result_dict.clear()

        self.client.connect_server(self.serverid['A'], self.networkid)
        self.client.connect_server(self.serverid['B'], self.networkid)

        #Insist on connecting until action timeout
        fail_tmout = time.time() + self.action_timeout

        while True:
            connected = (self.client.get_network_details(self.networkid))
            connections = connected['servers']['values']
            if (self.serverid['A'] in connections) \
                    and (self.serverid['B'] in connections):
                conn_exists = True
                break
            elif time.time() > fail_tmout:
                self.assertLess(time.time(), fail_tmout)
            else:
                time.sleep(self.query_interval)

        self.assertTrue(conn_exists)

    def test_002a_reboot(self):
        """Rebooting server A"""

        log.info("Rebooting server A")

        self.client.shutdown_server(self.serverid['A'])

        fail_tmout = time.time() + self.action_timeout
        while True:
            d = self.client.get_server_details(self.serverid['A'])
            status = d['status']
            if status == 'STOPPED':
                break
            elif time.time() > fail_tmout:
                self.assertLess(time.time(), fail_tmout)
            else:
                time.sleep(self.query_interval)

        self.client.start_server(self.serverid['A'])

        while True:
            d = self.client.get_server_details(self.serverid['A'])
            status = d['status']
            if status == 'ACTIVE':
                active = True
                break
            elif time.time() > fail_tmout:
                self.assertLess(time.time(), fail_tmout)
            else:
                time.sleep(self.query_interval)

        self.assertTrue(active)

    def test_002b_ping_server_A(self):
        "Test if server A responds to IPv4 pings"

        log.info("Testing if server A responds to IPv4 pings ")
        self.result_dict.clear()

        server = self.client.get_server_details(self.serverid['A'])
        ip = self._get_ipv4(server)

        fail_tmout = time.time() + self.action_timeout

        s = False
        
        self.result_dict["Server A public IP"] = str(ip)

        while True:

            if self._ping_once(ip):
                s = True
                break

            elif time.time() > fail_tmout:
                self.assertLess(time.time(), fail_tmout)

            else:
                time.sleep(self.query_interval)

        self.assertTrue(s)

    def test_002c_reboot(self):
        """Reboot server B"""

        log.info("Rebooting server B")
        self.result_dict.clear()

        self.client.shutdown_server(self.serverid['B'])

        fail_tmout = time.time() + self.action_timeout
        while True:
            d = self.client.get_server_details(self.serverid['B'])
            status = d['status']
            if status == 'STOPPED':
                break
            elif time.time() > fail_tmout:
                self.assertLess(time.time(), fail_tmout)
            else:
                time.sleep(self.query_interval)

        self.client.start_server(self.serverid['B'])

        while True:
            d = self.client.get_server_details(self.serverid['B'])
            status = d['status']
            if status == 'ACTIVE':
                active = True
                break
            elif time.time() > fail_tmout:
                self.assertLess(time.time(), fail_tmout)
            else:
                time.sleep(self.query_interval)

        self.assertTrue(active)

    def test_002d_ping_server_B(self):
        """Test if server B responds to IPv4 pings"""

        log.info("Testing if server B responds to IPv4 pings")
        self.result_dict.clear()
        
        server = self.client.get_server_details(self.serverid['B'])
        ip = self._get_ipv4(server)

        fail_tmout = time.time() + self.action_timeout

        s = False

        self.result_dict["Server B public IP"] = str(ip)

        while True:
            if self._ping_once(ip):
                s = True
                break

            elif time.time() > fail_tmout:
                self.assertLess(time.time(), fail_tmout)

            else:
                time.sleep(self.query_interval)

        self.assertTrue(s)

    def test_003a_setup_interface_A(self):
        """Set up eth1 for server A"""

        self._skipIf(self.is_windows, "only valid for Linux servers")

        log.info("Setting up interface eth1 for server A")
        self.result_dict.clear()

        server = self.client.get_server_details(self.serverid['A'])
        image = self.client.get_image_details(self.imageid)
        os = image['metadata']['values']['os']

        users = image["metadata"]["values"].get("users", None)
        userlist = users.split()

        if "root" in userlist:
            loginname = "root"
        elif users == None:
            loginname = self._connect_loginname(os)
        else:
            loginname = choice(userlist)

        hostip = self._get_ipv4(server)
        myPass = self.password['A']

        log.info("SSH in server A as %s/%s" % (loginname, myPass))

        res = False

        if loginname != "root":
            with settings(
                hide('warnings', 'running'),
                warn_only=True,
                host_string=hostip,
                user=loginname, password=myPass
                ):

                if len(sudo('ifconfig eth1 192.168.0.12')) == 0:
                    res = True

        else:
            with settings(
                hide('warnings', 'running'),
                warn_only=True,
                host_string=hostip,
                user=loginname, password=myPass
                ):

                if len(run('ifconfig eth1 192.168.0.12')) == 0:
                    res = True

        self.assertTrue(res)

    def test_003b_setup_interface_B(self):
        """Setup eth1 for server B"""

        self._skipIf(self.is_windows, "only valid for Linux servers")

        log.info("Setting up interface eth1 for server B")

        server = self.client.get_server_details(self.serverid['B'])
        image = self.client.get_image_details(self.imageid)
        os = image['metadata']['values']['os']

        users = image["metadata"]["values"].get("users", None)
        userlist = users.split()

        if "root" in userlist:
            loginname = "root"
        elif users == None:
            loginname = self._connect_loginname(os)
        else:
            loginname = choice(userlist)

        hostip = self._get_ipv4(server)
        myPass = self.password['B']

        log.info("SSH in server B as %s/%s" % (loginname, myPass))

        res = False

        if loginname != "root":
            with settings(
                hide('warnings', 'running'),
                warn_only=True,
                host_string=hostip,
                user=loginname, password=myPass
                ):

                if len(sudo('ifconfig eth1 192.168.0.13')) == 0:
                    res = True

        else:
            with settings(
                hide('warnings', 'running'),
                warn_only=True,
                host_string=hostip,
                user=loginname, password=myPass
                ):

                if len(run('ifconfig eth1 192.168.0.13')) == 0:
                    res = True

        self.assertTrue(res)

    def test_003c_test_connection_exists(self):
        """Ping server B from server A to test if connection exists"""

        self._skipIf(self.is_windows, "only valid for Linux servers")

        log.info("Testing if server A is actually connected to server B")

        server = self.client.get_server_details(self.serverid['A'])
        image = self.client.get_image_details(self.imageid)
        os = image['metadata']['values']['os']
        hostip = self._get_ipv4(server)

        users = image["metadata"]["values"].get("users", None)
        userlist = users.split()

        if "root" in userlist:
            loginname = "root"
        elif users == None:
            loginname = self._connect_loginname(os)
        else:
            loginname = choice(userlist)

        myPass = self.password['A']

        try:
            ssh = paramiko.SSHClient()
            ssh.set_missing_host_key_policy(paramiko.AutoAddPolicy())
            ssh.connect(hostip, username=loginname, password=myPass)
        except socket.error:
            raise AssertionError

        cmd = "if ping -c 2 -w 3 192.168.0.13 >/dev/null; \
               then echo \'True\'; fi;"
        stdin, stdout, stderr = ssh.exec_command(cmd)
        lines = stdout.readlines()

        exists = False

        if 'True\n' in lines:
            exists = True

        self.assertTrue(exists)

<<<<<<< HEAD

=======
>>>>>>> 10a1cdff
    def test_004_disconnect_from_network(self):
        "Disconnecting server A and B from network"

        log.info("Disconnecting servers from private network")

        prev_state = self.client.get_network_details(self.networkid)
        prev_conn = len(prev_state['servers']['values'])

        self.client.disconnect_server(self.serverid['A'], self.networkid)
        self.client.disconnect_server(self.serverid['B'], self.networkid)

        #Insist on deleting until action timeout
        fail_tmout = time.time() + self.action_timeout

        while True:
            connected = (self.client.get_network_details(self.networkid))
            connections = connected['servers']['values']
            if ((self.serverid['A'] not in connections) and
                (self.serverid['B'] not in connections)):
                conn_exists = False
                break
            elif time.time() > fail_tmout:
                self.assertLess(time.time(), fail_tmout)
            else:
                time.sleep(self.query_interval)

        self.assertFalse(conn_exists)

    def test_005_destroy_network(self):
        """Test submit delete network request"""

        log.info("Submitting delete network request")

        self.client.delete_network(self.networkid)
        networks = self.client.list_networks()

        curr_net = []
        for net in networks:
            curr_net.append(net['id'])

        self.assertTrue(self.networkid not in curr_net)

    def test_006_cleanup_servers(self):
        """Cleanup servers created for this test"""

        log.info("Delete servers created for this test")

        self.compute.delete_server(self.serverid['A'])
        self.compute.delete_server(self.serverid['B'])

        fail_tmout = time.time() + self.action_timeout

        #Ensure server gets deleted
        status = dict()

        while True:
            details = self.compute.get_server_details(self.serverid['A'])
            status['A'] = details['status']
            details = self.compute.get_server_details(self.serverid['B'])
            status['B'] = details['status']
            if (status['A'] == 'DELETED') and (status['B'] == 'DELETED'):
                deleted = True
                break
            elif time.time() > fail_tmout:
                self.assertLess(time.time(), fail_tmout)
            else:
                time.sleep(self.query_interval)

        self.assertTrue(deleted)


class TestRunnerProcess(Process):
    """A distinct process used to execute part of the tests in parallel"""
    def __init__(self, **kw):
        Process.__init__(self, **kw)
        kwargs = kw["kwargs"]
        self.testq = kwargs["testq"]
        self.runner = kwargs["runner"]

    def run(self):
        # Make sure this test runner process dies with the parent
        # and is not left behind.
        #
        # WARNING: This uses the prctl(2) call and is
        # Linux-specific.
        prctl.set_pdeathsig(signal.SIGHUP)

        while True:
            log.debug("I am process %d, GETting from queue is %s",
                     os.getpid(), self.testq)
            msg = self.testq.get()
            log.debug("Dequeued msg: %s", msg)

            if msg == "TEST_RUNNER_TERMINATE":
                raise SystemExit
            elif issubclass(msg, unittest.TestCase):
                # Assemble a TestSuite, and run it
                suite = unittest.TestLoader().loadTestsFromTestCase(msg)
                self.runner.run(suite)
            else:
                raise Exception("Cannot handle msg: %s" % msg)


def _run_cases_in_parallel(cases, fanout=1, runner=None):
    """Run instances of TestCase in parallel, in a number of distinct processes

    The cases iterable specifies the TestCases to be executed in parallel,
    by test runners running in distinct processes.
    The fanout parameter specifies the number of processes to spawn,
    and defaults to 1.
    The runner argument specifies the test runner class to use inside each
    runner process.

    """
    if runner is None:
        runner = unittest.TextTestRunner(verbosity=2, failfast=True)

    # testq: The master process enqueues TestCase objects into this queue,
    #        test runner processes pick them up for execution, in parallel.
    testq = Queue()
    runners = []
    for i in xrange(0, fanout):
        kwargs = dict(testq=testq, runner=runner)
        runners.append(TestRunnerProcess(kwargs=kwargs))

    log.info("Spawning %d test runner processes", len(runners))
    for p in runners:
        p.start()
    log.debug("Spawned %d test runners, PIDs are %s",
              len(runners), [p.pid for p in runners])

    # Enqueue test cases
    map(testq.put, cases)
    map(testq.put, ["TEST_RUNNER_TERMINATE"] * len(runners))

    log.debug("Joining %d processes", len(runners))
    for p in runners:
        p.join()
    log.debug("Done joining %d processes", len(runners))


def _spawn_server_test_case(**kwargs):
    """Construct a new unit test case class from SpawnServerTestCase"""

    name = "SpawnServerTestCase_%s" % kwargs["imageid"]
    cls = type(name, (SpawnServerTestCase,), kwargs)

    # Patch extra parameters into test names by manipulating method docstrings
    for (mname, m) in \
        inspect.getmembers(cls, lambda x: inspect.ismethod(x)):
        if hasattr(m, __doc__):
            m.__func__.__doc__ = "[%s] %s" % (imagename, m.__doc__)

    # Make sure the class can be pickled, by listing it among
    # the attributes of __main__. A PicklingError is raised otherwise.
    setattr(__main__, name, cls)
    return cls


def _spawn_network_test_case(**kwargs):
    """Construct a new unit test case class from NetworkTestCase"""

    name = "NetworkTestCase" + TEST_RUN_ID
    cls = type(name, (NetworkTestCase,), kwargs)

    # Make sure the class can be pickled, by listing it among
    # the attributes of __main__. A PicklingError is raised otherwise.
    setattr(__main__, name, cls)
    return cls


def cleanup_servers(timeout, query_interval, delete_stale=False):

    c = ComputeClient(API, TOKEN)

    servers = c.list_servers()
    stale = [s for s in servers if s["name"].startswith(SNF_TEST_PREFIX)]

    if len(stale) == 0:
        return

    print >> sys.stderr, yellow + "Found these stale servers from previous runs:" + normal
    print "    " + \
          "\n    ".join(["%d: %s" % (s["id"], s["name"]) for s in stale])

    if delete_stale:
        print >> sys.stderr, "Deleting %d stale servers:" % len(stale)

        fail_tmout = time.time() + timeout


        for s in stale:
            c.delete_server(s["id"])

        
        while True:
            servers = c.list_servers()
            stale = [s for s in servers if s["name"].startswith(SNF_TEST_PREFIX)]
            for s in stale:
                c.delete_server(s["id"])

            if len(stale)==0:
                print >> sys.stderr, green + "    ...done" + normal
                break

            elif time.time() > fail_tmout:
                print >> sys.stderr, red + "Not all stale servers deleted. Action timed out." + normal
                return 
            else:
                time.sleep(query_interval)
                
    else:
        print >> sys.stderr, "Use --delete-stale to delete them."


def cleanup_networks(timeout, query_interval, delete_stale=False):

    c = CycladesClient(API, TOKEN)

    networks = c.list_networks()
    stale = [n for n in networks if n["name"].startswith(SNF_TEST_PREFIX)]

    if len(stale) == 0:
        return

    print >> sys.stderr, yellow + "Found these stale networks from previous runs:" + normal
    print "    " + \
          "\n    ".join(["%s: %s" % (str(n["id"]), n["name"]) for n in stale])

    if delete_stale:
        print >> sys.stderr, "Deleting %d stale networks:" % len(stale)

        fail_tmout = time.time() + timeout
        
        for n in stale:
            c.delete_network(n["id"])


        while True:
            networks = c.list_networks()
            stale = [n for n in networks if n["name"].startswith(SNF_TEST_PREFIX)]

            if len(stale)==0:
                print >> sys.stderr, green + "    ...done" + normal
                break

            elif time.time() > fail_tmout:
                print >> sys.stderr, red + "Not all stale networks deleted. Action timed out." + normal
                return 
            else:
                time.sleep(query_interval)

    else:
        print >> sys.stderr, "Use --delete-stale to delete them."


def parse_comma(option, opt, value, parser):
    tests = set(['all', 'auth', 'images', 'flavors',
               'servers', 'server_spawn', 'network_spawn'])
    parse_input = value.split(',')

    if not (set(parse_input)).issubset(tests):
        raise OptionValueError("The selected set of tests is invalid")

    setattr(parser.values, option.dest, value.split(','))


def parse_arguments(args):

    kw = {}
    kw["usage"] = "%prog [options]"
    kw["description"] = \
        "%prog runs a number of test scenarios on a " \
        "Synnefo deployment."

    parser = OptionParser(**kw)
    parser.disable_interspersed_args()

    parser.add_option("--api",
                      action="store", type="string", dest="api",
                      help="The API URI to use to reach the Synnefo API",
                      default=DEFAULT_API)
    parser.add_option("--plankton",
                      action="store", type="string", dest="plankton",
                      help="The API URI to use to reach the Plankton API",
                      default=DEFAULT_PLANKTON)
    parser.add_option("--plankton-user",
                      action="store", type="string", dest="plankton_user",
                      help="Owner of system images",
                      default=DEFAULT_PLANKTON_USER)
    parser.add_option("--token",
                      action="store", type="string", dest="token",
                      help="The token to use for authentication to the API")
    parser.add_option("--nofailfast",
                      action="store_true", dest="nofailfast",
                      help="Do not fail immediately if one of the tests " \
                           "fails (EXPERIMENTAL)",
                      default=False)
    parser.add_option("--no-ipv6",
                      action="store_true", dest="no_ipv6",
                      help="Disables ipv6 related tests",
                      default=False)
    parser.add_option("--action-timeout",
                      action="store", type="int", dest="action_timeout",
                      metavar="TIMEOUT",
                      help="Wait SECONDS seconds for a server action to " \
                           "complete, then the test is considered failed",
                      default=100)
    parser.add_option("--build-warning",
                      action="store", type="int", dest="build_warning",
                      metavar="TIMEOUT",
                      help="Warn if TIMEOUT seconds have passed and a " \
                           "build operation is still pending",
                      default=600)
    parser.add_option("--build-fail",
                      action="store", type="int", dest="build_fail",
                      metavar="BUILD_TIMEOUT",
                      help="Fail the test if TIMEOUT seconds have passed " \
                           "and a build operation is still incomplete",
                      default=900)
    parser.add_option("--query-interval",
                      action="store", type="int", dest="query_interval",
                      metavar="INTERVAL",
                      help="Query server status when requests are pending " \
                           "every INTERVAL seconds",
                      default=3)
    parser.add_option("--fanout",
                      action="store", type="int", dest="fanout",
                      metavar="COUNT",
                      help="Spawn up to COUNT child processes to execute " \
                           "in parallel, essentially have up to COUNT " \
                           "server build requests outstanding (EXPERIMENTAL)",
                      default=1)
    parser.add_option("--force-flavor",
                      action="store", type="int", dest="force_flavorid",
                      metavar="FLAVOR ID",
                      help="Force all server creations to use the specified "\
                           "FLAVOR ID instead of a randomly chosen one, " \
                           "useful if disk space is scarce",
                      default=None)
    parser.add_option("--image-id",
                      action="store", type="string", dest="force_imageid",
                      metavar="IMAGE ID",
                      help="Test the specified image id, use 'all' to test " \
                           "all available images (mandatory argument)",
                      default=None)
    parser.add_option("--show-stale",
                      action="store_true", dest="show_stale",
                      help="Show stale servers from previous runs, whose "\
                           "name starts with `%s'" % SNF_TEST_PREFIX,
                      default=False)
    parser.add_option("--delete-stale",
                      action="store_true", dest="delete_stale",
                      help="Delete stale servers from previous runs, whose "\
                           "name starts with `%s'" % SNF_TEST_PREFIX,
                      default=False)
    parser.add_option("--force-personality",
                      action="store", type="string", dest="personality_path",
                      help="Force a personality file injection.\
                            File path required. ",
                      default=None)
    parser.add_option("--log-folder",
                      action="store", type="string", dest="log_folder",
                      help="Define the absolute path where the output \
                            log is stored. ",
                      default="/var/log/burnin/")
    parser.add_option("--set-tests",
                      action="callback",
                      dest="tests",
                      type="string",
                      help='Set comma seperated tests for this run. \
                            Available tests: auth, images, flavors, \
                                             servers, server_spawn, \
                                             network_spawn. \
                            Default = all',
                      default='all',
                      callback=parse_comma)

    # FIXME: Change the default for build-fanout to 10
    # FIXME: Allow the user to specify a specific set of Images to test

    (opts, args) = parser.parse_args(args)

    # Verify arguments
    if opts.delete_stale:
        opts.show_stale = True

    if not opts.show_stale:
        if not opts.force_imageid:
            print >>sys.stderr, red + "The --image-id argument " \
                                       "is mandatory.\n" + normal
            parser.print_help()
            sys.exit(1)

        if not opts.token:
            print >>sys.stderr, red + "The --token argument is " \
                                      "mandatory.\n" + normal
            parser.print_help()
            sys.exit(1)

        if opts.force_imageid != 'all':
            try:
                opts.force_imageid = str(opts.force_imageid)
            except ValueError:
                print >>sys.stderr, red + "Invalid value specified for" \
                    "--image-id. Use a valid id, or `all'." + normal
                sys.exit(1)

    return (opts, args)


def main():
    """Assemble test cases into a test suite, and run it

    IMPORTANT: Tests have dependencies and have to be run in the specified
    order inside a single test case. They communicate through attributes of the
    corresponding TestCase class (shared fixtures). Distinct subclasses of
    TestCase MAY SHARE NO DATA, since they are run in parallel, in distinct
    test runner processes.

    """

    (opts, args) = parse_arguments(sys.argv[1:])

    global API, TOKEN, PLANKTON, PLANKTON_USER, NO_IPV6
    API = opts.api
    TOKEN = opts.token
    PLANKTON = opts.plankton
    PLANKTON_USER = opts.plankton_user
    NO_IPV6 = opts.no_ipv6

    # Cleanup stale servers from previous runs
    if opts.show_stale:
        cleanup_servers(delete_stale=opts.delete_stale, timeout=opts.action_timeout, query_interval=opts.query_interval)
        cleanup_networks(delete_stale=opts.delete_stale, timeout=opts.action_timeout, query_interval=opts.query_interval)
        return 0

    # Initialize a kamaki instance, get flavors, images
    c = ComputeClient(API, TOKEN)

    DIMAGES = c.list_images(detail=True)
    DFLAVORS = c.list_flavors(detail=True)

    # FIXME: logging, log, LOG PID, TEST_RUN_ID, arguments
    # Run them: FIXME: In parallel, FAILEARLY, catchbreak?
    #unittest.main(verbosity=2, catchbreak=True)

    if opts.force_imageid == 'all':
        test_images = DIMAGES
    else:
        test_images = filter(lambda x: x["id"] == opts.force_imageid, DIMAGES)

    #New folder for log per image
    if not os.path.exists(opts.log_folder):
        os.mkdir(opts.log_folder)

    test_folder = os.path.join(opts.log_folder, TEST_RUN_ID)
    os.mkdir(test_folder)

    for image in test_images:

        imageid = str(image["id"])

        if opts.force_flavorid:
            flavorid = opts.force_flavorid
        else:
            flavorid = choice([f["id"] for f in DFLAVORS if f["disk"] >= 20])

        imagename = image["name"]

        #Personality dictionary for file injection test
        if opts.personality_path != None:
            f = open(opts.personality_path)
            content = b64encode(f.read())
            personality = []
            st = os.stat(opts.personality_path)
            personality.append({
                    'path': '/root/test_inj_file',
                    'owner': 'root',
                    'group': 'root',
                    'mode': 0x7777 & st.st_mode,
                    'contents': content
                    })
        else:
            personality = None

        servername = "%s%s for %s" % (SNF_TEST_PREFIX, TEST_RUN_ID, imagename)
        is_windows = imagename.lower().find("windows") >= 0

        ServerTestCase = _spawn_server_test_case(
            imageid=imageid,
            flavorid=flavorid,
            imagename=imagename,
            personality=personality,
            servername=servername,
            is_windows=is_windows,
            action_timeout=opts.action_timeout,
            build_warning=opts.build_warning,
            build_fail=opts.build_fail,
            query_interval=opts.query_interval,
            )

        NetworkTestCase = _spawn_network_test_case(
            action_timeout=opts.action_timeout,
            imageid=imageid,
            flavorid=flavorid,
            imagename=imagename,
            query_interval=opts.query_interval,
            )

        test_dict = {'auth': UnauthorizedTestCase,
                     'images': ImagesTestCase,
                     'flavors': FlavorsTestCase,
                     'servers': ServersTestCase,
                     'server_spawn': ServerTestCase,
                     'network_spawn': NetworkTestCase}

        seq_cases = []
        if 'all' in opts.tests:
            seq_cases = [UnauthorizedTestCase, ImagesTestCase, FlavorsTestCase,
                         ServersTestCase, ServerTestCase, NetworkTestCase]
        else:
            for test in opts.tests:
                seq_cases.append(test_dict[test])

        #folder for each image
        image_folder = os.path.join(test_folder, imageid)
        os.mkdir(image_folder)

        for case in seq_cases:

            test = (key for key, value in test_dict.items()
                    if value == case).next()

            log.info(yellow + '* Starting testcase: %s' %test + normal)
            log_file = os.path.join(image_folder, 'details_' +
                                    (case.__name__) + "_" +
                                    TEST_RUN_ID + '.log')
            fail_file = os.path.join(image_folder, 'failed_' +
                                     (case.__name__) + "_" +
                                     TEST_RUN_ID + '.log')
            error_file = os.path.join(image_folder, 'error_' +
                                      (case.__name__) + "_" +
                                      TEST_RUN_ID + '.log')

            f = open(log_file, "w")
            fail = open(fail_file, "w")
            error = open(error_file, "w")

            suite = unittest.TestLoader().loadTestsFromTestCase(case)
            runner = unittest.TextTestRunner(f, verbosity=2, failfast=True, resultclass=BurninTestResult)
            result = runner.run(suite)

            for res in result.errors:
                log.error("snf-burnin encountered an error in " \
                              "testcase: %s" %test)
                log.error("See log for details")
                error.write(str(res[0]) + '\n')
                error.write(str(res[0].shortDescription()) + '\n')
                error.write('\n')

            for res in result.failures:
                log.error("snf-burnin failed in testcase: %s" %test)
                log.error("See log for details")
                fail.write(str(res[0]) + '\n')
                fail.write(str(res[0].shortDescription()) + '\n')
                fail.write('\n')
                if opts.nofailfast == False:
                    sys.exit()
<<<<<<< HEAD
=======

            if (len(result.failures) == 0) and (len(result.errors) == 0):
                log.debug("Passed testcase: %s" %test)
>>>>>>> 10a1cdff

if __name__ == "__main__":
    sys.exit(main())<|MERGE_RESOLUTION|>--- conflicted
+++ resolved
@@ -203,10 +203,7 @@
         cls.plankton = ImageClient(PLANKTON, TOKEN)
         cls.images = cls.plankton.list_public()
         cls.dimages = cls.plankton.list_public(detail=True)
-<<<<<<< HEAD
-=======
         cls.result_dict = dict()
->>>>>>> 10a1cdff
 
     def test_001_list_images(self):
         """Test image list actually returns images"""
@@ -231,11 +228,7 @@
 
     def test_005_image_metadata(self):
         """Test every image has specific metadata defined"""
-<<<<<<< HEAD
-        keys = frozenset(["os", "description", "size"])
-=======
         keys = frozenset(["osfamily", "root_partition"])
->>>>>>> 10a1cdff
         details = self.client.list_images(detail=True)
         for i in details:
             self.assertTrue(keys.issubset(i["metadata"]["values"].keys()))
@@ -543,11 +536,7 @@
         os = image["metadata"]["values"]["os"]
         users = image["metadata"]["values"].get("users", None)
         self.client.update_server_metadata(self.serverid, OS=os)
-<<<<<<< HEAD
-        
-=======
-
->>>>>>> 10a1cdff
+
         userlist = users.split()
 
         # Determine the username to use for future connections
@@ -815,11 +804,8 @@
         cls.password = dict()
         cls.is_windows = cls.imagename.lower().find("windows") >= 0
 
-<<<<<<< HEAD
-=======
         cls.result_dict = dict()
 
->>>>>>> 10a1cdff
     def _skipIf(self, condition, msg):
         if condition:
             self.skipTest(msg)
@@ -1265,10 +1251,6 @@
 
         self.assertTrue(exists)
 
-<<<<<<< HEAD
-
-=======
->>>>>>> 10a1cdff
     def test_004_disconnect_from_network(self):
         "Disconnecting server A and B from network"
 
@@ -1838,12 +1820,9 @@
                 fail.write('\n')
                 if opts.nofailfast == False:
                     sys.exit()
-<<<<<<< HEAD
-=======
 
             if (len(result.failures) == 0) and (len(result.errors) == 0):
                 log.debug("Passed testcase: %s" %test)
->>>>>>> 10a1cdff
 
 if __name__ == "__main__":
     sys.exit(main())