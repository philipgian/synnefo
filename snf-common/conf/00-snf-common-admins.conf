--- conflicted
+++ resolved
@@ -35,8 +35,7 @@
 #CONTACT_EMAIL = "support@example.com"
 #
 ## Email address the emails sent by the service will come from
-<<<<<<< HEAD
-#SERVER_EMAIL = "Synnefo cloud <cloud@synnefo.org>"
+#SERVER_EMAIL = "Synnefo cloud <cloud@example.com>"
 #
 #
 ## Synnefo logging directory
@@ -45,7 +44,4 @@
 # Directory where log files are saved
 # Currently only snf-manage uses this to save
 # the output of the commands being executed.
-#LOG_DIR = "/var/log/synnefo/"
-=======
-#SERVER_EMAIL = "Synnefo cloud <cloud@example.com>"
->>>>>>> bbd98c63
+#LOG_DIR = "/var/log/synnefo/"