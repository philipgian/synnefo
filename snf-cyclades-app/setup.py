--- conflicted
+++ resolved
@@ -62,11 +62,7 @@
     'pycurl>=7.19.0',
     'python-dateutil>=1.4.1',
     'IPy>=0.70',
-<<<<<<< HEAD
-    'South>=0.7, <=0.7.3',
-=======
     'South>=0.7.3',
->>>>>>> e6487c85
     'pycrypto>=2.1.0',
     'puka',
     'python-daemon>=1.5.5, <1.6',
