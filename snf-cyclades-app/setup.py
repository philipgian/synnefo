# Copyright 2011 GRNET S.A. All rights reserved.
#
# Redistribution and use in source and binary forms, with or
# without modification, are permitted provided that the following
# conditions are met:
#
#   1. Redistributions of source code must retain the above
#      copyright notice, this list of conditions and the following
#      disclaimer.
#
#   2. Redistributions in binary form must reproduce the above
#      copyright notice, this list of conditions and the following
#      disclaimer in the documentation and/or other materials
#      provided with the distribution.
#
# THIS SOFTWARE IS PROVIDED BY GRNET S.A. ``AS IS'' AND ANY EXPRESS
# OR IMPLIED WARRANTIES, INCLUDING, BUT NOT LIMITED TO, THE IMPLIED
# WARRANTIES OF MERCHANTABILITY AND FITNESS FOR A PARTICULAR
# PURPOSE ARE DISCLAIMED. IN NO EVENT SHALL GRNET S.A OR
# CONTRIBUTORS BE LIABLE FOR ANY DIRECT, INDIRECT, INCIDENTAL,
# SPECIAL, EXEMPLARY, OR CONSEQUENTIAL DAMAGES (INCLUDING, BUT NOT
# LIMITED TO, PROCUREMENT OF SUBSTITUTE GOODS OR SERVICES; LOSS OF
# USE, DATA, OR PROFITS; OR BUSINESS INTERRUPTION) HOWEVER CAUSED
# AND ON ANY THEORY OF LIABILITY, WHETHER IN CONTRACT, STRICT
# LIABILITY, OR TORT (INCLUDING NEGLIGENCE OR OTHERWISE) ARISING IN
# ANY WAY OUT OF THE USE OF THIS SOFTWARE, EVEN IF ADVISED OF THE
# POSSIBILITY OF SUCH DAMAGE.
#
# The views and conclusions contained in the software and
# documentation are those of the authors and should not be
# interpreted as representing official policies, either expressed
# or implied, of GRNET S.A.
#

import distribute_setup
distribute_setup.use_setuptools()

import os

from distutils.util import convert_path
from fnmatch import fnmatchcase
from setuptools import setup, find_packages

HERE = os.path.abspath(os.path.normpath(os.path.dirname(__file__)))

try:
    # try to update the version file
    from synnefo.util.version import update_version
    update_version('synnefo.versions', 'app', HERE)
except ImportError:
    pass

from synnefo.versions.app import __version__

# Package info
VERSION = __version__
README = open(os.path.join(HERE, 'README')).read()
CHANGES = open(os.path.join(HERE, 'Changelog')).read()
SHORT_DESCRIPTION = 'Package short description'

PACKAGES_ROOT = '.'
PACKAGES = find_packages(PACKAGES_ROOT)

# Package meta
CLASSIFIERS = []

# Package requirements
INSTALL_REQUIRES = [
    'Django >=1.2, <1.3',
    'simplejson>=2.1.1',
    'pycurl>=7.19.0',
    'python-dateutil>=1.4.1',
    'IPy>=0.70',
    'South>=0.7',
    'pycrypto>=2.1.0',
    'puka',
    'python-daemon>=1.5.5, <1.6',
    'snf-common>0.11',
    'vncauthproxy>=1.2',
    'south>=0.7, <=0.7.3',
    'snf-pithos-backend>=0.11',
    'lockfile>=0.8, <0.9',
    'ipaddr',
<<<<<<< HEAD
    'bitarray>=0.8'
=======
    'setproctitle>=1.0.1',
    'bitarray'
>>>>>>> 4d824d07
]

EXTRAS_REQUIRES = {
        'DISPATCHER': ['puka', 'python-daemon==1.5.5', 'lockfile==0.8',
                       'setproctitle>=1.0.1'],
        'SSH_KEYS': ['pycrypto==2.1.0'],
}

TESTS_REQUIRES = [
]


# Provided as an attribute, so you can append to these instead
# of replicating them:
standard_exclude = ["*.py", "*.pyc", "*$py.class", "*~", ".*", "*.bak"]
standard_exclude_directories = [
    ".*", "CVS", "_darcs", "./build", "./dist", "EGG-INFO", "*.egg-info", "snf-0.7"
]

# (c) 2005 Ian Bicking and contributors; written for Paste (http://pythonpaste.org)
# Licensed under the MIT license: http://www.opensource.org/licenses/mit-license.php
# Note: you may want to copy this into your setup.py file verbatim, as
# you can't import this from another package, when you don't know if
# that package is installed yet.
def find_package_data(
    where=".",
    package="",
    exclude=standard_exclude,
    exclude_directories=standard_exclude_directories,
    only_in_packages=True,
    show_ignored=False):
    """
    Return a dictionary suitable for use in ``package_data``
    in a distutils ``setup.py`` file.

    The dictionary looks like::

        {"package": [files]}

    Where ``files`` is a list of all the files in that package that
    don"t match anything in ``exclude``.

    If ``only_in_packages`` is true, then top-level directories that
    are not packages won"t be included (but directories under packages
    will).

    Directories matching any pattern in ``exclude_directories`` will
    be ignored; by default directories with leading ``.``, ``CVS``,
    and ``_darcs`` will be ignored.

    If ``show_ignored`` is true, then all the files that aren"t
    included in package data are shown on stderr (for debugging
    purposes).

    Note patterns use wildcards, or can be exact paths (including
    leading ``./``), and all searching is case-insensitive.
    """
    out = {}
    stack = [(convert_path(where), "", package, only_in_packages)]
    while stack:
        where, prefix, package, only_in_packages = stack.pop(0)
        for name in os.listdir(where):
            fn = os.path.join(where, name)
            if os.path.isdir(fn):
                bad_name = False
                for pattern in exclude_directories:
                    if (fnmatchcase(name, pattern)
                        or fn.lower() == pattern.lower()):
                        bad_name = True
                        if show_ignored:
                            print >> sys.stderr, (
                                "Directory %s ignored by pattern %s"
                                % (fn, pattern))
                        break
                if bad_name:
                    continue
                if (os.path.isfile(os.path.join(fn, "__init__.py"))
                    and not prefix):
                    if not package:
                        new_package = name
                    else:
                        new_package = package + "." + name
                    stack.append((fn, "", new_package, False))
                else:
                    stack.append((fn, prefix + name + "/", package, only_in_packages))
            elif package or not only_in_packages:
                # is a file
                bad_name = False
                for pattern in exclude:
                    if (fnmatchcase(name, pattern)
                        or fn.lower() == pattern.lower()):
                        bad_name = True
                        if show_ignored:
                            print >> sys.stderr, (
                                "File %s ignored by pattern %s"
                                % (fn, pattern))
                        break
                if bad_name:
                    continue
                out.setdefault(package, []).append(prefix+name)
    return out

setup(
    name = 'snf-cyclades-app',
    version = VERSION,
    license = 'BSD',
    url = 'http://code.grnet.gr/',
    description = SHORT_DESCRIPTION,
    long_description=README + '\n\n' +  CHANGES,
    classifiers = CLASSIFIERS,

    author = 'Package author',
    author_email = 'author@grnet.gr',
    maintainer = 'Package maintainer',
    maintainer_email = 'maintainer@grnet.gr',

    namespace_packages = ['synnefo', 'synnefo.versions'],
    packages = PACKAGES,
    package_dir= {'': PACKAGES_ROOT},
    include_package_data = True,
    package_data = find_package_data('.'),
    zip_safe = False,

    install_requires = INSTALL_REQUIRES,
    extras_require = EXTRAS_REQUIRES,
    tests_require = TESTS_REQUIRES,

    dependency_links = ['http://docs.dev.grnet.gr/pypi'],

    entry_points = {
     'console_scripts': [
         'snf-dispatcher = synnefo.logic.dispatcher:main',
         'snf-admin = synnefo.tools.admin:main',
         'snf-cloud = synnefo.tools.cloud:main',
         ],
     'synnefo': [
         'default_settings = synnefo.app_settings.default',
         'web_apps = synnefo.app_settings:synnefo_web_apps',
         'web_middleware = synnefo.app_settings:synnefo_web_middleware',
         'web_context_processors = synnefo.app_settings:synnefo_web_context_processors',
         'urls = synnefo.app_settings.urls:urlpatterns',
         'web_static = synnefo.app_settings:synnefo_static_files',
         ]
      },
)
<|MERGE_RESOLUTION|>--- conflicted
+++ resolved
@@ -81,12 +81,8 @@
     'snf-pithos-backend>=0.11',
     'lockfile>=0.8, <0.9',
     'ipaddr',
-<<<<<<< HEAD
+    'setproctitle>=1.0.1',
     'bitarray>=0.8'
-=======
-    'setproctitle>=1.0.1',
-    'bitarray'
->>>>>>> 4d824d07
 ]
 
 EXTRAS_REQUIRES = {
