# -*- coding: utf-8 -*-
#
# API configuration
#####################


DEBUG = False

# Top-level URL for deployment. Numerous other URLs depend on this.
APP_INSTALL_URL = "https://host:port"

# The API implementation needs to accept and return absolute references
# to its resources. Thus, it needs to know its public URL.
API_ROOT_URL = APP_INSTALL_URL + '/api'

# The API will return HTTP Bad Request if the ?changes-since
# parameter refers to a point in time more than POLL_LIMIT seconds ago.
POLL_LIMIT = 3600

#
# Network Configuration
#

# Maximum allowed network size for private networks.
MAX_CIDR_BLOCK = 22

# Default settings used by network flavors
DEFAULT_MAC_PREFIX = 'aa:00:0'
DEFAULT_BRIDGE = 'br0'

# Boolean value indicating whether synnefo would hold a Pool and allocate IP
# addresses. If this setting is set to False, IP pool management will be
# delegated to Ganeti. If machines have been created with this option as False,
# you must run network reconciliation after turning it to True.
PUBLIC_USE_POOL = True

# Network flavors that users are allowed to create through API requests
API_ENABLED_NETWORK_FLAVORS = ['MAC_FILTERED']

# Settings for IP_LESS_ROUTED network:
# -----------------------------------
# In this case VMCs act as routers that forward the traffic to/from VMs, based
# on the defined routing table($DEFAULT_ROUTING_TABLE) and ip rules, that
# exist in every node, implenting an IP-less routed and proxy-arp setup.
DEFAULT_ROUTING_TABLE = 'snf_public'

# Settings for MAC_FILTERED network:
# ------------------------------------------
# All networks of this type are bridged to the same bridge. Isolation between
# networks is achieved by assigning a unique MAC-prefix to each network and
# filtering packets via ebtables.
DEFAULT_MAC_FILTERED_BRIDGE = 'prv0'


# Firewalling
GANETI_FIREWALL_ENABLED_TAG = 'synnefo:network:0:protected'
GANETI_FIREWALL_DISABLED_TAG = 'synnefo:network:0:unprotected'
GANETI_FIREWALL_PROTECTED_TAG = 'synnefo:network:0:limited'

# The default firewall profile that will be in effect if no tags are defined
DEFAULT_FIREWALL_PROFILE = 'DISABLED'

# our REST API would prefer to be explicit about trailing slashes
APPEND_SLASH = False

# Fixed mapping of user VMs to a specific backend.
# e.g. BACKEND_PER_USER = {'example@synnefo.org': 2}
BACKEND_PER_USER = {}

# List of backend IDs used *only* for archipelago.
ARCHIPELAGO_BACKENDS = []

<<<<<<< HEAD
# Quota
# Maximum number of VMs a user is allowed to have.
MAX_VMS_PER_USER = 3

# Override maximum number of VMs for specific users.
# e.g. VMS_USER_QUOTA = {'user1@synnefo.org': 5, 'user2@synnefo.org': 10}
VMS_USER_QUOTA = {}

# Maximum number of networks a user is allowed to have.
MAX_NETWORKS_PER_USER = 5

# Override maximum number of private networks for specific users.
# e.g. NETWORKS_USER_QUOTA = {'user1@synnefo.org': 5, 'user2@synnefo.org': 10}
NETWORKS_USER_QUOTA = {}
=======
>>>>>>> 6741dec1

# URL templates for the stat graphs.
# The API implementation replaces '%s' with the encrypted backend id.
# FIXME: For now we do not encrypt the backend id.
CPU_BAR_GRAPH_URL = 'http://stats.synnefo.org/%s/cpu-bar.png'
CPU_TIMESERIES_GRAPH_URL = 'http://stats.synnefo.org/%s/cpu-ts.png'
NET_BAR_GRAPH_URL = 'http://stats.synnefo.org/%s/net-bar.png'
NET_TIMESERIES_GRAPH_URL = 'http://stats.synnefo.org/%s/net-ts.png'

# Recommended refresh period for server stats
STATS_REFRESH_PERIOD = 60

# The maximum number of file path/content pairs that can be supplied on server
# build
MAX_PERSONALITY = 5

# The maximum size, in bytes, for each personality file
MAX_PERSONALITY_SIZE = 10240

# Available storage types to be used as disk templates
# Use ext_<provider_name> to map specific provider for `ext` disk template.
GANETI_DISK_TEMPLATES = ('blockdev', 'diskless', 'drbd', 'file', 'plain',
                         'rbd',  'sharedfile')
DEFAULT_GANETI_DISK_TEMPLATE = 'drbd'

# The URL of an astakos instance that will be used for user authentication
ASTAKOS_URL = 'https://accounts.synnefo.org/'

# Tune the size of the Astakos http client connection pool
# This limit the number of concurrent requests to Astakos.
ASTAKOS_POOLSIZE = 50

# Key for password encryption-decryption. After changing this setting, synnefo
# will be unable to decrypt all existing Backend passwords. You will need to
# store again the new password by using 'snf-manage backend-modify'.
# SECRET_ENCRYPTION_KEY may up to 32 bytes. Keys bigger than 32 bytes are not
# supported.
SECRET_ENCRYPTION_KEY = "Password Encryption Key"

# Astakos service token
# The token used for astakos service api calls (e.g. api to retrieve user email
# using a user uuid)
CYCLADES_ASTAKOS_SERVICE_TOKEN = ''

<<<<<<< HEAD
# Astakos user_catalogs endpoint
CYCLADES_USER_CATALOG_URL = 'https://accounts.synnefo.org/user_catalogs'

# Let cyclades proxy user specific api calls to astakos, via self served
# endpoints. Set this to False if you deploy cyclades-app/astakos-app on the
# same machine.
CYCLADES_PROXY_USER_SERVICES = True

# Astakos user_catalogs endpoint
CYCLADES_USER_FEEDBACK_URL = 'https://accounts.synnefo.org/feedback'
=======
# Let cyclades proxy user specific api calls to astakos, via self served
# endpoints. Set this to False if you deploy cyclades-app/astakos-app on the
# same machine.
CYCLADES_PROXY_USER_SERVICES = True
>>>>>>> 6741dec1
<|MERGE_RESOLUTION|>--- conflicted
+++ resolved
@@ -70,23 +70,6 @@
 # List of backend IDs used *only* for archipelago.
 ARCHIPELAGO_BACKENDS = []
 
-<<<<<<< HEAD
-# Quota
-# Maximum number of VMs a user is allowed to have.
-MAX_VMS_PER_USER = 3
-
-# Override maximum number of VMs for specific users.
-# e.g. VMS_USER_QUOTA = {'user1@synnefo.org': 5, 'user2@synnefo.org': 10}
-VMS_USER_QUOTA = {}
-
-# Maximum number of networks a user is allowed to have.
-MAX_NETWORKS_PER_USER = 5
-
-# Override maximum number of private networks for specific users.
-# e.g. NETWORKS_USER_QUOTA = {'user1@synnefo.org': 5, 'user2@synnefo.org': 10}
-NETWORKS_USER_QUOTA = {}
-=======
->>>>>>> 6741dec1
 
 # URL templates for the stat graphs.
 # The API implementation replaces '%s' with the encrypted backend id.
@@ -129,22 +112,9 @@
 # Astakos service token
 # The token used for astakos service api calls (e.g. api to retrieve user email
 # using a user uuid)
-CYCLADES_ASTAKOS_SERVICE_TOKEN = ''
-
-<<<<<<< HEAD
-# Astakos user_catalogs endpoint
-CYCLADES_USER_CATALOG_URL = 'https://accounts.synnefo.org/user_catalogs'
+CYCLADES_ASTAKOS_SERVICE_TOKEN = '' 
 
 # Let cyclades proxy user specific api calls to astakos, via self served
 # endpoints. Set this to False if you deploy cyclades-app/astakos-app on the
 # same machine.
-CYCLADES_PROXY_USER_SERVICES = True
-
-# Astakos user_catalogs endpoint
-CYCLADES_USER_FEEDBACK_URL = 'https://accounts.synnefo.org/feedback'
-=======
-# Let cyclades proxy user specific api calls to astakos, via self served
-# endpoints. Set this to False if you deploy cyclades-app/astakos-app on the
-# same machine.
-CYCLADES_PROXY_USER_SERVICES = True
->>>>>>> 6741dec1
+CYCLADES_PROXY_USER_SERVICES = True