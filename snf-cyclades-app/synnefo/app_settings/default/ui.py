--- conflicted
+++ resolved
@@ -42,17 +42,6 @@
 # How often to check for user usage changes
 UI_QUOTAS_UPDATE_INTERVAL = 10000
 
-<<<<<<< HEAD
-# List of emails used for sending the feedback messages to (following the ADMINS format)
-FEEDBACK_CONTACTS = (
-    # ('Contact Name', 'contact_email@domain.com'),
-)
-
-# Email from which the feedback emails will be sent from
-FEEDBACK_EMAIL_FROM = "synnefo <no-reply@grnet.gr>"
-
-=======
->>>>>>> 01231fe0
 # URL to redirect not authenticated users
 UI_LOGIN_URL = "/im/login"
 
