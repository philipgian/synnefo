--- conflicted
+++ resolved
@@ -1,9 +1,5 @@
 #!/usr/bin/env python
-<<<<<<< HEAD
 # Copyright (C) 2010-2014 GRNET S.A.
-=======
-# Copyright 2011-2014 GRNET S.A. All rights reserved.
->>>>>>> bbd98c63
 #
 # This program is free software: you can redistribute it and/or modify
 # it under the terms of the GNU General Public License as published by
@@ -114,18 +110,13 @@
                     log.warning("Idle connection for %d seconds. Will connect"
                                 " to a different host. Verify that"
                                 " snf-ganeti-eventd is running!!", timeout)
-<<<<<<< HEAD
-                    self.client.reconnect()
+                    self.client.reconnect(timeout=1)
             except select.error as e:
                 if e[0] != errno.EINTR:
                     log.exception("Caught unexpected exception: %s", e)
                 else:
                     break
             except (SystemExit, KeyboardInterrupt):
-=======
-                    self.client.reconnect(timeout=1)
-            except SystemExit:
->>>>>>> bbd98c63
                 break
             except Exception as e:
                 log.exception("Caught unexpected exception: %s", e)
