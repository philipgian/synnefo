--- conflicted
+++ resolved
@@ -312,8 +312,6 @@
     # the executable by NUL bytes, so only show the name of the executable
     # instead.  setproctitle.setproctitle("\x00".join(sys.argv))
     setproctitle.setproctitle(sys.argv[0])
-<<<<<<< HEAD
-=======
 
     if opts.debug:
         stream_handler = logging.StreamHandler()
@@ -321,7 +319,6 @@
                                       "%Y-%m-%d %H:%M:%S")
         stream_handler.setFormatter(formatter)
         log.addHandler(stream_handler)
->>>>>>> 9de0bf38
 
     # Init the global variables containing the queues
     _init_queues()
