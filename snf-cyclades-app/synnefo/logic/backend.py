--- conflicted
+++ resolved
@@ -159,20 +159,13 @@
         # Special case: OP_INSTANCE_REMOVE fails for machines in ERROR,
         # when no instance exists at the Ganeti backend.
         # See ticket #799 for all the details.
-<<<<<<< HEAD
-        if status == 'success' or (status == 'error' and
-                                   vm.operstate == 'ERROR'):
+        if (status == 'success' or
+           (status == 'error' and (vm.operstate == 'ERROR' or
+                                   vm.action == 'DESTROY'))):
             # VM has been deleted. Release the instance IPs
             release_instance_ips(vm, [])
             # And delete the releated NICs (must be performed after release!)
             vm.nics.all().delete()
-=======
-        #
-        if (status == 'success' or
-           (status == 'error' and (vm.operstate == 'ERROR' or
-                                   vm.action == 'DESTROY'))):
-            _process_net_status(vm, etime, nics=[])
->>>>>>> 9ececcf9
             vm.deleted = True
             vm.operstate = state_for_success
             vm.backendtime = etime
