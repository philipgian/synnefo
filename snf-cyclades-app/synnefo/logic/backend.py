--- conflicted
+++ resolved
@@ -132,21 +132,12 @@
     vm.backendopcode = opcode
     vm.backendlogmsg = logmsg
 
-<<<<<<< HEAD
     if status in ["queued", "waiting", "running"]:
         vm.save()
         return
 
     state_for_success = VirtualMachine.OPER_STATE_FROM_OPCODE.get(opcode)
-=======
-    # Update backendtime only for jobs that have been successfully completed,
-    # since only these jobs update the state of the VM. Else a "race condition"
-    # may occur when a successful job (e.g. OP_INSTANCE_REMOVE) completes
-    # before an error job and messages arrive in reversed order.
-    if status == 'success':
-        vm.backendtime = etime
-
->>>>>>> bb7b02a3
+
     # Notifications of success change the operating state
     if status == "success":
         if state_for_success is not None:
@@ -172,11 +163,9 @@
     elif opcode == 'OP_INSTANCE_REMOVE':
         # Special case: OP_INSTANCE_REMOVE fails for machines in ERROR,
         # when no instance exists at the Ganeti backend.
-<<<<<<< HEAD
         # See ticket #799 for all the details.
-        if (status == 'success' or
-           (status == 'error' and (vm.operstate == 'ERROR' or
-                                   vm.action == 'DESTROY'))):
+        if status == 'success' or (status == 'error' and
+                                   not vm_exists_in_backend(vm)):
             # VM has been deleted. Release the instance IPs
             release_instance_ips(vm, [])
             # And delete the releated NICs (must be performed after release!)
@@ -198,21 +187,6 @@
 
     vm.save()
 
-=======
-        if status == "success" or (status == "error" and
-                                   not vm_exists_in_backend(vm)):
-            _process_net_status(vm, etime, nics=[])
-            vm.operstate = state_for_success
-            vm.backendtime = etime
-            if not vm.deleted:
-                vm.deleted = True
-                # Issue and accept commission to Quotaholder
-                quotas.issue_and_accept_commission(vm, delete=True)
-                # the above has already saved the object and committed;
-                # a second save would override others' changes, since the
-                # object is now unlocked
-                return
->>>>>>> bb7b02a3
 
 def _process_resize(vm, beparams):
     """Change flavor of a VirtualMachine based on new beparams."""
