# Copyright 2011-2013 GRNET S.A. All rights reserved.
#
# Redistribution and use in source and binary forms, with or
# without modification, are permitted provided that the following
# conditions are met:
#
#   1. Redistributions of source code must retain the above
#      copyright notice, this list of conditions and the following
#      disclaimer.
#
#   2. Redistributions in binary form must reproduce the above
#      copyright notice, this list of conditions and the following
#      disclaimer in the documentation and/or other materials
#      provided with the distribution.
#
# THIS SOFTWARE IS PROVIDED BY GRNET S.A. ``AS IS'' AND ANY EXPRESS
# OR IMPLIED WARRANTIES, INCLUDING, BUT NOT LIMITED TO, THE IMPLIED
# WARRANTIES OF MERCHANTABILITY AND FITNESS FOR A PARTICULAR
# PURPOSE ARE DISCLAIMED. IN NO EVENT SHALL GRNET S.A OR
# CONTRIBUTORS BE LIABLE FOR ANY DIRECT, INDIRECT, INCIDENTAL,
# SPECIAL, EXEMPLARY, OR CONSEQUENTIAL DAMAGES (INCLUDING, BUT NOT
# LIMITED TO, PROCUREMENT OF SUBSTITUTE GOODS OR SERVICES; LOSS OF
# USE, DATA, OR PROFITS; OR BUSINESS INTERRUPTION) HOWEVER CAUSED
# AND ON ANY THEORY OF LIABILITY, WHETHER IN CONTRACT, STRICT
# LIABILITY, OR TORT (INCLUDING NEGLIGENCE OR OTHERWISE) ARISING IN
# ANY WAY OUT OF THE USE OF THIS SOFTWARE, EVEN IF ADVISED OF THE
# POSSIBILITY OF SUCH DAMAGE.
#
# The views and conclusions contained in the software and
# documentation are those of the authors and should not be
# interpreted as representing official policies, either expressed
# or implied, of GRNET S.A.
from django.conf import settings
from django.db import transaction
from datetime import datetime, timedelta

from synnefo.db.models import (Backend, VirtualMachine, Network,
                               BackendNetwork, BACKEND_STATUSES,
                               pooled_rapi_client, VirtualMachineDiagnostic,
                               Flavor, IPAddress, IPAddressLog)
from synnefo.logic import utils, ips
from synnefo import quotas
from synnefo.api.util import release_resource
from synnefo.util.mac2eui64 import mac2eui64
from synnefo.logic import rapi

from logging import getLogger
log = getLogger(__name__)


_firewall_tags = {
    'ENABLED': settings.GANETI_FIREWALL_ENABLED_TAG,
    'DISABLED': settings.GANETI_FIREWALL_DISABLED_TAG,
    'PROTECTED': settings.GANETI_FIREWALL_PROTECTED_TAG}

_reverse_tags = dict((v.split(':')[3], k) for k, v in _firewall_tags.items())

# Timeout in seconds for building NICs. After this period the NICs considered
# stale and removed from DB.
BUILDING_NIC_TIMEOUT = timedelta(seconds=180)

SIMPLE_NIC_FIELDS = ["state", "mac", "network", "firewall_profile", "index"]
COMPLEX_NIC_FIELDS = ["ipv4_address", "ipv6_address"]
NIC_FIELDS = SIMPLE_NIC_FIELDS + COMPLEX_NIC_FIELDS
UNKNOWN_NIC_PREFIX = "unknown-"


def handle_vm_quotas(vm, job_id, job_opcode, job_status, job_fields):
    """Handle quotas for updated VirtualMachine.

    Update quotas for the updated VirtualMachine based on the job that run on
    the Ganeti backend. If a commission has been already issued for this job,
    then this commission is just accepted or rejected based on the job status.
    Otherwise, a new commission for the given change is issued, that is also in
    force and auto-accept mode. In this case, previous commissions are
    rejected, since they reflect a previous state of the VM.

    """
    if job_status not in rapi.JOB_STATUS_FINALIZED:
        return vm

    # Check successful completion of a job will trigger any quotable change in
    # the VM state.
    action = utils.get_action_from_opcode(job_opcode, job_fields)
    if action == "BUILD":
        # Quotas for new VMs are automatically accepted by the API
        return vm
    commission_info = quotas.get_commission_info(vm, action=action,
                                                 action_fields=job_fields)

    if vm.task_job_id == job_id and vm.serial is not None:
        # Commission for this change has already been issued. So just
        # accept/reject it. Special case is OP_INSTANCE_CREATE, which even
        # if fails, must be accepted, as the user must manually remove the
        # failed server
        serial = vm.serial
        if job_status == rapi.JOB_STATUS_SUCCESS:
            quotas.accept_serial(serial)
        elif job_status in [rapi.JOB_STATUS_ERROR, rapi.JOB_STATUS_CANCELED]:
            log.debug("Job %s failed. Rejecting related serial %s", job_id,
                      serial)
            quotas.reject_serial(serial)
        vm.serial = None
    elif job_status == rapi.JOB_STATUS_SUCCESS and commission_info is not None:
        log.debug("Expected job was %s. Processing job %s. Commission for"
                  " this job: %s", vm.task_job_id, job_id, commission_info)
        # Commission for this change has not been issued, or the issued
        # commission was unaware of the current change. Reject all previous
        # commissions and create a new one in forced mode!
        commission_name = ("client: dispatcher, resource: %s, ganeti_job: %s"
                           % (vm, job_id))
        quotas.handle_resource_commission(vm, action,
                                          commission_info=commission_info,
                                          commission_name=commission_name,
                                          force=True,
                                          auto_accept=True)
        log.debug("Issued new commission: %s", vm.serial)

    return vm


@transaction.commit_on_success
def process_op_status(vm, etime, jobid, opcode, status, logmsg, nics=None,
                      job_fields=None):
    """Process a job progress notification from the backend

    Process an incoming message from the backend (currently Ganeti).
    Job notifications with a terminating status (sucess, error, or canceled),
    also update the operating state of the VM.

    """
    # See #1492, #1031, #1111 why this line has been removed
    #if (opcode not in [x[0] for x in VirtualMachine.BACKEND_OPCODES] or
    if status not in [x[0] for x in BACKEND_STATUSES]:
        raise VirtualMachine.InvalidBackendMsgError(opcode, status)

    vm.backendjobid = jobid
    vm.backendjobstatus = status
    vm.backendopcode = opcode
    vm.backendlogmsg = logmsg

    if status not in rapi.JOB_STATUS_FINALIZED:
        vm.save()
        return

    if job_fields is None:
        job_fields = {}
    state_for_success = VirtualMachine.OPER_STATE_FROM_OPCODE.get(opcode)

    # Notifications of success change the operating state
    if status == rapi.JOB_STATUS_SUCCESS:
        if state_for_success is not None:
            vm.operstate = state_for_success
        beparams = job_fields.get("beparams", None)
        if beparams:
            # Change the flavor of the VM
            _process_resize(vm, beparams)
        # Update backendtime only for jobs that have been successfully
        # completed, since only these jobs update the state of the VM. Else a
        # "race condition" may occur when a successful job (e.g.
        # OP_INSTANCE_REMOVE) completes before an error job and messages arrive
        # in reversed order.
        vm.backendtime = etime

    if status in rapi.JOB_STATUS_FINALIZED and nics is not None:
        # Update the NICs of the VM
        _process_net_status(vm, etime, nics)

    # Special case: if OP_INSTANCE_CREATE fails --> ERROR
    if opcode == 'OP_INSTANCE_CREATE' and status in (rapi.JOB_STATUS_CANCELED,
                                                     rapi.JOB_STATUS_ERROR):
        vm.operstate = 'ERROR'
        vm.backendtime = etime
        # Update state of associated NICs
        vm.nics.all().update(state="ERROR")
    elif opcode == 'OP_INSTANCE_REMOVE':
        # Special case: OP_INSTANCE_REMOVE fails for machines in ERROR,
        # when no instance exists at the Ganeti backend.
        # See ticket #799 for all the details.
        if (status == rapi.JOB_STATUS_SUCCESS or
           (status == rapi.JOB_STATUS_ERROR and not vm_exists_in_backend(vm))):
            # VM has been deleted
            for nic in vm.nics.all():
                # Release the IP
                remove_nic_ips(nic)
                # And delete the NIC.
                nic.delete()
            vm.deleted = True
            vm.operstate = state_for_success
            vm.backendtime = etime
            status = rapi.JOB_STATUS_SUCCESS

    if status in rapi.JOB_STATUS_FINALIZED:
        # Job is finalized: Handle quotas/commissioning
        vm = handle_vm_quotas(vm, job_id=jobid, job_opcode=opcode,
                              job_status=status, job_fields=job_fields)
        # and clear task fields
        if vm.task_job_id == jobid:
            vm.task = None
            vm.task_job_id = None

    vm.save()


def _process_resize(vm, beparams):
    """Change flavor of a VirtualMachine based on new beparams."""
    old_flavor = vm.flavor
    vcpus = beparams.get("vcpus", old_flavor.cpu)
    ram = beparams.get("maxmem", old_flavor.ram)
    if vcpus == old_flavor.cpu and ram == old_flavor.ram:
        return
    try:
        new_flavor = Flavor.objects.get(cpu=vcpus, ram=ram,
                                        disk=old_flavor.disk,
                                        disk_template=old_flavor.disk_template)
    except Flavor.DoesNotExist:
        raise Exception("Cannot find flavor for VM")
    vm.flavor = new_flavor
    vm.save()


@transaction.commit_on_success
def process_net_status(vm, etime, nics):
    """Wrap _process_net_status inside transaction."""
    _process_net_status(vm, etime, nics)


def _process_net_status(vm, etime, nics):
    """Process a net status notification from the backend

    Process an incoming message from the Ganeti backend,
    detailing the NIC configuration of a VM instance.

    Update the state of the VM in the DB accordingly.

    """
    ganeti_nics = process_ganeti_nics(nics)
    db_nics = dict([(nic.id, nic)
                    for nic in vm.nics.prefetch_related("ips__subnet")])

    # Get X-Lock on backend before getting X-Lock on network IP pools, to
    # guarantee that no deadlock will occur with Backend allocator.
    Backend.objects.select_for_update().get(id=vm.backend_id)

    for nic_name in set(db_nics.keys()) | set(ganeti_nics.keys()):
        db_nic = db_nics.get(nic_name)
        ganeti_nic = ganeti_nics.get(nic_name)
        if ganeti_nic is None:
            # NIC exists in DB but not in Ganeti. If the NIC is in 'building'
            # state for more than 5 minutes, then we remove the NIC.
            # TODO: This is dangerous as the job may be stack in the queue, and
            # releasing the IP may lead to duplicate IP use.
            if db_nic.state != "BUILD" or\
                (db_nic.state == "BUILD" and
                 etime > db_nic.created + BUILDING_NIC_TIMEOUT):
                remove_nic_ips(db_nic)
                db_nic.delete()
            else:
                log.warning("Ignoring recent building NIC: %s", db_nic)
        elif db_nic is None:
            msg = ("NIC/%s of VM %s does not exist in DB! Cannot automatically"
                   " fix this issue!" % (nic_name, vm))
            log.error(msg)
            continue
        elif not nics_are_equal(db_nic, ganeti_nic):
            for f in SIMPLE_NIC_FIELDS:
                # Update the NIC in DB with the values from Ganeti NIC
                setattr(db_nic, f, ganeti_nic[f])
                db_nic.save()

            # Special case where the IPv4 address has changed, because you
            # need to release the old IPv4 address and reserve the new one
            ipv4_address = ganeti_nic["ipv4_address"]
            if db_nic.ipv4_address != ipv4_address:
                change_address_of_port(db_nic, vm.userid,
                                       old_address=db_nic.ipv4_address,
                                       new_address=ipv4_address,
                                       version=4)

            ipv6_address = ganeti_nic["ipv6_address"]
            if db_nic.ipv6_address != ipv6_address:
                change_address_of_port(db_nic, vm.userid,
                                       old_address=db_nic.ipv6_address,
                                       new_address=ipv6_address,
                                       version=6)

    vm.backendtime = etime
    vm.save()


def change_address_of_port(port, userid, old_address, new_address, version):
    """Change."""
    if old_address is not None:
        msg = ("IPv%s Address of server '%s' changed from '%s' to '%s'"
               % (version, port.machine_id, old_address, new_address))
        log.critical(msg)

    # Remove the old IP address
    remove_nic_ips(port, version=version)

    if version == 4:
        ipaddress = ips.allocate_ip(port.network, userid, address=new_address)
        ipaddress.nic = port
        ipaddress.save()
    elif version == 6:
        subnet6 = port.network.subnet6
        ipaddress = IPAddress.objects.create(userid=userid,
                                             network=port.network,
                                             subnet=subnet6,
                                             nic=port,
                                             address=new_address)
    else:
        raise ValueError("Unknown version: %s" % version)

    # New address log
    ip_log = IPAddressLog.objects.create(server_id=port.machine_id,
                                         network_id=port.network_id,
                                         address=new_address,
                                         active=True)
    log.info("Created IP log entry '%s' for address '%s' to server '%s'",
             ip_log.id, new_address, port.machine_id)

    return ipaddress


def nics_are_equal(db_nic, gnt_nic):
    for field in NIC_FIELDS:
        if getattr(db_nic, field) != gnt_nic[field]:
            return False
    return True


def process_ganeti_nics(ganeti_nics):
    """Process NIC dict from ganeti"""
    new_nics = []
    for index, gnic in enumerate(ganeti_nics):
        nic_name = gnic.get("name", None)
        if nic_name is not None:
            nic_id = utils.id_from_nic_name(nic_name)
        else:
            # Put as default value the index. If it is an unknown NIC to
            # synnefo it will be created automaticaly.
            nic_id = UNKNOWN_NIC_PREFIX + str(index)
        network_name = gnic.get('network', '')
        network_id = utils.id_from_network_name(network_name)
        network = Network.objects.get(id=network_id)

        # Get the new nic info
        mac = gnic.get('mac')
        ipv4 = gnic.get('ip')
        subnet6 = network.subnet6
        ipv6 = mac2eui64(mac, subnet6.cidr) if subnet6 else None

        firewall = gnic.get('firewall')
        firewall_profile = _reverse_tags.get(firewall)
        if not firewall_profile and network.public:
            firewall_profile = settings.DEFAULT_FIREWALL_PROFILE

        nic_info = {
            'index': index,
            'network': network,
            'mac': mac,
            'ipv4_address': ipv4,
            'ipv6_address': ipv6,
            'firewall_profile': firewall_profile,
            'state': 'ACTIVE'}

        new_nics.append((nic_id, nic_info))
    return dict(new_nics)


def remove_nic_ips(nic, version=None):
    """Remove IP addresses associated with a NetworkInterface.

    Remove all IP addresses that are associated with the NetworkInterface
    object, by returning them to the pool and deleting the IPAddress object. If
    the IP is a floating IP, then it is just disassociated from the NIC.
    If version is specified, then only IP addressses of that version will be
    removed.

    """
    for ip in nic.ips.all():
        if version and ip.ipversion != version:
            continue

        # Update the DB table holding the logging of all IP addresses
        terminate_active_ipaddress_log(nic, ip)

        if ip.floating_ip:
            ip.nic = None
            ip.save()
        else:
            # Release the IPv4 address
            ip.release_address()
            ip.delete()


def terminate_active_ipaddress_log(nic, ip):
    """Update DB logging entry for this IP address."""
    if not ip.network.public or nic.machine is None:
        return
    try:
        ip_log, created = \
            IPAddressLog.objects.get_or_create(server_id=nic.machine_id,
                                               network_id=ip.network_id,
                                               address=ip.address,
                                               active=True)
    except IPAddressLog.MultipleObjectsReturned:
        logmsg = ("Multiple active log entries for IP %s, Network %s,"
                  "Server %s. Cannot proceed!"
                  % (ip.address, ip.network, nic.machine))
        log.error(logmsg)
        raise

    if created:
        logmsg = ("No log entry for IP %s, Network %s, Server %s. Created new"
                  " but with wrong creation timestamp."
                  % (ip.address, ip.network, nic.machine))
        log.error(logmsg)
    ip_log.released_at = datetime.now()
    ip_log.active = False
    ip_log.save()


@transaction.commit_on_success
def process_network_status(back_network, etime, jobid, opcode, status, logmsg):
    if status not in [x[0] for x in BACKEND_STATUSES]:
        raise Network.InvalidBackendMsgError(opcode, status)

    back_network.backendjobid = jobid
    back_network.backendjobstatus = status
    back_network.backendopcode = opcode
    back_network.backendlogmsg = logmsg

    # Note: Network is already locked!
    network = back_network.network

    # Notifications of success change the operating state
    state_for_success = BackendNetwork.OPER_STATE_FROM_OPCODE.get(opcode, None)
    if status == rapi.JOB_STATUS_SUCCESS and state_for_success is not None:
        back_network.operstate = state_for_success

    if (status in (rapi.JOB_STATUS_CANCELED, rapi.JOB_STATUS_ERROR)
       and opcode == 'OP_NETWORK_ADD'):
        back_network.operstate = 'ERROR'
        back_network.backendtime = etime

    if opcode == 'OP_NETWORK_REMOVE':
        network_is_deleted = (status == rapi.JOB_STATUS_SUCCESS)
        if network_is_deleted or (status == rapi.JOB_STATUS_ERROR and not
                                  network_exists_in_backend(back_network)):
            back_network.operstate = state_for_success
            back_network.deleted = True
            back_network.backendtime = etime

    if status == rapi.JOB_STATUS_SUCCESS:
        back_network.backendtime = etime
    back_network.save()
    # Also you must update the state of the Network!!
    update_network_state(network)


def update_network_state(network):
    """Update the state of a Network based on BackendNetwork states.

    Update the state of a Network based on the operstate of the networks in the
    backends that network exists.

    The state of the network is:
    * ACTIVE: If it is 'ACTIVE' in at least one backend.
    * DELETED: If it is is 'DELETED' in all backends that have been created.

    This function also releases the resources (MAC prefix or Bridge) and the
    quotas for the network.

    """
    if network.deleted:
        # Network has already been deleted. Just assert that state is also
        # DELETED
        if not network.state == "DELETED":
            network.state = "DELETED"
            network.save()
        return

    backend_states = [s.operstate for s in network.backend_networks.all()]
    if not backend_states and network.action != "DESTROY":
        if network.state != "ACTIVE":
            network.state = "ACTIVE"
            network.save()
            return

    # Network is deleted when all BackendNetworks go to "DELETED" operstate
    deleted = reduce(lambda x, y: x == y and "DELETED", backend_states,
                     "DELETED")

    # Release the resources on the deletion of the Network
    if deleted:
        if network.ips.filter(deleted=False, floating_ip=True).exists():
            msg = "Cannot delete network %s! Floating IPs still in use!"
            log.error(msg % network)
            raise Exception(msg % network)
        log.info("Network %r deleted. Releasing link %r mac_prefix %r",
                 network.id, network.mac_prefix, network.link)
        network.deleted = True
        network.state = "DELETED"
        if network.mac_prefix:
            if network.FLAVORS[network.flavor]["mac_prefix"] == "pool":
                release_resource(res_type="mac_prefix",
                                 value=network.mac_prefix)
        if network.link:
            if network.FLAVORS[network.flavor]["link"] == "pool":
                release_resource(res_type="bridge", value=network.link)

        # Set all subnets as deleted
        network.subnets.update(deleted=True)
        # And delete the IP pools
        for subnet in network.subnets.all():
            if subnet.ipversion == 4:
                subnet.ip_pools.all().delete()
        # And all the backend networks since there are useless
        network.backend_networks.all().delete()

        # Issue commission
        if network.userid:
            quotas.issue_and_accept_commission(network, delete=True)
            # the above has already saved the object and committed;
            # a second save would override others' changes, since the
            # object is now unlocked
            return
        elif not network.public:
            log.warning("Network %s does not have an owner!", network.id)
    network.save()


@transaction.commit_on_success
def process_network_modify(back_network, etime, jobid, opcode, status,
                           job_fields):
    assert (opcode == "OP_NETWORK_SET_PARAMS")
    if status not in [x[0] for x in BACKEND_STATUSES]:
        raise Network.InvalidBackendMsgError(opcode, status)

    back_network.backendjobid = jobid
    back_network.backendjobstatus = status
    back_network.opcode = opcode

    add_reserved_ips = job_fields.get("add_reserved_ips")
    if add_reserved_ips:
        network = back_network.network
        for ip in add_reserved_ips:
            network.reserve_address(ip, external=True)

    if status == rapi.JOB_STATUS_SUCCESS:
        back_network.backendtime = etime
    back_network.save()


@transaction.commit_on_success
def process_create_progress(vm, etime, progress):

    percentage = int(progress)

    # The percentage may exceed 100%, due to the way
    # snf-image:copy-progress tracks bytes read by image handling processes
    percentage = 100 if percentage > 100 else percentage
    if percentage < 0:
        raise ValueError("Percentage cannot be negative")

    # FIXME: log a warning here, see #1033
#   if last_update > percentage:
#       raise ValueError("Build percentage should increase monotonically " \
#                        "(old = %d, new = %d)" % (last_update, percentage))

    # This assumes that no message of type 'ganeti-create-progress' is going to
    # arrive once OP_INSTANCE_CREATE has succeeded for a Ganeti instance and
    # the instance is STARTED.  What if the two messages are processed by two
    # separate dispatcher threads, and the 'ganeti-op-status' message for
    # successful creation gets processed before the 'ganeti-create-progress'
    # message? [vkoukis]
    #
    #if not vm.operstate == 'BUILD':
    #    raise VirtualMachine.IllegalState("VM is not in building state")

    vm.buildpercentage = percentage
    vm.backendtime = etime
    vm.save()


@transaction.commit_on_success
def create_instance_diagnostic(vm, message, source, level="DEBUG", etime=None,
                               details=None):
    """
    Create virtual machine instance diagnostic entry.

    :param vm: VirtualMachine instance to create diagnostic for.
    :param message: Diagnostic message.
    :param source: Diagnostic source identifier (e.g. image-helper).
    :param level: Diagnostic level (`DEBUG`, `INFO`, `WARNING`, `ERROR`).
    :param etime: The time the message occured (if available).
    :param details: Additional details or debug information.
    """
    VirtualMachineDiagnostic.objects.create_for_vm(vm, level, source=source,
                                                   source_date=etime,
                                                   message=message,
                                                   details=details)


def create_instance(vm, nics, flavor, image):
    """`image` is a dictionary which should contain the keys:
            'backend_id', 'format' and 'metadata'

        metadata value should be a dictionary.
    """

    # Handle arguments to CreateInstance() as a dictionary,
    # initialize it based on a deployment-specific value.
    # This enables the administrator to override deployment-specific
    # arguments, such as the disk template to use, name of os provider
    # and hypervisor-specific parameters at will (see Synnefo #785, #835).
    #
    kw = vm.backend.get_create_params()
    kw['mode'] = 'create'
    kw['name'] = vm.backend_vm_id
    # Defined in settings.GANETI_CREATEINSTANCE_KWARGS

    kw['disk_template'] = flavor.disk_template
    kw['disks'] = [{"size": flavor.disk * 1024}]
    provider = flavor.disk_provider
    if provider:
        kw['disks'][0]['provider'] = provider
        kw['disks'][0]['origin'] = flavor.disk_origin

<<<<<<< HEAD
    kw['nics'] = [{"name": nic.backend_uuid,
                   "network": nic.network.backend_id,
                   "ip": nic.ipv4_address}
                  for nic in nics]

    backend = vm.backend
    depend_jobs = []
    for nic in nics:
        bnet, job_ids = ensure_network_is_active(backend, nic.network_id)
        depend_jobs.extend(job_ids)

    kw["depends"] = create_job_dependencies(depend_jobs)

=======
    kw['nics'] = [public_nic]
>>>>>>> c209ce11
    # Defined in settings.GANETI_CREATEINSTANCE_KWARGS
    # kw['os'] = settings.GANETI_OS_PROVIDER
    kw['ip_check'] = False
    kw['name_check'] = False

    # Do not specific a node explicitly, have
    # Ganeti use an iallocator instead
    #kw['pnode'] = rapi.GetNodes()[0]

    kw['dry_run'] = settings.TEST

    kw['beparams'] = {
        'auto_balance': True,
        'vcpus': flavor.cpu,
        'memory': flavor.ram}

    kw['osparams'] = {
        'config_url': vm.config_url,
        # Store image id and format to Ganeti
        'img_id': image['backend_id'],
        'img_format': image['format']}

    # Use opportunistic locking
<<<<<<< HEAD
    kw['opportunistic_locking'] = True
=======
    kw['opportunistic_locking'] = settings.GANETI_USE_OPPORTUNISTIC_LOCKING
>>>>>>> c209ce11

    # Defined in settings.GANETI_CREATEINSTANCE_KWARGS
    # kw['hvparams'] = dict(serial_console=False)

    log.debug("Creating instance %s", utils.hide_pass(kw))
    with pooled_rapi_client(vm) as client:
        return client.CreateInstance(**kw)


def delete_instance(vm):
    with pooled_rapi_client(vm) as client:
        return client.DeleteInstance(vm.backend_vm_id, dry_run=settings.TEST)


def reboot_instance(vm, reboot_type):
    assert reboot_type in ('soft', 'hard')
    kwargs = {"instance": vm.backend_vm_id,
              "reboot_type": "hard"}
    # XXX: Currently shutdown_timeout parameter is not supported from the
    # Ganeti RAPI. Until supported, we will fallback for both reboot types
    # to the default shutdown timeout of Ganeti (120s). Note that reboot
    # type of Ganeti job must be always hard. The 'soft' and 'hard' type
    # of OS API is different from the one in Ganeti, and maps to
    # 'shutdown_timeout'.
    #if reboot_type == "hard":
    #    kwargs["shutdown_timeout"] = 0
    if settings.TEST:
        kwargs["dry_run"] = True
    with pooled_rapi_client(vm) as client:
        return client.RebootInstance(**kwargs)


def startup_instance(vm):
    with pooled_rapi_client(vm) as client:
        return client.StartupInstance(vm.backend_vm_id, dry_run=settings.TEST)


def shutdown_instance(vm):
    with pooled_rapi_client(vm) as client:
        return client.ShutdownInstance(vm.backend_vm_id, dry_run=settings.TEST)


def resize_instance(vm, vcpus, memory):
    beparams = {"vcpus": int(vcpus),
                "minmem": int(memory),
                "maxmem": int(memory)}
    with pooled_rapi_client(vm) as client:
        return client.ModifyInstance(vm.backend_vm_id, beparams=beparams)


def get_instance_console(vm):
    # RAPI GetInstanceConsole() returns endpoints to the vnc_bind_address,
    # which is a cluster-wide setting, either 0.0.0.0 or 127.0.0.1, and pretty
    # useless (see #783).
    #
    # Until this is fixed on the Ganeti side, construct a console info reply
    # directly.
    #
    # WARNING: This assumes that VNC runs on port network_port on
    #          the instance's primary node, and is probably
    #          hypervisor-specific.
    #
    log.debug("Getting console for vm %s", vm)

    console = {}
    console['kind'] = 'vnc'

    with pooled_rapi_client(vm) as client:
        i = client.GetInstance(vm.backend_vm_id)

    if vm.backend.hypervisor == "kvm" and i['hvparams']['serial_console']:
        raise Exception("hv parameter serial_console cannot be true")
    console['host'] = i['pnode']
    console['port'] = i['network_port']

    return console


def get_instance_info(vm):
    with pooled_rapi_client(vm) as client:
        return client.GetInstance(vm.backend_vm_id)


def vm_exists_in_backend(vm):
    try:
        get_instance_info(vm)
        return True
    except rapi.GanetiApiError as e:
        if e.code == 404:
            return False
        raise e


def get_network_info(backend_network):
    with pooled_rapi_client(backend_network) as client:
        return client.GetNetwork(backend_network.network.backend_id)


def network_exists_in_backend(backend_network):
    try:
        get_network_info(backend_network)
        return True
    except rapi.GanetiApiError as e:
        if e.code == 404:
            return False


def job_is_still_running(vm):
    with pooled_rapi_client(vm) as c:
        try:
            job_info = c.GetJobStatus(vm.backendjobid)
            return not (job_info["status"] in rapi.JOB_STATUS_FINALIZED)
        except rapi.GanetiApiError:
            return False


def ensure_network_is_active(backend, network_id):
    """Ensure that a network is active in the specified backend

    Check that a network exists and is active in the specified backend. If not
    (re-)create the network. Return the corresponding BackendNetwork object
    and the IDs of the Ganeti job to create the network.

    """
    network = Network.objects.select_for_update().get(id=network_id)
    bnet, created = BackendNetwork.objects.get_or_create(backend=backend,
                                                         network=network)
    job_ids = []
    if bnet.operstate != "ACTIVE":
        job_ids = create_network(network, backend, connect=True)

    return bnet, job_ids


def create_network(network, backend, connect=True):
    """Create a network in a Ganeti backend"""
    log.debug("Creating network %s in backend %s", network, backend)

    job_id = _create_network(network, backend)

    if connect:
        job_ids = connect_network(network, backend, depends=[job_id])
        return job_ids
    else:
        return [job_id]


def _create_network(network, backend):
    """Create a network."""

    tags = network.backend_tag
    subnet = None
    subnet6 = None
    gateway = None
    gateway6 = None
    for _subnet in network.subnets.all():
        if _subnet.dhcp and not "nfdhcpd" in tags:
            tags.append("nfdhcpd")
        if _subnet.ipversion == 4:
            subnet = _subnet.cidr
            gateway = _subnet.gateway
        elif _subnet.ipversion == 6:
            subnet6 = _subnet.cidr
            gateway6 = _subnet.gateway

    if network.public:
        conflicts_check = True
        tags.append('public')
    else:
        conflicts_check = False
        tags.append('private')
<<<<<<< HEAD

    # Use a dummy network subnet for IPv6 only networks. Currently Ganeti does
    # not support IPv6 only networks. To bypass this limitation, we create the
    # network with a dummy network subnet, and make Cyclades connect instances
    # to such networks, with address=None.
    if subnet is None:
        subnet = "10.0.0.0/29"
=======
>>>>>>> c209ce11

    try:
        bn = BackendNetwork.objects.get(network=network, backend=backend)
        mac_prefix = bn.mac_prefix
    except BackendNetwork.DoesNotExist:
        raise Exception("BackendNetwork for network '%s' in backend '%s'"
                        " does not exist" % (network.id, backend.id))

    with pooled_rapi_client(backend) as client:
        return client.CreateNetwork(network_name=network.backend_id,
<<<<<<< HEAD
                                    network=subnet,
                                    network6=subnet6,
                                    gateway=gateway,
                                    gateway6=gateway6,
=======
                                    network=network.subnet,
                                    network6=network.subnet6,
                                    gateway=network.gateway,
                                    gateway6=network.gateway6,
>>>>>>> c209ce11
                                    mac_prefix=mac_prefix,
                                    conflicts_check=conflicts_check,
                                    tags=tags)


def connect_network(network, backend, depends=[], group=None):
    """Connect a network to nodegroups."""
    log.debug("Connecting network %s to backend %s", network, backend)

    if network.public:
        conflicts_check = True
    else:
        conflicts_check = False

    depends = create_job_dependencies(depends)
    with pooled_rapi_client(backend) as client:
        groups = [group] if group is not None else client.GetGroups()
        job_ids = []
        for group in groups:
            job_id = client.ConnectNetwork(network.backend_id, group,
                                           network.mode, network.link,
                                           conflicts_check,
                                           depends=depends)
            job_ids.append(job_id)
    return job_ids


def delete_network(network, backend, disconnect=True):
    log.debug("Deleting network %s from backend %s", network, backend)

    depends = []
    if disconnect:
        depends = disconnect_network(network, backend)
    _delete_network(network, backend, depends=depends)


def _delete_network(network, backend, depends=[]):
    depends = create_job_dependencies(depends)
    with pooled_rapi_client(backend) as client:
        return client.DeleteNetwork(network.backend_id, depends)


def disconnect_network(network, backend, group=None):
    log.debug("Disconnecting network %s to backend %s", network, backend)

    with pooled_rapi_client(backend) as client:
        groups = [group] if group is not None else client.GetGroups()
        job_ids = []
        for group in groups:
            job_id = client.DisconnectNetwork(network.backend_id, group)
            job_ids.append(job_id)
    return job_ids


def connect_to_network(vm, nic):
    network = nic.network
    backend = vm.backend
    bnet, depend_jobs = ensure_network_is_active(backend, network.id)

    depends = create_job_dependencies(depend_jobs)

    nic = {'name': nic.backend_uuid,
           'network': network.backend_id,
           'ip': nic.ipv4_address}

    log.debug("Adding NIC %s to VM %s", nic, vm)

    kwargs = {
        "instance": vm.backend_vm_id,
        "nics": [("add", "-1", nic)],
        "depends": depends,
    }
    if vm.backend.use_hotplug():
        kwargs["hotplug"] = True
    if settings.TEST:
        kwargs["dry_run"] = True

    with pooled_rapi_client(vm) as client:
<<<<<<< HEAD
        return client.ModifyInstance(**kwargs)


def disconnect_from_network(vm, nic):
    log.debug("Removing NIC %s of VM %s", nic, vm)
=======
        return client.ModifyInstance(vm.backend_vm_id,
                                     nics=[('add',  "-1", nic)],
                                     hotplug=vm.backend.use_hotplug(),
                                     depends=depends,
                                     dry_run=settings.TEST)


def disconnect_from_network(vm, nic):
    op = [('remove', str(nic.index), {})]
>>>>>>> c209ce11

    kwargs = {
        "instance": vm.backend_vm_id,
        "nics": [("remove", nic.backend_uuid, {})],
    }
    if vm.backend.use_hotplug():
        kwargs["hotplug"] = True
    if settings.TEST:
        kwargs["dry_run"] = True

    with pooled_rapi_client(vm) as client:
        jobID = client.ModifyInstance(**kwargs)
        firewall_profile = nic.firewall_profile
        if firewall_profile and firewall_profile != "DISABLED":
            tag = _firewall_tags[firewall_profile] % nic.backend_uuid
            client.DeleteInstanceTags(vm.backend_vm_id, [tag],
                                      dry_run=settings.TEST)

        return jobID


def set_firewall_profile(vm, profile, nic):
    uuid = nic.backend_uuid
    try:
        tag = _firewall_tags[profile] % uuid
    except KeyError:
        raise ValueError("Unsopported Firewall Profile: %s" % profile)

    log.debug("Setting tag of VM %s, NIC %s, to %s", vm, nic, profile)

    with pooled_rapi_client(vm) as client:
        # Delete previous firewall tags
        old_tags = client.GetInstanceTags(vm.backend_vm_id)
        delete_tags = [(t % uuid) for t in _firewall_tags.values()
                       if (t % uuid) in old_tags]
        if delete_tags:
            client.DeleteInstanceTags(vm.backend_vm_id, delete_tags,
                                      dry_run=settings.TEST)

        if profile != "DISABLED":
            client.AddInstanceTags(vm.backend_vm_id, [tag],
                                   dry_run=settings.TEST)

        # XXX NOP ModifyInstance call to force process_net_status to run
        # on the dispatcher
        os_name = settings.GANETI_CREATEINSTANCE_KWARGS['os']
        client.ModifyInstance(vm.backend_vm_id,
                              os_name=os_name)
    return None


def get_instances(backend, bulk=True):
    with pooled_rapi_client(backend) as c:
        return c.GetInstances(bulk=bulk)


def get_nodes(backend, bulk=True):
    with pooled_rapi_client(backend) as c:
        return c.GetNodes(bulk=bulk)


def get_jobs(backend, bulk=True):
    with pooled_rapi_client(backend) as c:
        return c.GetJobs(bulk=bulk)


def get_physical_resources(backend):
    """ Get the physical resources of a backend.

    Get the resources of a backend as reported by the backend (not the db).

    """
    nodes = get_nodes(backend, bulk=True)
    attr = ['mfree', 'mtotal', 'dfree', 'dtotal', 'pinst_cnt', 'ctotal']
    res = {}
    for a in attr:
        res[a] = 0
    for n in nodes:
        # Filter out drained, offline and not vm_capable nodes since they will
        # not take part in the vm allocation process
        can_host_vms = n['vm_capable'] and not (n['drained'] or n['offline'])
        if can_host_vms and n['cnodes']:
            for a in attr:
                res[a] += int(n[a] or 0)
    return res


def update_backend_resources(backend, resources=None):
    """ Update the state of the backend resources in db.

    """

    if not resources:
        resources = get_physical_resources(backend)

    backend.mfree = resources['mfree']
    backend.mtotal = resources['mtotal']
    backend.dfree = resources['dfree']
    backend.dtotal = resources['dtotal']
    backend.pinst_cnt = resources['pinst_cnt']
    backend.ctotal = resources['ctotal']
    backend.updated = datetime.now()
    backend.save()


def get_memory_from_instances(backend):
    """ Get the memory that is used from instances.

    Get the used memory of a backend. Note: This is different for
    the real memory used, due to kvm's memory de-duplication.

    """
    with pooled_rapi_client(backend) as client:
        instances = client.GetInstances(bulk=True)
    mem = 0
    for i in instances:
        mem += i['oper_ram']
    return mem


def get_available_disk_templates(backend):
    """Get the list of available disk templates of a Ganeti backend.

    The list contains the disk templates that are enabled in the Ganeti backend
    and also included in ipolicy-disk-templates.

    """
    with pooled_rapi_client(backend) as c:
        info = c.GetInfo()
    ipolicy_disk_templates = info["ipolicy"]["disk-templates"]
    try:
        enabled_disk_templates = info["enabled_disk_templates"]
        return [dp for dp in enabled_disk_templates
                if dp in ipolicy_disk_templates]
    except KeyError:
        # Ganeti < 2.8 does not have 'enabled_disk_templates'
        return ipolicy_disk_templates


def update_backend_disk_templates(backend):
    disk_templates = get_available_disk_templates(backend)
    backend.disk_templates = disk_templates
    backend.save()


##
## Synchronized operations for reconciliation
##


def create_network_synced(network, backend):
    result = _create_network_synced(network, backend)
    if result[0] != rapi.JOB_STATUS_SUCCESS:
        return result
    result = connect_network_synced(network, backend)
    return result


def _create_network_synced(network, backend):
    with pooled_rapi_client(backend) as client:
        job = _create_network(network, backend)
        result = wait_for_job(client, job)
    return result


def connect_network_synced(network, backend):
    with pooled_rapi_client(backend) as client:
        for group in client.GetGroups():
            job = client.ConnectNetwork(network.backend_id, group,
                                        network.mode, network.link)
            result = wait_for_job(client, job)
            if result[0] != rapi.JOB_STATUS_SUCCESS:
                return result

    return result


def wait_for_job(client, jobid):
    result = client.WaitForJobChange(jobid, ['status', 'opresult'], None, None)
    status = result['job_info'][0]
    while status not in rapi.JOB_STATUS_FINALIZED:
        result = client.WaitForJobChange(jobid, ['status', 'opresult'],
                                         [result], None)
        status = result['job_info'][0]

    if status == rapi.JOB_STATUS_SUCCESS:
        return (status, None)
    else:
        error = result['job_info'][1]
        return (status, error)


def create_job_dependencies(job_ids=[], job_states=None):
    """Transform a list of job IDs to Ganeti 'depends' attribute."""
    if job_states is None:
        job_states = list(rapi.JOB_STATUS_FINALIZED)
    assert(type(job_states) == list)
    return [[job_id, job_states] for job_id in job_ids]<|MERGE_RESOLUTION|>--- conflicted
+++ resolved
@@ -629,7 +629,6 @@
         kw['disks'][0]['provider'] = provider
         kw['disks'][0]['origin'] = flavor.disk_origin
 
-<<<<<<< HEAD
     kw['nics'] = [{"name": nic.backend_uuid,
                    "network": nic.network.backend_id,
                    "ip": nic.ipv4_address}
@@ -643,9 +642,6 @@
 
     kw["depends"] = create_job_dependencies(depend_jobs)
 
-=======
-    kw['nics'] = [public_nic]
->>>>>>> c209ce11
     # Defined in settings.GANETI_CREATEINSTANCE_KWARGS
     # kw['os'] = settings.GANETI_OS_PROVIDER
     kw['ip_check'] = False
@@ -669,11 +665,7 @@
         'img_format': image['format']}
 
     # Use opportunistic locking
-<<<<<<< HEAD
-    kw['opportunistic_locking'] = True
-=======
     kw['opportunistic_locking'] = settings.GANETI_USE_OPPORTUNISTIC_LOCKING
->>>>>>> c209ce11
 
     # Defined in settings.GANETI_CREATEINSTANCE_KWARGS
     # kw['hvparams'] = dict(serial_console=False)
@@ -845,7 +837,6 @@
     else:
         conflicts_check = False
         tags.append('private')
-<<<<<<< HEAD
 
     # Use a dummy network subnet for IPv6 only networks. Currently Ganeti does
     # not support IPv6 only networks. To bypass this limitation, we create the
@@ -853,8 +844,6 @@
     # to such networks, with address=None.
     if subnet is None:
         subnet = "10.0.0.0/29"
-=======
->>>>>>> c209ce11
 
     try:
         bn = BackendNetwork.objects.get(network=network, backend=backend)
@@ -865,17 +854,10 @@
 
     with pooled_rapi_client(backend) as client:
         return client.CreateNetwork(network_name=network.backend_id,
-<<<<<<< HEAD
                                     network=subnet,
                                     network6=subnet6,
                                     gateway=gateway,
                                     gateway6=gateway6,
-=======
-                                    network=network.subnet,
-                                    network6=network.subnet6,
-                                    gateway=network.gateway,
-                                    gateway6=network.gateway6,
->>>>>>> c209ce11
                                     mac_prefix=mac_prefix,
                                     conflicts_check=conflicts_check,
                                     tags=tags)
@@ -954,23 +936,11 @@
         kwargs["dry_run"] = True
 
     with pooled_rapi_client(vm) as client:
-<<<<<<< HEAD
         return client.ModifyInstance(**kwargs)
 
 
 def disconnect_from_network(vm, nic):
     log.debug("Removing NIC %s of VM %s", nic, vm)
-=======
-        return client.ModifyInstance(vm.backend_vm_id,
-                                     nics=[('add',  "-1", nic)],
-                                     hotplug=vm.backend.use_hotplug(),
-                                     depends=depends,
-                                     dry_run=settings.TEST)
-
-
-def disconnect_from_network(vm, nic):
-    op = [('remove', str(nic.index), {})]
->>>>>>> c209ce11
 
     kwargs = {
         "instance": vm.backend_vm_id,
