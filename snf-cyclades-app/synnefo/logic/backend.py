# Copyright 2011 GRNET S.A. All rights reserved.
#
# Redistribution and use in source and binary forms, with or
# without modification, are permitted provided that the following
# conditions are met:
#
#   1. Redistributions of source code must retain the above
#      copyright notice, this list of conditions and the following
#      disclaimer.
#
#   2. Redistributions in binary form must reproduce the above
#      copyright notice, this list of conditions and the following
#      disclaimer in the documentation and/or other materials
#      provided with the distribution.
#
# THIS SOFTWARE IS PROVIDED BY GRNET S.A. ``AS IS'' AND ANY EXPRESS
# OR IMPLIED WARRANTIES, INCLUDING, BUT NOT LIMITED TO, THE IMPLIED
# WARRANTIES OF MERCHANTABILITY AND FITNESS FOR A PARTICULAR
# PURPOSE ARE DISCLAIMED. IN NO EVENT SHALL GRNET S.A OR
# CONTRIBUTORS BE LIABLE FOR ANY DIRECT, INDIRECT, INCIDENTAL,
# SPECIAL, EXEMPLARY, OR CONSEQUENTIAL DAMAGES (INCLUDING, BUT NOT
# LIMITED TO, PROCUREMENT OF SUBSTITUTE GOODS OR SERVICES; LOSS OF
# USE, DATA, OR PROFITS; OR BUSINESS INTERRUPTION) HOWEVER CAUSED
# AND ON ANY THEORY OF LIABILITY, WHETHER IN CONTRACT, STRICT
# LIABILITY, OR TORT (INCLUDING NEGLIGENCE OR OTHERWISE) ARISING IN
# ANY WAY OUT OF THE USE OF THIS SOFTWARE, EVEN IF ADVISED OF THE
# POSSIBILITY OF SUCH DAMAGE.
#
# The views and conclusions contained in the software and
# documentation are those of the authors and should not be
# interpreted as representing official policies, either expressed
# or implied, of GRNET S.A.

import json

from django.conf import settings
from django.db import transaction
from datetime import datetime

from synnefo.db.models import (Backend, VirtualMachine, Network,
                               BackendNetwork, BACKEND_STATUSES,
                               pooled_rapi_client, BridgePoolTable,
                               MacPrefixPoolTable, VirtualMachineDiagnostic)
from synnefo.logic import utils
from synnefo import quotas
from synnefo.api.util import release_resource

from logging import getLogger
log = getLogger(__name__)


_firewall_tags = {
    'ENABLED': settings.GANETI_FIREWALL_ENABLED_TAG,
    'DISABLED': settings.GANETI_FIREWALL_DISABLED_TAG,
    'PROTECTED': settings.GANETI_FIREWALL_PROTECTED_TAG}

_reverse_tags = dict((v.split(':')[3], k) for k, v in _firewall_tags.items())


@quotas.uses_commission
@transaction.commit_on_success
def process_op_status(serials, vm, etime, jobid, opcode, status, logmsg):
    """Process a job progress notification from the backend

    Process an incoming message from the backend (currently Ganeti).
    Job notifications with a terminating status (sucess, error, or canceled),
    also update the operating state of the VM.

    """
    # See #1492, #1031, #1111 why this line has been removed
    #if (opcode not in [x[0] for x in VirtualMachine.BACKEND_OPCODES] or
    if status not in [x[0] for x in BACKEND_STATUSES]:
        raise VirtualMachine.InvalidBackendMsgError(opcode, status)

    vm.backendjobid = jobid
    vm.backendjobstatus = status
    vm.backendopcode = opcode
    vm.backendlogmsg = logmsg

    # Notifications of success change the operating state
    state_for_success = VirtualMachine.OPER_STATE_FROM_OPCODE.get(opcode, None)
    if status == 'success' and state_for_success is not None:
        vm.operstate = state_for_success

    # Special case: if OP_INSTANCE_CREATE fails --> ERROR
    if opcode == 'OP_INSTANCE_CREATE' and status in ('canceled', 'error'):
        vm.operstate = 'ERROR'
        vm.backendtime = etime
    elif opcode == 'OP_INSTANCE_REMOVE':
        # Set the deleted flag explicitly, cater for admin-initiated removals
        # Special case: OP_INSTANCE_REMOVE fails for machines in ERROR,
        # when no instance exists at the Ganeti backend.
        # See ticket #799 for all the details.
        #
        if status == 'success' or (status == 'error' and
                                   vm.operstate == 'ERROR'):
            # Issue commission
            serial = quotas.issue_vm_commission(vm.userid, vm.flavor,
                                                delete=True)
            serials.append(serial)
            vm.serial = serial
            serial.accepted = True
            serial.save()
            release_instance_nics(vm)
            vm.nics.all().delete()
            vm.deleted = True
            vm.operstate = state_for_success
            vm.backendtime = etime

    # Update backendtime only for jobs that have been successfully completed,
    # since only these jobs update the state of the VM. Else a "race condition"
    # may occur when a successful job (e.g. OP_INSTANCE_REMOVE) completes
    # before an error job and messages arrive in reversed order.
    if status == 'success':
        vm.backendtime = etime

    vm.save()


@transaction.commit_on_success
def process_net_status(vm, etime, nics):
    """Process a net status notification from the backend

    Process an incoming message from the Ganeti backend,
    detailing the NIC configuration of a VM instance.

    Update the state of the VM in the DB accordingly.
    """

    ganeti_nics = process_ganeti_nics(nics)
    if not nics_changed(vm.nics.order_by('index'), ganeti_nics):
        log.debug("NICs for VM %s have not changed", vm)

    release_instance_nics(vm)

    for nic in ganeti_nics:
        ipv4 = nic.get('ipv4', '')
        net = nic['network']
        if ipv4:
            net.reserve_address(ipv4)

        nic['dirty'] = False
        vm.nics.create(**nic)
        # Dummy save the network, because UI uses changed-since for VMs
        # and Networks in order to show the VM NICs
        net.save()

    vm.backendtime = etime
    vm.save()


def process_ganeti_nics(ganeti_nics):
    """Process NIC dict from ganeti hooks."""
    new_nics = []
    for i, new_nic in enumerate(ganeti_nics):
        network = new_nic.get('network', '')
        n = str(network)
        pk = utils.id_from_network_name(n)

        net = Network.objects.get(pk=pk)

        # Get the new nic info
        mac = new_nic.get('mac', '')
        ipv4 = new_nic.get('ip', '')
        ipv6 = new_nic.get('ipv6', '')

        firewall = new_nic.get('firewall', '')
        firewall_profile = _reverse_tags.get(firewall, '')
        if not firewall_profile and net.public:
            firewall_profile = settings.DEFAULT_FIREWALL_PROFILE

        nic = {
               'index': i,
               'network': net,
               'mac': mac,
               'ipv4': ipv4,
               'ipv6': ipv6,
               'firewall_profile': firewall_profile}

        new_nics.append(nic)
    return new_nics


def nics_changed(old_nics, new_nics):
    """Return True if NICs have changed in any way."""
    if len(old_nics) != len(new_nics):
        return True
    for old_nic, new_nic in zip(old_nics, new_nics):
        if not (old_nic.ipv4 == new_nic['ipv4'] and\
                old_nic.ipv6 == new_nic['ipv6'] and\
                old_nic.mac == new_nic['mac'] and\
                old_nic.firewall_profile == new_nic['firewall_profile'] and\
                old_nic.index == new_nic['index'] and\
                old_nic.network == new_nic['network']):
            return True
    return False


def release_instance_nics(vm):
    for nic in vm.nics.all():
        net = nic.network
        if nic.ipv4:
            net.release_address(nic.ipv4)
        nic.delete()
        net.save()


@transaction.commit_on_success
def process_network_status(back_network, etime, jobid, opcode, status, logmsg):
    if status not in [x[0] for x in BACKEND_STATUSES]:
        raise Network.InvalidBackendMsgError(opcode, status)

    back_network.backendjobid = jobid
    back_network.backendjobstatus = status
    back_network.backendopcode = opcode
    back_network.backendlogmsg = logmsg

    # Notifications of success change the operating state
    state_for_success = BackendNetwork.OPER_STATE_FROM_OPCODE.get(opcode, None)
    if status == 'success' and state_for_success is not None:
        back_network.operstate = state_for_success

    if status in ('canceled', 'error') and opcode == 'OP_NETWORK_CREATE':
        utils.update_state(back_network, 'ERROR')
        back_network.backendtime = etime

    if opcode == 'OP_NETWORK_REMOVE':
        if status == 'success' or (status == 'error' and
                                   back_network.operstate == 'ERROR'):
            back_network.operstate = state_for_success
            back_network.deleted = True
            back_network.backendtime = etime

    if status == 'success':
        back_network.backendtime = etime
    back_network.save()
    # Also you must update the state of the Network!!
    update_network_state(back_network.network)


@quotas.uses_commission
def update_network_state(serials, network):
    old_state = network.state

    backend_states = [s.operstate for s in network.backend_networks.all()]
    if not backend_states:
        network.state = 'PENDING'
        network.save()
        return

    all_equal = len(set(backend_states)) <= 1
    network.state = all_equal and backend_states[0] or 'PENDING'

    # Release the resources on the deletion of the Network
    if old_state != 'DELETED' and network.state == 'DELETED':
        log.info("Network %r deleted. Releasing link %r mac_prefix %r",
                 network.id, network.mac_prefix, network.link)
        network.deleted = True
        if network.mac_prefix:
            if network.FLAVORS[network.flavor]["mac_prefix"] == "pool":
                release_resource(res_type="mac_prefix",
                                 value=network.mac_prefix)
        if network.link:
            if network.FLAVORS[network.flavor]["link"] == "pool":
                release_resource(res_type="bridge", value=network.link)

        # Issue commission
        serial = quotas.issue_network_commission(network.userid, delete=True)
        serials.append(serial)
        network.serial = serial
        serial.accepted = True
        serial.save()

    network.save()


@transaction.commit_on_success
def process_network_modify(back_network, etime, jobid, opcode, status,
                           add_reserved_ips, remove_reserved_ips):
    assert (opcode == "OP_NETWORK_SET_PARAMS")
    if status not in [x[0] for x in BACKEND_STATUSES]:
        raise Network.InvalidBackendMsgError(opcode, status)

    back_network.backendjobid = jobid
    back_network.backendjobstatus = status
    back_network.opcode = opcode

    if add_reserved_ips or remove_reserved_ips:
        net = back_network.network
        pool = net.get_pool()
        if add_reserved_ips:
            for ip in add_reserved_ips:
                pool.reserve(ip, external=True)
        if remove_reserved_ips:
            for ip in remove_reserved_ips:
                pool.put(ip, external=True)
        pool.save()

    if status == 'success':
        back_network.backendtime = etime
    back_network.save()


@transaction.commit_on_success
def process_create_progress(vm, etime, progress):

    percentage = int(progress)

    # The percentage may exceed 100%, due to the way
    # snf-image:copy-progress tracks bytes read by image handling processes
    percentage = 100 if percentage > 100 else percentage
    if percentage < 0:
        raise ValueError("Percentage cannot be negative")

    # FIXME: log a warning here, see #1033
#   if last_update > percentage:
#       raise ValueError("Build percentage should increase monotonically " \
#                        "(old = %d, new = %d)" % (last_update, percentage))

    # This assumes that no message of type 'ganeti-create-progress' is going to
    # arrive once OP_INSTANCE_CREATE has succeeded for a Ganeti instance and
    # the instance is STARTED.  What if the two messages are processed by two
    # separate dispatcher threads, and the 'ganeti-op-status' message for
    # successful creation gets processed before the 'ganeti-create-progress'
    # message? [vkoukis]
    #
    #if not vm.operstate == 'BUILD':
    #    raise VirtualMachine.IllegalState("VM is not in building state")

    vm.buildpercentage = percentage
    vm.backendtime = etime
    vm.save()


def create_instance_diagnostic(vm, message, source, level="DEBUG", etime=None,
    details=None):
    """
    Create virtual machine instance diagnostic entry.

    :param vm: VirtualMachine instance to create diagnostic for.
    :param message: Diagnostic message.
    :param source: Diagnostic source identifier (e.g. image-helper).
    :param level: Diagnostic level (`DEBUG`, `INFO`, `WARNING`, `ERROR`).
    :param etime: The time the message occured (if available).
    :param details: Additional details or debug information.
    """
    VirtualMachineDiagnostic.objects.create_for_vm(vm, level, source=source,
            source_date=etime, message=message, details=details)


def create_instance(vm, public_nic, flavor, image, password=None):
    """`image` is a dictionary which should contain the keys:
            'backend_id', 'format' and 'metadata'

        metadata value should be a dictionary.
    """

    # Handle arguments to CreateInstance() as a dictionary,
    # initialize it based on a deployment-specific value.
    # This enables the administrator to override deployment-specific
    # arguments, such as the disk template to use, name of os provider
    # and hypervisor-specific parameters at will (see Synnefo #785, #835).
    #
    kw = settings.GANETI_CREATEINSTANCE_KWARGS
    kw['mode'] = 'create'
    kw['name'] = vm.backend_vm_id
    # Defined in settings.GANETI_CREATEINSTANCE_KWARGS

    kw['disk_template'] = flavor.disk_template
    kw['disks'] = [{"size": flavor.disk * 1024}]
    provider = flavor.disk_provider
    if provider:
        kw['disks'][0]['provider'] = provider

        if provider == 'vlmc':
<<<<<<< HEAD
            kw['disks'][0]['origin'] = image['checksum']
=======
            kw['disks'][0]['origin'] = flavor.disk_origin
>>>>>>> 7bdec18f

    kw['nics'] = [public_nic]
    if settings.GANETI_USE_HOTPLUG:
        kw['hotplug'] = True
    # Defined in settings.GANETI_CREATEINSTANCE_KWARGS
    # kw['os'] = settings.GANETI_OS_PROVIDER
    kw['ip_check'] = False
    kw['name_check'] = False

    # Do not specific a node explicitly, have
    # Ganeti use an iallocator instead
    #kw['pnode'] = rapi.GetNodes()[0]

    kw['dry_run'] = settings.TEST

    kw['beparams'] = {
       'auto_balance': True,
       'vcpus': flavor.cpu,
       'memory': flavor.ram}

    kw['osparams'] = {
        'config_url': vm.config_url,
        # Store image id and format to Ganeti
        'img_id': image['backend_id'],
        'img_format': image['format']}

<<<<<<< HEAD
    if provider == 'vlmc':
        kw['osparams']['img_id'] = 'null'

    kw['osparams']['img_properties'] = json.dumps(image['metadata'])
=======
    if password:
        # Only for admin created VMs !!
        kw['osparams']['img_passwd'] = password
>>>>>>> 7bdec18f

    # Defined in settings.GANETI_CREATEINSTANCE_KWARGS
    # kw['hvparams'] = dict(serial_console=False)

    log.debug("Creating instance %s", utils.hide_pass(kw))
    with pooled_rapi_client(vm) as client:
        return client.CreateInstance(**kw)


def delete_instance(vm):
    with pooled_rapi_client(vm) as client:
        return client.DeleteInstance(vm.backend_vm_id, dry_run=settings.TEST)


def reboot_instance(vm, reboot_type):
    assert reboot_type in ('soft', 'hard')
    with pooled_rapi_client(vm) as client:
        return client.RebootInstance(vm.backend_vm_id, reboot_type,
                                     dry_run=settings.TEST)


def startup_instance(vm):
    with pooled_rapi_client(vm) as client:
        return client.StartupInstance(vm.backend_vm_id, dry_run=settings.TEST)


def shutdown_instance(vm):
    with pooled_rapi_client(vm) as client:
        return client.ShutdownInstance(vm.backend_vm_id, dry_run=settings.TEST)


def get_instance_console(vm):
    # RAPI GetInstanceConsole() returns endpoints to the vnc_bind_address,
    # which is a cluster-wide setting, either 0.0.0.0 or 127.0.0.1, and pretty
    # useless (see #783).
    #
    # Until this is fixed on the Ganeti side, construct a console info reply
    # directly.
    #
    # WARNING: This assumes that VNC runs on port network_port on
    #          the instance's primary node, and is probably
    #          hypervisor-specific.
    #
    log.debug("Getting console for vm %s", vm)

    console = {}
    console['kind'] = 'vnc'

    with pooled_rapi_client(vm) as client:
        i = client.GetInstance(vm.backend_vm_id)

    if i['hvparams']['serial_console']:
        raise Exception("hv parameter serial_console cannot be true")
    console['host'] = i['pnode']
    console['port'] = i['network_port']

    return console


def get_instance_info(vm):
    with pooled_rapi_client(vm) as client:
        return client.GetInstanceInfo(vm.backend_vm_id)


def create_network(network, backends=None, connect=True):
    """Create and connect a network."""
    if not backends:
        backends = Backend.objects.exclude(offline=True)

    log.debug("Creating network %s in backends %s", network, backends)

    for backend in backends:
        create_jobID = _create_network(network, backend)
        if connect:
            connect_network(network, backend, create_jobID)


def _create_network(network, backend):
    """Create a network."""

    network_type = network.public and 'public' or 'private'

    tags = network.backend_tag
    if network.dhcp:
        tags.append('nfdhcpd')

    if network.public:
        conflicts_check = True
    else:
        conflicts_check = False

    try:
        bn = BackendNetwork.objects.get(network=network, backend=backend)
        mac_prefix = bn.mac_prefix
    except BackendNetwork.DoesNotExist:
        raise Exception("BackendNetwork for network '%s' in backend '%s'"\
                        " does not exist" % (network.id, backend.id))

    with pooled_rapi_client(backend) as client:
        return client.CreateNetwork(network_name=network.backend_id,
                                    network=network.subnet,
                                    network6=network.subnet6,
                                    gateway=network.gateway,
                                    gateway6=network.gateway6,
                                    network_type=network_type,
                                    mac_prefix=mac_prefix,
                                    conflicts_check=conflicts_check,
                                    tags=tags)


def connect_network(network, backend, depend_job=None, group=None):
    """Connect a network to nodegroups."""
    log.debug("Connecting network %s to backend %s", network, backend)

    if network.public:
        conflicts_check = True
    else:
        conflicts_check = False

    depend_jobs = [depend_job] if depend_job else []
    with pooled_rapi_client(backend) as client:
        if group:
            client.ConnectNetwork(network.backend_id, group, network.mode,
                                  network.link, conflicts_check, depend_jobs)
        else:
            for group in client.GetGroups():
                client.ConnectNetwork(network.backend_id, group, network.mode,
                                      network.link, conflicts_check,
                                      depend_jobs)


def delete_network(network, backends=None, disconnect=True):
    if not backends:
        backends = Backend.objects.exclude(offline=True)

    log.debug("Deleting network %s from backends %s", network, backends)

    for backend in backends:
        disconnect_jobIDs = []
        if disconnect:
            disconnect_jobIDs = disconnect_network(network, backend)
        _delete_network(network, backend, disconnect_jobIDs)


def _delete_network(network, backend, depend_jobs=[]):
    with pooled_rapi_client(backend) as client:
        return client.DeleteNetwork(network.backend_id, depend_jobs)


def disconnect_network(network, backend, group=None):
    log.debug("Disconnecting network %s to backend %s", network, backend)

    with pooled_rapi_client(backend) as client:
        if group:
            return [client.DisconnectNetwork(network.backend_id, group)]
        else:
            jobs = []
            for group in client.GetGroups():
                job = client.DisconnectNetwork(network.backend_id, group)
                jobs.append(job)
            return jobs


def connect_to_network(vm, network, address=None):
    nic = {'ip': address, 'network': network.backend_id}

    log.debug("Connecting vm %s to network %s(%s)", vm, network, address)

    with pooled_rapi_client(vm) as client:
        return client.ModifyInstance(vm.backend_vm_id, nics=[('add',  nic)],
                                     hotplug=settings.GANETI_USE_HOTPLUG,
                                     dry_run=settings.TEST)


def disconnect_from_network(vm, nic):
    op = [('remove', nic.index, {})]

    log.debug("Removing nic of VM %s, with index %s", vm, str(nic.index))

    with pooled_rapi_client(vm) as client:
        return client.ModifyInstance(vm.backend_vm_id, nics=op,
                                     hotplug=settings.GANETI_USE_HOTPLUG,
                                     dry_run=settings.TEST)


def set_firewall_profile(vm, profile):
    try:
        tag = _firewall_tags[profile]
    except KeyError:
        raise ValueError("Unsopported Firewall Profile: %s" % profile)

    log.debug("Setting tag of VM %s to %s", vm, profile)

    with pooled_rapi_client(vm) as client:
        # Delete all firewall tags
        for t in _firewall_tags.values():
            client.DeleteInstanceTags(vm.backend_vm_id, [t],
                                      dry_run=settings.TEST)

        client.AddInstanceTags(vm.backend_vm_id, [tag], dry_run=settings.TEST)

        # XXX NOP ModifyInstance call to force process_net_status to run
        # on the dispatcher
        client.ModifyInstance(vm.backend_vm_id,
                         os_name=settings.GANETI_CREATEINSTANCE_KWARGS['os'])


def get_ganeti_instances(backend=None, bulk=False):
    instances = []
    for backend in get_backends(backend):
        with pooled_rapi_client(backend) as client:
            instances.append(client.GetInstances(bulk=bulk))

    return reduce(list.__add__, instances, [])


def get_ganeti_nodes(backend=None, bulk=False):
    nodes = []
    for backend in get_backends(backend):
        with pooled_rapi_client(backend) as client:
            nodes.append(client.GetNodes(bulk=bulk))

    return reduce(list.__add__, nodes, [])


def get_ganeti_jobs(backend=None, bulk=False):
    jobs = []
    for backend in get_backends(backend):
        with pooled_rapi_client(backend) as client:
            jobs.append(client.GetJobs(bulk=bulk))
    return reduce(list.__add__, jobs, [])

##
##
##


def get_backends(backend=None):
    if backend:
        if backend.offline:
            return []
        return [backend]
    return Backend.objects.filter(offline=False)


def get_physical_resources(backend):
    """ Get the physical resources of a backend.

    Get the resources of a backend as reported by the backend (not the db).

    """
    nodes = get_ganeti_nodes(backend, bulk=True)
    attr = ['mfree', 'mtotal', 'dfree', 'dtotal', 'pinst_cnt', 'ctotal']
    res = {}
    for a in attr:
        res[a] = 0
    for n in nodes:
        # Filter out drained, offline and not vm_capable nodes since they will
        # not take part in the vm allocation process
        if n['vm_capable'] and not n['drained'] and not n['offline']\
           and n['cnodes']:
            for a in attr:
                res[a] += int(n[a])
    return res


def update_resources(backend, resources=None):
    """ Update the state of the backend resources in db.

    """

    if not resources:
        resources = get_physical_resources(backend)

    backend.mfree = resources['mfree']
    backend.mtotal = resources['mtotal']
    backend.dfree = resources['dfree']
    backend.dtotal = resources['dtotal']
    backend.pinst_cnt = resources['pinst_cnt']
    backend.ctotal = resources['ctotal']
    backend.updated = datetime.now()
    backend.save()


def get_memory_from_instances(backend):
    """ Get the memory that is used from instances.

    Get the used memory of a backend. Note: This is different for
    the real memory used, due to kvm's memory de-duplication.

    """
    with pooled_rapi_client(backend) as client:
        instances = client.GetInstances(bulk=True)
    mem = 0
    for i in instances:
        mem += i['oper_ram']
    return mem

##
## Synchronized operations for reconciliation
##


def create_network_synced(network, backend):
    result = _create_network_synced(network, backend)
    if result[0] != 'success':
        return result
    result = connect_network_synced(network, backend)
    return result


def _create_network_synced(network, backend):
    with pooled_rapi_client(backend) as client:
        job = _create_network(network, backend)
        result = wait_for_job(client, job)
    return result


def connect_network_synced(network, backend):
    with pooled_rapi_client(backend) as client:
        for group in client.GetGroups():
            job = client.ConnectNetwork(network.backend_id, group,
                                        network.mode, network.link)
            result = wait_for_job(client, job)
            if result[0] != 'success':
                return result

    return result


def wait_for_job(client, jobid):
    result = client.WaitForJobChange(jobid, ['status', 'opresult'], None, None)
    status = result['job_info'][0]
    while status not in ['success', 'error', 'cancel']:
        result = client.WaitForJobChange(jobid, ['status', 'opresult'],
                                        [result], None)
        status = result['job_info'][0]

    if status == 'success':
        return (status, None)
    else:
        error = result['job_info'][1]
        return (status, error)<|MERGE_RESOLUTION|>--- conflicted
+++ resolved
@@ -373,11 +373,7 @@
         kw['disks'][0]['provider'] = provider
 
         if provider == 'vlmc':
-<<<<<<< HEAD
-            kw['disks'][0]['origin'] = image['checksum']
-=======
             kw['disks'][0]['origin'] = flavor.disk_origin
->>>>>>> 7bdec18f
 
     kw['nics'] = [public_nic]
     if settings.GANETI_USE_HOTPLUG:
@@ -404,16 +400,9 @@
         'img_id': image['backend_id'],
         'img_format': image['format']}
 
-<<<<<<< HEAD
-    if provider == 'vlmc':
-        kw['osparams']['img_id'] = 'null'
-
-    kw['osparams']['img_properties'] = json.dumps(image['metadata'])
-=======
     if password:
         # Only for admin created VMs !!
         kw['osparams']['img_passwd'] = password
->>>>>>> 7bdec18f
 
     # Defined in settings.GANETI_CREATEINSTANCE_KWARGS
     # kw['hvparams'] = dict(serial_console=False)
