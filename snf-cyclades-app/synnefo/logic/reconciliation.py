--- conflicted
+++ resolved
@@ -57,17 +57,7 @@
 
 
 from django.core.management import setup_environ
-<<<<<<< HEAD
-try:
-    from synnefo import settings
-except ImportError:
-    raise Exception("Cannot import settings, make sure PYTHONPATH contains "
-                    "the parent directory of the Synnefo Django project.")
-setup_environ(settings)
-
-=======
 from django.conf import settings
->>>>>>> e6487c85
 
 import logging
 import itertools
@@ -164,7 +154,6 @@
         if stale:
             self.log.info("Found stale servers %s at backend %s",
                           ", ".join(map(str, stale)), self.backend)
-<<<<<<< HEAD
         else:
             self.log.debug("No stale servers at backend %s", self.backend)
 
@@ -186,29 +175,6 @@
             self.log.info("Found orphan servers %s at backend %s",
                           ", ".join(map(str, orphans)), self.backend)
         else:
-=======
-        else:
-            self.log.debug("No stale servers at backend %s", self.backend)
-
-        # Fix them
-        if stale and self.options["fix_stale"]:
-            for server_id in stale:
-                db_server = self.db_servers[server_id]
-                backend_mod.process_op_status(
-                    vm=db_server,
-                    etime=self.event_time,
-                    jobid=-0,
-                    opcode='OP_INSTANCE_REMOVE', status='success',
-                    logmsg='Reconciliation: simulated Ganeti event')
-            self.log.debug("Simulated Ganeti removal for stale servers.")
-
-    def reconcile_orphan_servers(self):
-        orphans = self.gnt_servers_keys - self.db_servers_keys
-        if orphans:
-            self.log.info("Found orphan servers %s at backend %s",
-                          ", ".join(map(str, orphans)), self.backend)
-        else:
->>>>>>> e6487c85
             self.log.debug("No orphan servers at backend %s", self.backend)
 
         if orphans and self.options["fix_orphans"]:
@@ -337,20 +303,6 @@
         if job_id not in self.gnt_jobs:
             pending_task = True
         else:
-<<<<<<< HEAD
-            gnt_job_status = self.gnt_job[job_id]["status"]
-            if gnt_job_status in GANETI_JOBS_FINALIZED:
-                pending_task = True
-
-        if pending_task:
-            self.log.info("Found server '%s' with pending task: '%s'",
-                          server_id, db_server.task)
-            if self.options["fixed_pending_tasks"]:
-                db_server.task = None
-                db_server.task_job_id = None
-                db_server.save()
-                self.log.info("Cleared pending task for server '%s", server_id)
-=======
             gnt_job_status = self.gnt_jobs[job_id]["status"]
             if gnt_job_status in GANETI_JOBS_FINALIZED:
                 pending_task = True
@@ -364,13 +316,7 @@
                 db_server.save()
                 self.log.info("Cleared pending task for server '%s", server_id)
 
->>>>>>> e6487c85
-
-def format_db_nic(nic):
-    return "Index: %s IP: %s Network: %s MAC: %s Firewall: %s" % (nic.index,
-           nic.ipv4, nic.network_id, nic.mac, nic.firewall_profile)
-
-<<<<<<< HEAD
+
 def format_db_nic(nic):
     return "Index: %s IP: %s Network: %s MAC: %s Firewall: %s" % (nic.index,
            nic.ipv4, nic.network_id, nic.mac, nic.firewall_profile)
@@ -381,14 +327,6 @@
            (nic["index"], nic["ipv4"], nic["network"], nic["mac"],
             nic["firewall_profile"])
 
-=======
-
-def format_gnt_nic(nic):
-    return "Index: %s IP: %s Network: %s MAC: %s Firewall: %s" %\
-           (nic["index"], nic["ipv4"], nic["network"], nic["mac"],
-            nic["firewall_profile"])
-
->>>>>>> e6487c85
 
 #
 # Networks
@@ -438,7 +376,6 @@
     servers = backend.virtual_machines.select_related("nics", "flavor")\
                                       .filter(deleted=False)
     return dict([(s.id, s) for s in servers])
-<<<<<<< HEAD
 
 
 def get_ganeti_servers(backend):
@@ -477,46 +414,6 @@
     }
 
 
-=======
-
-
-def get_ganeti_servers(backend):
-    gnt_instances = backend_mod.get_instances(backend)
-    # Filter out non-synnefo instances
-    snf_backend_prefix = settings.BACKEND_PREFIX_ID
-    gnt_instances = filter(lambda i: i["name"].startswith(snf_backend_prefix),
-                           gnt_instances)
-    gnt_instances = map(parse_gnt_instance, gnt_instances)
-    return dict([(i["id"], i) for i in gnt_instances if i["id"] is not None])
-
-
-def parse_gnt_instance(instance):
-    try:
-        instance_id = utils.id_from_instance_name(instance['name'])
-    except Exception:
-        logger.error("Ignoring instance with malformed name %s",
-                     instance['name'])
-        return (None, None)
-
-    beparams = instance["beparams"]
-
-    vcpus = beparams["vcpus"]
-    ram = beparams["maxmem"]
-    state = instance["oper_state"] and "STARTED" or "STOPPED"
-
-    return {
-        "id": instance_id,
-        "state": state,  # FIX
-        "updated": datetime.fromtimestamp(instance["mtime"]),
-        "disks": disks_from_instance(instance),
-        "nics": nics_from_instance(instance),
-        "flavor": {"vcpus": vcpus,
-                   "ram": ram},
-        "tags": instance["tags"]
-    }
-
-
->>>>>>> e6487c85
 def nics_from_instance(i):
     ips = zip(itertools.repeat('ip'), i['nic.ips'])
     macs = zip(itertools.repeat('mac'), i['nic.macs'])
