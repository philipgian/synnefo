# vim: set fileencoding=utf-8 :
# Copyright 2013 GRNET S.A. All rights reserved.
#
# Redistribution and use in source and binary forms, with or without
# modification, are permitted provided that the following conditions
# are met:
#
#   1. Redistributions of source code must retain the above copyright
#      notice, this list of conditions and the following disclaimer.
#
#  2. Redistributions in binary form must reproduce the above copyright
#     notice, this list of conditions and the following disclaimer in the
#     documentation and/or other materials provided with the distribution.
#
# THIS SOFTWARE IS PROVIDED BY THE REGENTS AND CONTRIBUTORS ``AS IS'' AND
# ANY EXPRESS OR IMPLIED WARRANTIES, INCLUDING, BUT NOT LIMITED TO, THE
# IMPLIED WARRANTIES OF MERCHANTABILITY AND FITNESS FOR A PARTICULAR PURPOSE
# ARE DISCLAIMED.  IN NO EVENT SHALL THE REGENTS OR CONTRIBUTORS BE LIABLE
# FOR ANY DIRECT, INDIRECT, INCIDENTAL, SPECIAL, EXEMPLARY, OR CONSEQUENTIAL
# DAMAGES (INCLUDING, BUT NOT LIMITED TO, PROCUREMENT OF SUBSTITUTE GOODS
# OR SERVICES; LOSS OF USE, DATA, OR PROFITS; OR BUSINESS INTERRUPTION)
# HOWEVER CAUSED AND ON ANY THEORY OF LIABILITY, WHETHER IN CONTRACT, STRICT
# LIABILITY, OR TORT (INCLUDING NEGLIGENCE OR OTHERWISE) ARISING IN ANY WAY
# OUT OF THE USE OF THIS SOFTWARE, EVEN IF ADVISED OF THE POSSIBILITY OF
# SUCH DAMAGE.
#
# The views and conclusions contained in the software and documentation are
# those of the authors and should not be interpreted as representing official
# policies, either expressed or implied, of GRNET S.A.

# Provides automated tests for logic module
from django.test import TransactionTestCase
#from snf_django.utils.testing import mocked_quotaholder
from synnefo.logic import servers
from synnefo.db import models_factory as mfactory, models
from mock import patch

from snf_django.lib.api import faults
from snf_django.utils.testing import mocked_quotaholder, override_settings
from django.conf import settings
from copy import deepcopy


@patch("synnefo.logic.rapi_pool.GanetiRapiClient")
class ServerCreationTest(TransactionTestCase):
    def test_create(self, mrapi):
        flavor = mfactory.FlavorFactory()
        kwargs = {
            "userid": "test",
            "name": "test_vm",
            "password": "1234",
            "flavor": flavor,
            "image": {"id": "foo", "backend_id": "foo", "format": "diskdump",
                      "metadata": "{}"},
            "metadata": {"foo": "bar"},
            "personality": [],
        }
        # no backend!
        mfactory.BackendFactory(offline=True)
        self.assertRaises(faults.ServiceUnavailable, servers.create, **kwargs)
        self.assertEqual(models.VirtualMachine.objects.count(), 0)

        mfactory.IPv4SubnetFactory(network__public=True)
        mfactory.IPv6SubnetFactory(network__public=True)
        mfactory.BackendFactory()

        # error in nics
        req = deepcopy(kwargs)
        req["networks"] = [{"uuid": 42}]
        self.assertRaises(faults.ItemNotFound, servers.create, **req)
        self.assertEqual(models.VirtualMachine.objects.count(), 0)

        # error in enqueue. check the vm is deleted and resources released
        mrapi().CreateInstance.side_effect = Exception("ganeti is down")
        with mocked_quotaholder():
            servers.create(**kwargs)
        vm = models.VirtualMachine.objects.get()
        self.assertFalse(vm.deleted)
        self.assertEqual(vm.operstate, "ERROR")
        self.assertEqual(len(vm.nics.all()), 2)
        for nic in vm.nics.all():
            self.assertEqual(nic.state, "ERROR")


@patch("synnefo.logic.rapi_pool.GanetiRapiClient")
class ServerTest(TransactionTestCase):
    def test_connect_network(self, mrapi):
        # Common connect
        for dhcp in [True, False]:
            subnet = mfactory.IPv4SubnetFactory(network__flavor="CUSTOM",
                                                cidr="192.168.2.0/24",
                                                gateway="192.168.2.1",
                                                dhcp=dhcp)
            net = subnet.network
            vm = mfactory.VirtualMachineFactory(operstate="STARTED")
            mfactory.BackendNetworkFactory(network=net, backend=vm.backend)
            mrapi().ModifyInstance.return_value = 42
            with override_settings(settings, GANETI_USE_HOTPLUG=True):
                servers.connect(vm, net)
            pool = net.get_ip_pools(locked=False)[0]
            self.assertFalse(pool.is_available("192.168.2.2"))
            args, kwargs = mrapi().ModifyInstance.call_args
            nics = kwargs["nics"][0]
            self.assertEqual(kwargs["instance"], vm.backend_vm_id)
            self.assertEqual(nics[0], "add")
            self.assertEqual(nics[1], "-1")
            self.assertEqual(nics[2]["ip"], "192.168.2.2")
            self.assertEqual(nics[2]["network"], net.backend_id)

        # Test connect to IPv6 only network
        vm = mfactory.VirtualMachineFactory(operstate="STARTED")
        subnet = mfactory.IPv6SubnetFactory(cidr="2000::/64",
                                            gateway="2000::1")
        net = subnet.network
        mfactory.BackendNetworkFactory(network=net, backend=vm.backend)
        with override_settings(settings, GANETI_USE_HOTPLUG=True):
            servers.connect(vm, net)
        args, kwargs = mrapi().ModifyInstance.call_args
        nics = kwargs["nics"][0]
        self.assertEqual(kwargs["instance"], vm.backend_vm_id)
        self.assertEqual(nics[0], "add")
        self.assertEqual(nics[1], "-1")
        self.assertEqual(nics[2]["ip"], None)
        self.assertEqual(nics[2]["network"], net.backend_id)


@patch("synnefo.logic.rapi_pool.GanetiRapiClient")
class ServerCommandTest(TransactionTestCase):
    def test_pending_task(self, mrapi):
        vm = mfactory.VirtualMachineFactory(task="REBOOT", task_job_id=1)
        self.assertRaises(faults.BadRequest, servers.start, vm)
        vm = mfactory.VirtualMachineFactory(task="BUILD", task_job_id=1)
        self.assertRaises(faults.BuildInProgress, servers.start, vm)
        # Assert always succeeds
        vm = mfactory.VirtualMachineFactory(task="BUILD", task_job_id=1)
        mrapi().DeleteInstance.return_value = 1
        with mocked_quotaholder():
            servers.destroy(vm)
        vm = mfactory.VirtualMachineFactory(task="REBOOT", task_job_id=1)
        with mocked_quotaholder():
            servers.destroy(vm)

    def test_deleted_vm(self, mrapi):
        vm = mfactory.VirtualMachineFactory(deleted=True)
        self.assertRaises(faults.BadRequest, servers.start, vm)

    def test_invalid_operstate_for_action(self, mrapi):
        vm = mfactory.VirtualMachineFactory(operstate="STARTED")
        self.assertRaises(faults.BadRequest, servers.start, vm)
        vm = mfactory.VirtualMachineFactory(operstate="STOPPED")
        self.assertRaises(faults.BadRequest, servers.stop, vm)
        vm = mfactory.VirtualMachineFactory(operstate="STARTED")
        self.assertRaises(faults.BadRequest, servers.resize, vm)
        # Check that connect/disconnect is allowed only in STOPPED vms
        # if hotplug is disabled.
        vm = mfactory.VirtualMachineFactory(operstate="STARTED")
        network = mfactory.NetworkFactory(state="ACTIVE")
        with override_settings(settings, GANETI_USE_HOTPLUG=False):
            self.assertRaises(faults.BadRequest, servers.connect, vm, network)
            self.assertRaises(faults.BadRequest, servers.disconnect, vm,
                              network)
        #test valid
        vm = mfactory.VirtualMachineFactory(operstate="STOPPED")
        mrapi().StartupInstance.return_value = 1
        with mocked_quotaholder():
            servers.start(vm)
        vm.task = None
        vm.task_job_id = None
        vm.save()
        mrapi().RebootInstance.return_value = 1
        with mocked_quotaholder():
            servers.reboot(vm, "HARD")

    def test_commission(self, mrapi):
        vm = mfactory.VirtualMachineFactory(operstate="STOPPED")
        # Still pending
        vm.serial = mfactory.QuotaHolderSerialFactory(serial=200,
                                                      resolved=False,
                                                      pending=True)
        serial = vm.serial
        mrapi().StartupInstance.return_value = 1
        with mocked_quotaholder() as m:
<<<<<<< HEAD
            servers.start(vm)
            m.resolve_commissions.assert_called_once_with([],
=======
            with override_settings(settings, CYCLADES_SERVICE_TOKEN=''):
                servers.start(vm)
            m.resolve_commissions.assert_called_once_with('', [],
>>>>>>> 3043ce18
                                                          [serial.serial])
            self.assertTrue(m.issue_one_commission.called)
        # Not pending, rejct
        vm.task = None
        vm.serial = mfactory.QuotaHolderSerialFactory(serial=400,
                                                      resolved=False,
                                                      pending=False,
                                                      accept=False)
        serial = vm.serial
        mrapi().StartupInstance.return_value = 1
        with mocked_quotaholder() as m:
<<<<<<< HEAD
            servers.start(vm)
            m.resolve_commissions.assert_called_once_with([],
=======
            with override_settings(settings, CYCLADES_SERVICE_TOKEN=''):
                servers.start(vm)
            m.resolve_commissions.assert_called_once_with('', [],
>>>>>>> 3043ce18
                                                          [serial.serial])
            self.assertTrue(m.issue_one_commission.called)
        # Not pending, accept
        vm.task = None
        vm.serial = mfactory.QuotaHolderSerialFactory(serial=600,
                                                      resolved=False,
                                                      pending=False,
                                                      accept=True)
        serial = vm.serial
        mrapi().StartupInstance.return_value = 1
        with mocked_quotaholder() as m:
<<<<<<< HEAD
            servers.start(vm)
            m.resolve_commissions.assert_called_once_with([serial.serial],
=======
            with override_settings(settings, CYCLADES_SERVICE_TOKEN=''):
                servers.start(vm)
            m.resolve_commissions.assert_called_once_with('', [serial.serial],
>>>>>>> 3043ce18
                                                          [])
            self.assertTrue(m.issue_one_commission.called)

        mrapi().StartupInstance.side_effect = ValueError
        vm.task = None
        vm.serial = None
        # Test reject if Ganeti erro
        with mocked_quotaholder() as m:
<<<<<<< HEAD
            try:
                servers.start(vm)
            except:
                m.resolve_commissions\
                 .assert_called_once_with([], [vm.serial.serial])
=======
            with override_settings(settings, CYCLADES_SERVICE_TOKEN=''):
                try:
                    servers.start(vm)
                except:
                    m.resolve_commissions\
                     .assert_called_once_with('', [], [vm.serial.serial])
>>>>>>> 3043ce18

    def test_task_after(self, mrapi):
        return
        vm = mfactory.VirtualMachineFactory()
        mrapi().StartupInstance.return_value = 1
        mrapi().ShutdownInstance.return_value = 2
        mrapi().RebootInstance.return_value = 2
        with mocked_quotaholder():
            vm.task = None
            vm.operstate = "STOPPED"
            servers.start(vm)
            self.assertEqual(vm.task, "START")
            self.assertEqual(vm.task_job_id, 1)
        with mocked_quotaholder():
            vm.task = None
            vm.operstate = "STARTED"
            servers.stop(vm)
            self.assertEqual(vm.task, "STOP")
            self.assertEqual(vm.task_job_id, 2)
        with mocked_quotaholder():
            vm.task = None
            servers.reboot(vm)
            self.assertEqual(vm.task, "REBOOT")
            self.assertEqual(vm.task_job_id, 3)<|MERGE_RESOLUTION|>--- conflicted
+++ resolved
@@ -180,14 +180,8 @@
         serial = vm.serial
         mrapi().StartupInstance.return_value = 1
         with mocked_quotaholder() as m:
-<<<<<<< HEAD
             servers.start(vm)
             m.resolve_commissions.assert_called_once_with([],
-=======
-            with override_settings(settings, CYCLADES_SERVICE_TOKEN=''):
-                servers.start(vm)
-            m.resolve_commissions.assert_called_once_with('', [],
->>>>>>> 3043ce18
                                                           [serial.serial])
             self.assertTrue(m.issue_one_commission.called)
         # Not pending, rejct
@@ -199,14 +193,8 @@
         serial = vm.serial
         mrapi().StartupInstance.return_value = 1
         with mocked_quotaholder() as m:
-<<<<<<< HEAD
             servers.start(vm)
             m.resolve_commissions.assert_called_once_with([],
-=======
-            with override_settings(settings, CYCLADES_SERVICE_TOKEN=''):
-                servers.start(vm)
-            m.resolve_commissions.assert_called_once_with('', [],
->>>>>>> 3043ce18
                                                           [serial.serial])
             self.assertTrue(m.issue_one_commission.called)
         # Not pending, accept
@@ -218,14 +206,8 @@
         serial = vm.serial
         mrapi().StartupInstance.return_value = 1
         with mocked_quotaholder() as m:
-<<<<<<< HEAD
             servers.start(vm)
             m.resolve_commissions.assert_called_once_with([serial.serial],
-=======
-            with override_settings(settings, CYCLADES_SERVICE_TOKEN=''):
-                servers.start(vm)
-            m.resolve_commissions.assert_called_once_with('', [serial.serial],
->>>>>>> 3043ce18
                                                           [])
             self.assertTrue(m.issue_one_commission.called)
 
@@ -234,20 +216,11 @@
         vm.serial = None
         # Test reject if Ganeti erro
         with mocked_quotaholder() as m:
-<<<<<<< HEAD
             try:
                 servers.start(vm)
             except:
                 m.resolve_commissions\
                  .assert_called_once_with([], [vm.serial.serial])
-=======
-            with override_settings(settings, CYCLADES_SERVICE_TOKEN=''):
-                try:
-                    servers.start(vm)
-                except:
-                    m.resolve_commissions\
-                     .assert_called_once_with('', [], [vm.serial.serial])
->>>>>>> 3043ce18
 
     def test_task_after(self, mrapi):
         return
