# Copyright 2011 GRNET S.A. All rights reserved.
#
# Redistribution and use in source and binary forms, with or without
# modification, are permitted provided that the following conditions
# are met:
#
#   1. Redistributions of source code must retain the above copyright
#      notice, this list of conditions and the following disclaimer.
#
#  2. Redistributions in binary form must reproduce the above copyright
#     notice, this list of conditions and the following disclaimer in the
#     documentation and/or other materials provided with the distribution.
#
# THIS SOFTWARE IS PROVIDED BY THE REGENTS AND CONTRIBUTORS ``AS IS'' AND
# ANY EXPRESS OR IMPLIED WARRANTIES, INCLUDING, BUT NOT LIMITED TO, THE
# IMPLIED WARRANTIES OF MERCHANTABILITY AND FITNESS FOR A PARTICULAR PURPOSE
# ARE DISCLAIMED.  IN NO EVENT SHALL THE REGENTS OR CONTRIBUTORS BE LIABLE
# FOR ANY DIRECT, INDIRECT, INCIDENTAL, SPECIAL, EXEMPLARY, OR CONSEQUENTIAL
# DAMAGES (INCLUDING, BUT NOT LIMITED TO, PROCUREMENT OF SUBSTITUTE GOODS
# OR SERVICES; LOSS OF USE, DATA, OR PROFITS; OR BUSINESS INTERRUPTION)
# HOWEVER CAUSED AND ON ANY THEORY OF LIABILITY, WHETHER IN CONTRACT, STRICT
# LIABILITY, OR TORT (INCLUDING NEGLIGENCE OR OTHERWISE) ARISING IN ANY WAY
# OUT OF THE USE OF THIS SOFTWARE, EVEN IF ADVISED OF THE POSSIBILITY OF
# SUCH DAMAGE.
#
# The views and conclusions contained in the software and documentation are
# those of the authors and should not be interpreted as representing official
# policies, either expressed or implied, of GRNET S.A.

# Callback functions used by the dispatcher to process incoming notifications
# from AMQP queues.

import logging
import json
from functools import wraps

<<<<<<< HEAD
from django.db import transaction
from synnefo.db.models import Backend, VirtualMachine, Network, BackendNetwork
from synnefo.logic import utils, backend as backend_mod
=======
from synnefo.db.models import (Backend, VirtualMachine, Network,
                               BackendNetwork, pooled_rapi_client)
from synnefo.logic import utils, backend
>>>>>>> c209ce11

from synnefo.lib.utils import merge_time

log = logging.getLogger(__name__)


def handle_message_delivery(func):
    """ Generic decorator for handling messages.

    This decorator is responsible for converting the message into json format,
    handling of common exceptions and acknowledment of message if needed.

    """
    @wraps(func)
    def wrapper(client, message, *args, **kwargs):
        try:
            msg = None
            msg = json.loads(message['body'])
            func(msg)
            client.basic_ack(message)
        except ValueError as e:
            log.error("Incoming message not in JSON format %s: %s", e, message)
            client.basic_nack(message)
        except KeyError as e:
            log.error("Malformed incoming JSON, missing attribute %s: %s",
                      e, message)
            client.basic_nack(message)
        except Exception as e:
            if msg:
                log.exception("Unexpected error: %s, msg: %s", e, msg)
            else:
                log.exception("Unexpected error: %s", e)
            client.basic_reject(message)

    return wrapper


def instance_from_msg(func):
    """ Decorator for getting the VirtualMachine object of the msg.

    """
    @handle_message_delivery
    @wraps(func)
    def wrapper(msg):
        try:
            vm_id = utils.id_from_instance_name(msg["instance"])
            vm = VirtualMachine.objects.select_for_update().get(id=vm_id)
            func(vm, msg)
        except VirtualMachine.InvalidBackendIdError:
            log.debug("Ignoring msg for unknown instance %s.", msg['instance'])
        except VirtualMachine.DoesNotExist:
            log.error("VM for instance %s with id %d not found in DB.",
                      msg['instance'], vm_id)
<<<<<<< HEAD
        except Network.InvalidBackendIdError, Network.DoesNotExist:
            log.error("Invalid message, cannot find network. msg: %s", msg)
=======
        except (Network.InvalidBackendIdError, Network.DoesNotExist) as e:
            log.error("Invalid message, can not find network. msg: %s", msg)
>>>>>>> c209ce11
    return wrapper


def network_from_msg(func):
    """ Decorator for getting the BackendNetwork object of the msg.

    """
    @handle_message_delivery
    @wraps(func)
    def wrapper(msg):
        try:
            network_id = utils.id_from_network_name(msg["network"])
            network = Network.objects.select_for_update().get(id=network_id)
            backend = Backend.objects.get(clustername=msg['cluster'])
            bnet, new = BackendNetwork.objects.get_or_create(network=network,
                                                             backend=backend)
            if new:
                log.info("Created missing BackendNetwork %s", bnet)
            func(bnet, msg)
        except Network.InvalidBackendIdError:
            log.debug("Ignoring msg for unknown network %s.", msg['network'])
        except Network.DoesNotExist:
            log.error("Network %s not found in DB.", msg['network'])
        except Backend.DoesNotExist:
            log.error("Backend %s not found in DB.", msg['cluster'])
        except BackendNetwork.DoesNotExist:
            log.error("Network %s on backend %s not found in DB.",
                      msg['network'], msg['cluster'])
    return wrapper


def if_update_required(func):
    """
    Decorator for checking if an incoming message needs to update the db.

    The database will not be updated in the following cases:
    - The message has been redelivered and the action has already been
      completed. In this case the event_time will be equal with the one
      in the database.
    - The message describes a previous state in the ganeti, from the one that
      is described in the db. In this case the event_time will be smaller from
      the one in the database.

    """
    @wraps(func)
    def wrapper(target, msg):
        try:
            event_time = merge_time(msg['event_time'])
        except:
            log.error("Received message with malformed time: %s",
                      msg['event_time'])
            raise KeyError

        db_time = target.backendtime

        if db_time and event_time <= db_time:
            format_ = "%d/%m/%y %H:%M:%S:%f"
            log.debug("Ignoring message %s.\nevent_timestamp: %s"
                      " db_timestamp: %s",
                      msg,
                      event_time.strftime(format_),
                      db_time.strftime(format_))
            return
        # New message. Update the database!
        func(target, msg, event_time)

    return wrapper


@instance_from_msg
@if_update_required
def update_db(vm, msg, event_time):
    """Process a notification of type 'ganeti-op-status'"""
    log.debug("Processing ganeti-op-status msg: %s", msg)

    if msg['type'] != "ganeti-op-status":
        log.error("Message is of unknown type %s.", msg['type'])
        return

<<<<<<< HEAD
    nics = msg.get("instance_nics", None)
    job_fields = msg.get("job_fields", {})
    backend_mod.process_op_status(vm, event_time, msg['jobId'],
                                  msg['operation'], msg['status'],
                                  msg['logmsg'], nics=nics,
                                  job_fields=job_fields)
=======
    operation = msg["operation"]
    status = msg["status"]
    jobID = msg["jobId"]
    logmsg = msg["logmsg"]
    nics = msg.get("nics", None)
    job_fields = msg.get("job_fields", {})

    # Special case: OP_INSTANCE_CREATE with opportunistic locking may fail
    # if all Ganeti nodes are already locked. Retry the job without
    # opportunistic locking..
    if (operation == "OP_INSTANCE_CREATE" and status == "error" and
       job_fields.get("opportunistic_locking", False)):
        if vm.backendjobid != jobID:  # The job has already been retried!
            return
        # Remove extra fields
        [job_fields.pop(f) for f in ("OP_ID", "reason")]
        name = job_fields.pop("name", job_fields.pop("instance_name"))
        # Turn off opportunistic locking before retrying the job
        job_fields["opportunistic_locking"] = False
        with pooled_rapi_client(vm) as c:
            jobID = c.CreateInstance(name=name, **job_fields)
        # Update the VM fields
        vm.backendjobid = jobID
        vm.backendjobstatus = None
        vm.save()
        log.info("Retrying failed creation of instance '%s' without"
                 " opportunistic locking. New job ID: '%s'", name, jobID)
        return

    backend.process_op_status(vm, event_time, jobID, operation,
                              status, logmsg, nics)
>>>>>>> c209ce11

    log.debug("Done processing ganeti-op-status msg for vm %s.",
              msg['instance'])


@network_from_msg
@if_update_required
def update_network(network, msg, event_time):
    """Process a notification of type 'ganeti-network-status'"""
    log.debug("Processing ganeti-network-status msg: %s", msg)

    if msg['type'] != "ganeti-network-status":
        log.error("Message is of unknown type %s.", msg['type'])
        return

    opcode = msg['operation']
    status = msg['status']
    jobid = msg['jobId']
    job_fields = msg.get('job_fields', {})

    if opcode == "OP_NETWORK_SET_PARAMS":
        backend_mod.process_network_modify(network, event_time, jobid, opcode,
                                           status, job_fields)
    else:
        backend_mod.process_network_status(network, event_time, jobid, opcode,
                                           status, msg['logmsg'])

    log.debug("Done processing ganeti-network-status msg for network %s.",
              msg['network'])


@instance_from_msg
@if_update_required
def update_build_progress(vm, msg, event_time):
    """
    Process a create progress message. Update build progress, or create
    appropriate diagnostic entries for the virtual machine instance.
    """
    log.debug("Processing ganeti-create-progress msg: %s", msg)

    if msg['type'] not in ('image-copy-progress', 'image-error', 'image-info',
                           'image-warning', 'image-helper'):
        log.error("Message is of unknown type %s", msg['type'])
        return

    if msg['type'] == 'image-copy-progress':
        backend_mod.process_create_progress(vm, event_time, msg['progress'])
        # we do not add diagnostic messages for copy-progress messages
        return

    # default diagnostic fields
    source = msg['type']
    level = 'DEBUG'
    message = msg.get('messages', '')
    if isinstance(message, list):
        message = " ".join(message)

    details = msg.get('stderr', None)

    if msg['type'] == 'image-helper':
        # for helper task events join subtype to diagnostic source and
        # set task name as diagnostic message
        if msg.get('subtype', None):
            if msg.get('subtype') in ['task-start', 'task-end']:
                message = msg.get('task', message)
                source = "%s-%s" % (source, msg.get('subtype'))

        if msg.get('subtype', None) == 'warning':
            level = 'WARNING'

        if msg.get('subtype', None) == 'error':
            level = 'ERROR'

        if msg.get('subtype', None) == 'info':
            level = 'INFO'

    if msg['type'] == 'image-error':
        level = 'ERROR'

    if msg['type'] == 'image-warning':
        level = 'WARNING'

    if not message.strip():
        message = " ".join(source.split("-")).capitalize()

    # create the diagnostic entry
    backend_mod.create_instance_diagnostic(vm, message, source, level,
                                           event_time, details=details)

    log.debug("Done processing ganeti-create-progress msg for vm %s.",
              msg['instance'])


@handle_message_delivery
@transaction.commit_on_success()
def update_cluster(msg):
    clustername = msg.get("cluster")
    if clustername is None:
        return
    backend = Backend.objects.select_for_update().get(clustername=clustername)
    backend_mod.update_backend_disk_templates(backend)
    backend_mod.update_backend_resources(backend)


def dummy_proc(client, message, *args, **kwargs):
    try:
        log.debug("Msg: %s", message['body'])
        client.basic_ack(message)
    except Exception as e:
        log.exception("Could not receive message %s" % e)<|MERGE_RESOLUTION|>--- conflicted
+++ resolved
@@ -34,15 +34,10 @@
 import json
 from functools import wraps
 
-<<<<<<< HEAD
 from django.db import transaction
-from synnefo.db.models import Backend, VirtualMachine, Network, BackendNetwork
-from synnefo.logic import utils, backend as backend_mod
-=======
 from synnefo.db.models import (Backend, VirtualMachine, Network,
                                BackendNetwork, pooled_rapi_client)
-from synnefo.logic import utils, backend
->>>>>>> c209ce11
+from synnefo.logic import utils, backend as backend_mod
 
 from synnefo.lib.utils import merge_time
 
@@ -96,13 +91,8 @@
         except VirtualMachine.DoesNotExist:
             log.error("VM for instance %s with id %d not found in DB.",
                       msg['instance'], vm_id)
-<<<<<<< HEAD
-        except Network.InvalidBackendIdError, Network.DoesNotExist:
-            log.error("Invalid message, cannot find network. msg: %s", msg)
-=======
         except (Network.InvalidBackendIdError, Network.DoesNotExist) as e:
             log.error("Invalid message, can not find network. msg: %s", msg)
->>>>>>> c209ce11
     return wrapper
 
 
@@ -182,19 +172,11 @@
         log.error("Message is of unknown type %s.", msg['type'])
         return
 
-<<<<<<< HEAD
-    nics = msg.get("instance_nics", None)
-    job_fields = msg.get("job_fields", {})
-    backend_mod.process_op_status(vm, event_time, msg['jobId'],
-                                  msg['operation'], msg['status'],
-                                  msg['logmsg'], nics=nics,
-                                  job_fields=job_fields)
-=======
     operation = msg["operation"]
     status = msg["status"]
     jobID = msg["jobId"]
     logmsg = msg["logmsg"]
-    nics = msg.get("nics", None)
+    nics = msg.get("instance_nics", None)
     job_fields = msg.get("job_fields", {})
 
     # Special case: OP_INSTANCE_CREATE with opportunistic locking may fail
@@ -213,15 +195,18 @@
             jobID = c.CreateInstance(name=name, **job_fields)
         # Update the VM fields
         vm.backendjobid = jobID
+        # Update the task_job_id for commissions
+        vm.task_job_id = jobID
         vm.backendjobstatus = None
         vm.save()
         log.info("Retrying failed creation of instance '%s' without"
                  " opportunistic locking. New job ID: '%s'", name, jobID)
         return
 
-    backend.process_op_status(vm, event_time, jobID, operation,
-                              status, logmsg, nics)
->>>>>>> c209ce11
+    backend_mod.process_op_status(vm, event_time, jobID,
+                                  operation, status,
+                                  logmsg, nics=nics,
+                                  job_fields=job_fields)
 
     log.debug("Done processing ganeti-op-status msg for vm %s.",
               msg['instance'])
