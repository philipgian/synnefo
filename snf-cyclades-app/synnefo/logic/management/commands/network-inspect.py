# Copyright 2012-2013 GRNET S.A. All rights reserved.
#
# Redistribution and use in source and binary forms, with or
# without modification, are permitted provided that the following
# conditions are met:
#
#   1. Redistributions of source code must retain the above
#      copyright notice, this list of conditions and the following
#      disclaimer.
#
#   2. Redistributions in binary form must reproduce the above
#      copyright notice, this list of conditions and the following
#      disclaimer in the documentation and/or other materials
#      provided with the distribution.
#
# THIS SOFTWARE IS PROVIDED BY GRNET S.A. ``AS IS'' AND ANY EXPRESS
# OR IMPLIED WARRANTIES, INCLUDING, BUT NOT LIMITED TO, THE IMPLIED
# WARRANTIES OF MERCHANTABILITY AND FITNESS FOR A PARTICULAR
# PURPOSE ARE DISCLAIMED. IN NO EVENT SHALL GRNET S.A OR
# CONTRIBUTORS BE LIABLE FOR ANY DIRECT, INDIRECT, INCIDENTAL,
# SPECIAL, EXEMPLARY, OR CONSEQUENTIAL DAMAGES (INCLUDING, BUT NOT
# LIMITED TO, PROCUREMENT OF SUBSTITUTE GOODS OR SERVICES; LOSS OF
# USE, DATA, OR PROFITS; OR BUSINESS INTERRUPTION) HOWEVER CAUSED
# AND ON ANY THEORY OF LIABILITY, WHETHER IN CONTRACT, STRICT
# LIABILITY, OR TORT (INCLUDING NEGLIGENCE OR OTHERWISE) ARISING IN
# ANY WAY OUT OF THE USE OF THIS SOFTWARE, EVEN IF ADVISED OF THE
# POSSIBILITY OF SUCH DAMAGE.
#
# The views and conclusions contained in the software and
# documentation are those of the authors and should not be
# interpreted as representing official policies, either expressed
# or implied, of GRNET S.A.

from optparse import make_option

from django.core.management.base import BaseCommand, CommandError
<<<<<<< HEAD
from synnefo.management.common import get_network, Omit

from synnefo.db.models import (Backend, BackendNetwork,
                               pooled_rapi_client)
from synnefo.logic.rapi import GanetiApiError
from snf_django.lib.astakos import UserCache
from synnefo.settings import (CYCLADES_SERVICE_TOKEN as ASTAKOS_TOKEN,
                              ASTAKOS_AUTH_URL)
from util import pool_map_chunks
=======
from synnefo.management import pprint, common
>>>>>>> 3043ce18


class Command(BaseCommand):
    help = "Inspect a network on DB and Ganeti."

    option_list = BaseCommand.option_list + (
        make_option(
            '--displayname',
            action='store_true',
            dest='displayname',
            default=False,
            help="Display both uuid and display name"),
    )

    def handle(self, *args, **options):
        if len(args) != 1:
            raise CommandError("Please provide a network ID.")

<<<<<<< HEAD
        net = get_network(args[0])

        ucache = UserCache(ASTAKOS_AUTH_URL, ASTAKOS_TOKEN)

=======
        network = common.get_network(args[0])
>>>>>>> 3043ce18
        displayname = options['displayname']

        pprint.pprint_network(network, display_mails=displayname,
                              stdout=self.stdout)
        self.stdout.write("\n\n")
        pprint.pprint_network_subnets(network, stdout=self.stdout)
        self.stdout.write("\n\n")
        pprint.pprint_network_backends(network, stdout=self.stdout)
        self.stdout.write("\n\n")
        pprint.pprint_network_in_ganeti(network, stdout=self.stdout)<|MERGE_RESOLUTION|>--- conflicted
+++ resolved
@@ -34,19 +34,7 @@
 from optparse import make_option
 
 from django.core.management.base import BaseCommand, CommandError
-<<<<<<< HEAD
-from synnefo.management.common import get_network, Omit
-
-from synnefo.db.models import (Backend, BackendNetwork,
-                               pooled_rapi_client)
-from synnefo.logic.rapi import GanetiApiError
-from snf_django.lib.astakos import UserCache
-from synnefo.settings import (CYCLADES_SERVICE_TOKEN as ASTAKOS_TOKEN,
-                              ASTAKOS_AUTH_URL)
-from util import pool_map_chunks
-=======
 from synnefo.management import pprint, common
->>>>>>> 3043ce18
 
 
 class Command(BaseCommand):
@@ -65,14 +53,7 @@
         if len(args) != 1:
             raise CommandError("Please provide a network ID.")
 
-<<<<<<< HEAD
-        net = get_network(args[0])
-
-        ucache = UserCache(ASTAKOS_AUTH_URL, ASTAKOS_TOKEN)
-
-=======
         network = common.get_network(args[0])
->>>>>>> 3043ce18
         displayname = options['displayname']
 
         pprint.pprint_network(network, display_mails=displayname,
