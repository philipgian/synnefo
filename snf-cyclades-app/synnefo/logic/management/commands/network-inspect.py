--- conflicted
+++ resolved
@@ -48,20 +48,12 @@
     help = "Inspect a network on DB and Ganeti."
 
     option_list = BaseCommand.option_list + (
-<<<<<<< HEAD
         make_option(
-            '--uuids',
-=======
-        make_option('--displayname',
->>>>>>> 7b922cf7
+            '--displayname',
             action='store_true',
             dest='displayname',
             default=False,
-<<<<<<< HEAD
-            help="Display UUIDs instead of user emails"),
-=======
             help="Display both uuid and display name"),
->>>>>>> 7b922cf7
     )
 
     def handle(self, *args, **options):
@@ -89,7 +81,8 @@
         fields = filter(lambda x: x is not Omit,
                         [net.name, net.backend_id, net.state, uuid or '-',
                          dname or '-' if displayname else Omit,
-                         str(net.subnet), str(net.gateway), str(net.mac_prefix),
+                         str(net.subnet), str(net.gateway),
+                         str(net.mac_prefix),
                          str(net.link), str(net.public),  str(net.dhcp),
                          str(net.flavor), str(net.deleted), str(net.action),
                          str(splitPoolMap(net.get_pool().to_map(), 64))])
