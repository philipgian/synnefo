<<<<<<< HEAD
# Copyright (C) 2010-2014 GRNET S.A.
=======
# Copyright 2013-2014 GRNET S.A. All rights reserved.
>>>>>>> bbd98c63
#
# This program is free software: you can redistribute it and/or modify
# it under the terms of the GNU General Public License as published by
# the Free Software Foundation, either version 3 of the License, or
# (at your option) any later version.
#
# This program is distributed in the hope that it will be useful,
# but WITHOUT ANY WARRANTY; without even the implied warranty of
# MERCHANTABILITY or FITNESS FOR A PARTICULAR PURPOSE.  See the
# GNU General Public License for more details.
#
# You should have received a copy of the GNU General Public License
# along with this program.  If not, see <http://www.gnu.org/licenses/>.

from __future__ import division
import sys
import operator
import json

from optparse import make_option
from collections import defaultdict

from snf_django.management.utils import pprint_table, parse_bool

from snf_django.management.commands import SynnefoCommand, CommandError
from synnefo.management.common import get_resource
from synnefo.admin import stats as statistics
from synnefo.util import units


class Command(SynnefoCommand):
    help = "Get available statistics about the Cyclades service"
    can_import_settings = True

    command_option_list = (
        make_option("--backend",
                    dest="backend",
                    help="Include statistics only for this backend"),
        make_option("--clusters",
                    dest="clusters",
                    default="True",
                    metavar="True|False",
                    choices=["True", "False"],
                    help="Include statistics about clusters (default=True)"),
        make_option("--cluster-details",
                    dest="cluster_details",
                    default="True",
                    metavar="True|False",
                    choices=["True", "False"],
                    help="Include detail statistics about each Ganeti cluster"
                         " (default=True)"),
        make_option("--servers",
                    dest="servers",
                    default="True",
                    metavar="True|False",
                    choices=["True", "False"],
                    help="Include statistics about servers (default=True)"),
        make_option("--ip-pools",
                    dest="ip_pools",
                    default="True",
                    metavar="True|False",
                    choices=["True", "False"],
                    help="Include statistics about public IPv4 allocation"
                         " pools (default=True)"),
        make_option("--networks",
                    dest="networks",
                    default="True",
                    metavar="True|False",
                    choices=["True", "False"],
                    help="Include statistics about networks (default=True)"),
        make_option("--images",
                    dest="images",
                    default="True",
                    metavar="True|False",
                    choices=["True", "False"],
                    help="Include statistics about images (default=True)"),
        make_option("--json-file",
                    dest="json_file",
                    help="Pretty print statistics from a JSON file."),
    )

    def handle(self, *args, **options):
        if options["backend"] is not None:
            backend = get_resource("backend", options["backend"])
        else:
            backend = None

        clusters = parse_bool(options["clusters"])
        servers = parse_bool(options["servers"])
        images = parse_bool(options["images"])
        if backend is None:
            ip_pools = parse_bool(options["ip_pools"])
            networks = parse_bool(options["networks"])
        else:
            ip_pools = False
            networks = False

        if options["json_file"] is None:
            stats = statistics.get_cyclades_stats(backend, clusters, servers,
                                                  ip_pools, networks, images)
        else:
            with open(options["json_file"]) as data_file:
                stats = json.load(data_file)

        output_format = options["output_format"]
        if output_format == "json":
            self.stdout.write(json.dumps(stats, indent=4) + "\n")
        elif output_format == "pretty":
            cluster_details = parse_bool(options["cluster_details"])
            pretty_print_stats(stats, self.stdout,
                               cluster_details=cluster_details)
        else:
            raise CommandError("Output format '%s' not supported." %
                               output_format)


def pprint_clusters(clusters, stdout, detail=True):
    t_backend_cnt, t_vms = 0, 0
    t_nodes_cnt, t_vm_cap_cnt, t_offline_cnt, t_drained_cnt = 0, 0, 0, 0
    t_cpu = 0
    t_mused, t_mtotal = 0, 0
    t_dused, t_dtotal = 0, 0
    t_vcpu, t_vram, t_vdisk = 0, 0, 0
    for cluster_name, c_info in sorted(clusters.items()):
        t_backend_cnt += 1
        node_table = []
        c_nodes_cnt, c_vm_cap_cnt, c_offline_cnt, c_drained_cnt = 0, 0, 0, 0
        c_cpu = 0
        c_mfree, c_mused, c_mtotal = 0, 0, 0
        c_dfree, c_dused, c_dtotal = 0, 0, 0
        for node_name, n_info in sorted(c_info["nodes"].items()):
            c_nodes_cnt += 1
            if not n_info["vm_capable"]:
                continue
            c_vm_cap_cnt += 1
            drained, offline = n_info["drained"], n_info["offline"]
            state = "online"
            if c_info["offline"]:
                state = "offline"
            if c_info["drained"]:
                state += " (drained)"
            cpu = n_info["cpu"]
            ram, disk = n_info["ram"], n_info["disk"]
            mfree, mtotal = int(ram["free"]), int(ram["total"])
            mused = mtotal - mfree
            dfree, dtotal = int(disk["free"]), int(disk["total"])
            dused = dtotal - dfree
            if offline:
                c_offline_cnt += 1
            if drained:
                c_drained_cnt += 1
            c_mtotal += mtotal
            c_dtotal += dtotal
            if not offline:
                c_cpu += cpu
                c_mfree += mfree
                c_mused += mused
                c_dfree += dfree
                c_dused += dused
            mpercentage = ("%.2f%%" % (100 * mused / mtotal))\
                if mtotal != 0 else "-"
            dpercentage = ("%.2f%%" % (100 * dused / dtotal))\
                if dtotal != 0 else "-"
            node_table.append((node_name, state, n_info["instances"], cpu,
                               "%s/%s %s" % (units.show(mused, "bytes"),
                                             units.show(mtotal, "bytes"),
                                             mpercentage),
                               "%s/%s %s" % (units.show(dused, "bytes"),
                                             units.show(dtotal, "bytes"),
                                             dpercentage),))
        state = "online"
        if c_info["offline"]:
            state = "offline"
        if c_info["drained"]:
            state += " (drained)"
        virtual_cpu = c_info["virtual_cpu"]
        virtual_ram = c_info["virtual_ram"]
        virtual_disk = c_info["virtual_disk"]
        if not c_info["offline"]:
            t_cpu += c_cpu
            t_mused += c_mused
            t_mtotal += c_mtotal
            t_dused += c_dused
            t_dtotal += c_dtotal
            t_vcpu += virtual_cpu
            t_vdisk += virtual_disk
            t_vram += virtual_ram
            t_nodes_cnt += c_nodes_cnt
            t_vm_cap_cnt += c_vm_cap_cnt
            t_offline_cnt += c_offline_cnt
            t_drained_cnt += c_drained_cnt
            t_vms += int(c_info["virtual_servers"])
        if not detail:
            continue
        cluster_table = (
            ("Name", cluster_name),
            ("State", state),
            ("Nodes", "Total: %s, VM Capable: %s, Drained %s Offline: %s" %
                      (c_nodes_cnt, c_vm_cap_cnt, c_drained_cnt,
                       c_offline_cnt)),
            ("Disk Templates", ", ".join(c_info["disk_templates"])),
            ("Hypervisor", c_info["hypervisor"]),
            ("Instances", c_info["virtual_servers"]),
            ("Virtual CPUs", virtual_cpu),
            ("Physical CPUs", c_cpu),
            ("V/P CPUs", ("%.2f%%" % (100 * virtual_cpu / c_cpu))),
            ("Virtual RAM", units.show(virtual_ram, "bytes")),
            ("Physical RAM (used/total)",
                "%s/%s %s%%" % (units.show(c_mused, "bytes"),
                                units.show(c_mtotal, "bytes"),
                                ("%.2f%%" % (100 * c_mused / c_mtotal)
                                    if c_mtotal != 0 else "-"))),
            ("V/P used RAM", ("%.2f%%" % (100 * virtual_ram / c_mused)
                              if c_mused != 0 else "-")),
            ("V/P total RAM", ("%.2f%%" % (100 * virtual_ram / c_mtotal)
                               if c_mtotal != 0 else "-")),
            ("Virtual disk", units.show(virtual_disk, "bytes")),
            ("Physical Disk (used/total)",
                "%s/%s %s%%" % (units.show(c_dused, "bytes"),
                                units.show(c_dtotal, "bytes"),
                                ("%.2f%%" % (100 * c_dused/c_dtotal)
                                if c_dtotal != 0 else "-"))),
            ("V/P used disk", ("%.2f%%" % (100 * virtual_disk / c_dused)
                               if c_dused != 0 else "-")),
            ("V/P total disk", ("%.2f%%" % (100 * virtual_disk / c_dtotal)
                                if c_dtotal != 0 else "-")),
        )
        pprint_table(stdout, cluster_table, headers=None, separator=" | ",
                     title="Statistics for backend %s" % cluster_name)
        headers = ("Node Name", "State", "VMs",
                   "CPUs", "RAM (used/total)", "Disk (used/total)")
        pprint_table(stdout, node_table, headers, separator=" | ",
                     title="Statistics per node for backend %s" % cluster_name)
        stdout.write("\n")

    total_table = (
        ("Backend", t_backend_cnt),
        ("Nodes", "Total: %s, VM Capable: %s, Drained %s Offline: %s" %
                  (t_nodes_cnt, t_vm_cap_cnt, t_drained_cnt, t_offline_cnt)),
        ("Instances", t_vms),
        ("Virtual CPUs", t_vcpu),
        ("Physical CPUs", t_cpu),
        ("V/P CPUs", ("%.2f%%" % (100 * t_vcpu / t_cpu))),
        ("Virtual RAM", units.show(t_vram, "bytes")),
        ("Physical RAM (used/total)", "%s/%s %s%%" %
            (units.show(t_mused, "bytes"), units.show(t_mtotal, "bytes"),
             ("%.2f%%" % (100 * t_mused/t_mtotal) if t_mtotal != 0 else "-"))),
        ("V/P used RAM", ("%.2f%%" % (100 * t_vram / t_mused)
                          if t_mused != 0 else "-")),
        ("V/P total RAM", ("%.2f%%" % (100 * t_vram / t_mtotal)
                           if t_mtotal != 0 else "-")),
        ("Virtual disk", units.show(t_vdisk, "bytes")),
        ("Physical Disk (used/total)",
            "%s/%s %s%%" % (units.show(t_dused, "bytes"),
                            units.show(t_dtotal, "bytes"),
                            ("%.2f%%" % (100 * t_dused/t_dtotal)
                             if t_dtotal != 0 else "-"))),
        ("V/P used disk", ("%.2f%%" % (100 * t_vdisk / t_dused)
                           if t_dused != 0 else "-")),
        ("V/P total disk", ("%.2f%%" % (100 * t_vdisk / t_dtotal)
                            if t_dtotal != 0 else "-")),
    )
    pprint_table(stdout, total_table, headers=None, separator=" | ",
                 title="Statistics for all backends")


def pprint_servers(servers, stdout):
    # Print server stats per state
    per_state = []
    for state, stats in sorted(servers.items()):
        count = stats["count"]
        cpu = reduce(operator.add,
                     [int(k) * int(v) for k, v in stats["cpu"].items()], 0)
        ram = reduce(operator.add,
                     [int(k) * int(v) for k, v in stats["ram"].items()], 0)
        disk = 0
        for disk_template, disk_stats in stats["disk"].items():
            disk = reduce(operator.add,
                          [int(k) * int(v) for k, v in disk_stats.items()],
                          disk)
        per_state.append((state, count, cpu, units.show(ram, "bytes", "auto"),
                          units.show(disk, "bytes", "auto")))
    headers = ("State", "Servers", "CPUs", "RAM", "Disk")
    pprint_table(stdout, per_state, headers, separator=" | ",
                 title="Servers Per Operational State")
    stdout.write("\n")

    # Print server stats per CPU
    per_cpu = []
    cpu_stats = defaultdict(dict)
    for state, stats in servers.items():
        for cpu, cpu_cnt in stats["cpu"].items():
            cpu_stats[cpu][state] = cpu_cnt
            cpu_stats[cpu]["total"] = \
                cpu_stats[cpu].setdefault("total", 0) + int(cpu_cnt)
    for cpu, _cpu_stats in sorted(cpu_stats.items()):
        per_cpu.append((cpu, _cpu_stats["total"],
                        _cpu_stats.get("started", 0),
                        _cpu_stats.get("stopped", 0),
                        _cpu_stats.get("error", 0)))
    headers = ("CPUs", "Total", "Started", "Stopped", "Error")
    pprint_table(stdout, per_cpu, headers, separator=" | ",
                 title="Servers Per CPU")
    stdout.write("\n")

    # Print server stats per RAM
    per_ram = []
    ram_stats = defaultdict(dict)
    for state, stats in servers.items():
        for ram, ram_cnt in stats["ram"].items():
            ram_stats[ram][state] = ram_cnt
            ram_stats[ram]["total"] = \
                ram_stats[ram].setdefault("total", 0) + int(ram_cnt)
    for ram, _ram_stats in sorted(ram_stats.items()):
        per_ram.append((units.show(ram, "bytes", "auto"),
                        _ram_stats["total"],
                        _ram_stats.get("started", 0),
                        _ram_stats.get("stopped", 0),
                        _ram_stats.get("error", 0)))
    headers = ("RAM", "Total", "Started", "Stopped", "Error")
    pprint_table(stdout, per_ram, headers, separator=" | ",
                 title="Servers Per RAM")
    stdout.write("\n")

    # Print server stats per Disk Template
    per_disk_t = []
    disk_t_stats = defaultdict(dict)
    for state, stats in servers.items():
        for disk_t, disk_t_info in stats["disk"].items():
            disk_t_cnt = reduce(operator.add,
                                [v for v in disk_t_info.values()], 0)
            disk_t_stats[disk_t][state] = disk_t_cnt
            disk_t_stats[disk_t]["total"] = \
                disk_t_stats[disk_t].setdefault("total", 0) + int(disk_t_cnt)
    for disk_t, _disk_t_stats in sorted(disk_t_stats.items()):
        per_disk_t.append((disk_t, _disk_t_stats["total"],
                           _disk_t_stats.get("started", 0),
                           _disk_t_stats.get("stopped", 0),
                           _disk_t_stats.get("error", 0)))
    headers = ("Disk Template", "Total", "Started", "Stopped", "Error")
    pprint_table(stdout, per_disk_t, headers, separator=" | ",
                 title="Servers Per Disk Template")
    stdout.write("\n")

    # Print server stats per Disk Template
    per_disk_t_size = []
    disk_template_sizes = defaultdict(dict)
    disk_sizes = set()
    for state, stats in servers.items():
        for disk_t, disk_t_info in stats["disk"].items():
            if disk_t not in disk_template_sizes:
                disk_template_sizes[disk_t] = defaultdict(int)
            for disk_size, vm_count in disk_t_info.items():
                disk_sizes.add(disk_size)
                disk_template_sizes[disk_t][disk_size] += vm_count
    disk_sizes = sorted(list(disk_sizes))

    for disk_t, disk_info in disk_template_sizes.items():
        _line = [disk_t]
        for size in disk_sizes:
            _line.append(disk_info[size])
        per_disk_t_size.append(_line)
    headers = ["Disk Template"] + map(lambda x: units.show(x, "bytes"),
                                      disk_sizes)
    pprint_table(stdout, per_disk_t_size, headers, separator=" | ",
                 title="Servers per Disk Template and Disk Size")
    stdout.write("\n")

    # Print server stats per disk size
    per_disk = []
    disk_stats = defaultdict(dict)
    for state, stats in servers.items():
        for disk_t, disk_info in stats["disk"].items():
            for disk, disk_cnt in disk_info.items():
                if disk not in disk_stats:
                    disk_stats[disk] = defaultdict(dict)
                disk_stats[disk][state] = \
                    disk_stats[disk].setdefault(state, 0) + int(disk_cnt)
                disk_stats[disk]["total"] = \
                    disk_stats[disk].setdefault("total", 0) + int(disk_cnt)
    for disk, _disk_stats in sorted(disk_stats.items()):
        per_disk.append((units.show(disk, "bytes", "auto"),
                         _disk_stats["total"],
                         _disk_stats.get("started", 0),
                         _disk_stats.get("stopped", 0),
                         _disk_stats.get("error", 0)))
    headers = ("Disk Size", "Total", "Started", "Stopped", "Error")
    pprint_table(stdout, per_disk, headers, separator=" | ",
                 title="Servers Per Disk Size")
    stdout.write("\n")


def pprint_networks(networks, stdout):
    values = []
    for flavor, stats in sorted(networks.items()):
        active = int(stats.get("active", 0))
        error = int(stats.get("error", 0))
        values.append((flavor, active + error, active, error))
    headers = ("Flavor", "Total", "Active", "Error")
    pprint_table(stdout, values, headers, separator=" | ",
                 title="Statistics for Networks")
    stdout.write("\n")


def pprint_ip_pools(ip_pools, stdout):
    values = []
    for state, stats in sorted(ip_pools.items()):
        count = stats["count"]
        free = stats["free"]
        total = stats["total"]
        values.append((state, count, free, total))
    headers = ("State", "Number", "Free IPs", "Total IPs")
    pprint_table(stdout, values, headers, separator=" | ",
                 title="Statistics for Public IPv4 Pools")
    stdout.write("\n")


def pretty_print_stats(stats, stdout, cluster_details=True):
    newline = lambda: stdout.write("\n")

    _datetime = stats.get("datetime")
    stdout.write("datetime: %s\n" % _datetime)
    newline()

    servers = stats.get("servers")
    if servers is not None:
        pprint_servers(servers, stdout)
        newline()

    networks = stats.get("networks")
    if networks is not None:
        pprint_networks(networks, stdout)
        newline()

    ip_pools = stats.get("ip_pools")
    if ip_pools is not None:
        pprint_ip_pools(ip_pools, stdout)
        newline()

    images = stats.get("images")
    if images is not None:
        pprint_table(stdout, sorted(images.items()), separator=" | ",
                     title="Statistics for Images")
        newline()

    clusters = stats.get("clusters")
    if clusters is not None:
        pprint_clusters(clusters, stdout, detail=cluster_details)


if __name__ == "__main__":
    stats = statistics.get_cyclades_stats(clusters=True, servers=True,
                                          ip_pools=True, networks=True,
                                          images=True)
    pretty_print_stats(stats, sys.stdout)
    sys.exit(0)<|MERGE_RESOLUTION|>--- conflicted
+++ resolved
@@ -1,8 +1,4 @@
-<<<<<<< HEAD
 # Copyright (C) 2010-2014 GRNET S.A.
-=======
-# Copyright 2013-2014 GRNET S.A. All rights reserved.
->>>>>>> bbd98c63
 #
 # This program is free software: you can redistribute it and/or modify
 # it under the terms of the GNU General Public License as published by
@@ -224,7 +220,7 @@
                 "%s/%s %s%%" % (units.show(c_dused, "bytes"),
                                 units.show(c_dtotal, "bytes"),
                                 ("%.2f%%" % (100 * c_dused/c_dtotal)
-                                if c_dtotal != 0 else "-"))),
+                                 if c_dtotal != 0 else "-"))),
             ("V/P used disk", ("%.2f%%" % (100 * virtual_disk / c_dused)
                                if c_dused != 0 else "-")),
             ("V/P total disk", ("%.2f%%" % (100 * virtual_disk / c_dtotal)
