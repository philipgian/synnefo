# Copyright 2012-2013 GRNET S.A. All rights reserved.
#
# Redistribution and use in source and binary forms, with or
# without modification, are permitted provided that the following
# conditions are met:
#
#   1. Redistributions of source code must retain the above
#      copyright notice, this list of conditions and the following
#      disclaimer.
#
#   2. Redistributions in binary form must reproduce the above
#      copyright notice, this list of conditions and the following
#      disclaimer in the documentation and/or other materials
#      provided with the distribution.
#
# THIS SOFTWARE IS PROVIDED BY GRNET S.A. ``AS IS'' AND ANY EXPRESS
# OR IMPLIED WARRANTIES, INCLUDING, BUT NOT LIMITED TO, THE IMPLIED
# WARRANTIES OF MERCHANTABILITY AND FITNESS FOR A PARTICULAR
# PURPOSE ARE DISCLAIMED. IN NO EVENT SHALL GRNET S.A OR
# CONTRIBUTORS BE LIABLE FOR ANY DIRECT, INDIRECT, INCIDENTAL,
# SPECIAL, EXEMPLARY, OR CONSEQUENTIAL DAMAGES (INCLUDING, BUT NOT
# LIMITED TO, PROCUREMENT OF SUBSTITUTE GOODS OR SERVICES; LOSS OF
# USE, DATA, OR PROFITS; OR BUSINESS INTERRUPTION) HOWEVER CAUSED
# AND ON ANY THEORY OF LIABILITY, WHETHER IN CONTRACT, STRICT
# LIABILITY, OR TORT (INCLUDING NEGLIGENCE OR OTHERWISE) ARISING IN
# ANY WAY OUT OF THE USE OF THIS SOFTWARE, EVEN IF ADVISED OF THE
# POSSIBILITY OF SUCH DAMAGE.
#
# The views and conclusions contained in the software and
# documentation are those of the authors and should not be
# interpreted as representing official policies, either expressed
# or implied, of GRNET S.A.

from synnefo.db.models import Backend
<<<<<<< HEAD
from synnefo.webproject.management.commands import ListCommand
=======
from snf_django.management.commands import ListCommand
>>>>>>> e6487c85
from synnefo.api import util


class Command(ListCommand):
    help = "List Ganeti backends"
    object_class = Backend

    def get_vms(backend):
        return backend.virtual_machines.filter(deleted=False).count()

    def get_mem(backend):
        return "%s/%s" % (backend.mfree, backend.mtotal)

    def get_disk(backend):
        return "%s/%s" % (backend.dfree, backend.dtotal)

    def get_ips(backend):
        free_ips = 0
        total_ips = 0
        for network in util.backend_public_networks(backend):
            pool = network.get_pool(with_lock=False)
            free_ips += pool.count_available()
            total_ips += pool.pool_size
        return "%s/%s" % (free_ips, total_ips)

    FIELDS = {
        "id": ("id", "Backend's unique ID"),
        "clustername": ("clustername", "The name of the Ganeti cluster"),
        "port": ("port", ""),
        "username": ("username", "The RAPI user"),
        "drained": ("drained", "Whether backend is marked as drained"),
        "offline": ("offline", "Whether backend if marked as offline"),
        "vms": (get_vms, "Number of VMs that this backend hosts"),
        "ips": (get_ips, "free/total number of public IPs"),
        "mem": (get_mem, "free/total memory (MB)"),
        "disk": (get_mem, "free/total disk (GB)"),
        "hypervisor": ("hypervisor", "The hypervisor the backend is using"),
    }

    fields = ["id", "clustername", "port", "username", "drained", "offline",
              "vms", "hypervisor", "ips"]<|MERGE_RESOLUTION|>--- conflicted
+++ resolved
@@ -32,11 +32,7 @@
 # or implied, of GRNET S.A.
 
 from synnefo.db.models import Backend
-<<<<<<< HEAD
-from synnefo.webproject.management.commands import ListCommand
-=======
 from snf_django.management.commands import ListCommand
->>>>>>> e6487c85
 from synnefo.api import util
 
 
