# Copyright 2011-2012 GRNET S.A. All rights reserved.
#
# Redistribution and use in source and binary forms, with or without
# modification, are permitted provided that the following conditions
# are met:
#
#   1. Redistributions of source code must retain the above copyright
#      notice, this list of conditions and the following disclaimer.
#
#  2. Redistributions in binary form must reproduce the above copyright
#     notice, this list of conditions and the following disclaimer in the
#     documentation and/or other materials provided with the distribution.
#
# THIS SOFTWARE IS PROVIDED BY THE REGENTS AND CONTRIBUTORS ``AS IS'' AND
# ANY EXPRESS OR IMPLIED WARRANTIES, INCLUDING, BUT NOT LIMITED TO, THE
# IMPLIED WARRANTIES OF MERCHANTABILITY AND FITNESS FOR A PARTICULAR PURPOSE
# ARE DISCLAIMED.  IN NO EVENT SHALL THE REGENTS OR CONTRIBUTORS BE LIABLE
# FOR ANY DIRECT, INDIRECT, INCIDENTAL, SPECIAL, EXEMPLARY, OR CONSEQUENTIAL
# DAMAGES (INCLUDING, BUT NOT LIMITED TO, PROCUREMENT OF SUBSTITUTE GOODS
# OR SERVICES; LOSS OF USE, DATA, OR PROFITS; OR BUSINESS INTERRUPTION)
# HOWEVER CAUSED AND ON ANY THEORY OF LIABILITY, WHETHER IN CONTRACT, STRICT
# LIABILITY, OR TORT (INCLUDING NEGLIGENCE OR OTHERWISE) ARISING IN ANY WAY
# OUT OF THE USE OF THIS SOFTWARE, EVEN IF ADVISED OF THE POSSIBILITY OF
# SUCH DAMAGE.
#
# The views and conclusions contained in the software and documentation are
# those of the authors and should not be interpreted as representing official
# policies, either expressed or implied, of GRNET S.A.
#

from optparse import make_option
from django.core.management.base import BaseCommand, CommandError

from django.db import transaction
from synnefo.db.models import Backend, Network
from django.db.utils import IntegrityError
from synnefo.logic.backend import (get_physical_resources,
                                   update_resources,
                                   create_network_synced,
                                   connect_network_synced)
<<<<<<< HEAD
from synnefo.management.common import check_backend_credentials
=======
from synnefo.management.common import check_backend_credentials, pprint_table
>>>>>>> 7bdec18f


class Command(BaseCommand):
    can_import_settings = True

    help = 'Create a new backend.'
    output_transaction = True  # The management command runs inside
                               # an SQL transaction
    option_list = BaseCommand.option_list + (
        make_option('--clustername', dest='clustername'),
        make_option('--port', dest='port', default=5080),
        make_option('--user', dest='username'),
        make_option('--pass', dest='password'),
        make_option('--no-check', action='store_false',
            dest='check', default=True,
            help="Do not perform credentials check and resources update"),
        make_option('--no-init', action='store_false',
            dest='init', default=True,
            help="Do not perform initialization of the Backend Model")
        )

    @transaction.commit_on_success
    def handle(self, **options):
        clustername = options['clustername']
        port = options['port']
        username = options['username']
        password = options['password']

        if not (clustername and username and password):
            raise CommandError("Clustername, user and pass must be supplied")

        # Ensure correctness of credentials
        if options['check']:
            check_backend_credentials(clustername, port, username, password)

        # Create the new backend in database
        try:
            backend = Backend.objects.create(clustername=clustername,
                                             port=port,
                                             username=username,
                                             password=password,
                                             drained=True)
        except IntegrityError as e:
            raise CommandError("Cannot create backend: %s\n" % e)

        self.stdout.write('\nSuccessfully created backend with id %d\n' %
                          backend.id)

        if not options['check']:
            return

        self.stdout.write('\rRetrieving backend resources:\n')
        resources = get_physical_resources(backend)
        attr = ['mfree', 'mtotal', 'dfree', 'dtotal', 'pinst_cnt', 'ctotal']

        table = [[str(resources[x]) for x in attr]]
        pprint_table(self.stdout, table, attr)

        update_resources(backend, resources)

        if not options['init']:
            return

        networks = Network.objects.filter(deleted=False, public=False)
        if not networks:
            return

        self.stdout.write('\nCreating the follow networks:\n')
        headers = ('Name', 'Subnet', 'Gateway', 'Mac Prefix', 'Public')
        table = []

        for net in networks:
            table.append((net.backend_id, str(net.subnet), str(net.gateway),
                         str(net.mac_prefix), str(net.public)))
        pprint_table(self.stdout, table, headers)

        for net in networks:
            net.create_backend_network(backend)
            result = create_network_synced(net, backend)
            if result[0] != "success":
                self.stdout.write('\nError Creating Network %s: %s\n' %\
                                  (net.backend_id, result[1]))
            else:
                self.stdout.write('Successfully created Network: %s\n' %
                                 net.backend_id)
            result = connect_network_synced(network=net, backend=backend)
            if result[0] != "success":
                self.stdout.write('\nError Connecting Network %s: %s\n' %\
                                  (net.backend_id, result[1]))
            else:
                self.stdout.write('Successfully connected Network: %s\n' %
                                 net.backend_id)<|MERGE_RESOLUTION|>--- conflicted
+++ resolved
@@ -38,11 +38,7 @@
                                    update_resources,
                                    create_network_synced,
                                    connect_network_synced)
-<<<<<<< HEAD
-from synnefo.management.common import check_backend_credentials
-=======
 from synnefo.management.common import check_backend_credentials, pprint_table
->>>>>>> 7bdec18f
 
 
 class Command(BaseCommand):
