# Copyright 2011-2012 GRNET S.A. All rights reserved.
#
# Redistribution and use in source and binary forms, with or without
# modification, are permitted provided that the following conditions
# are met:
#
#   1. Redistributions of source code must retain the above copyright
#      notice, this list of conditions and the following disclaimer.
#
#  2. Redistributions in binary form must reproduce the above copyright
#     notice, this list of conditions and the following disclaimer in the
#     documentation and/or other materials provided with the distribution.
#
# THIS SOFTWARE IS PROVIDED BY THE REGENTS AND CONTRIBUTORS ``AS IS'' AND
# ANY EXPRESS OR IMPLIED WARRANTIES, INCLUDING, BUT NOT LIMITED TO, THE
# IMPLIED WARRANTIES OF MERCHANTABILITY AND FITNESS FOR A PARTICULAR PURPOSE
# ARE DISCLAIMED.  IN NO EVENT SHALL THE REGENTS OR CONTRIBUTORS BE LIABLE
# FOR ANY DIRECT, INDIRECT, INCIDENTAL, SPECIAL, EXEMPLARY, OR CONSEQUENTIAL
# DAMAGES (INCLUDING, BUT NOT LIMITED TO, PROCUREMENT OF SUBSTITUTE GOODS
# OR SERVICES; LOSS OF USE, DATA, OR PROFITS; OR BUSINESS INTERRUPTION)
# HOWEVER CAUSED AND ON ANY THEORY OF LIABILITY, WHETHER IN CONTRACT, STRICT
# LIABILITY, OR TORT (INCLUDING NEGLIGENCE OR OTHERWISE) ARISING IN ANY WAY
# OUT OF THE USE OF THIS SOFTWARE, EVEN IF ADVISED OF THE POSSIBILITY OF
# SUCH DAMAGE.
#
# The views and conclusions contained in the software and documentation are
# those of the authors and should not be interpreted as representing official
# policies, either expressed or implied, of GRNET S.A.
#

from optparse import make_option
from django.core.management.base import BaseCommand, CommandError

from django.db import transaction
from synnefo.db.models import Backend, Network
from django.db.utils import IntegrityError
from synnefo.logic.backend import (get_physical_resources,
                                   update_resources,
                                   create_network_synced,
                                   connect_network_synced)
from synnefo.management.common import check_backend_credentials
<<<<<<< HEAD
from synnefo.webproject.management.util import pprint_table
=======
from synnefo.webproject.management.utils import pprint_table
>>>>>>> 3e963f99


class Command(BaseCommand):
    can_import_settings = True

    help = 'Create a new backend.'
    output_transaction = True  # The management command runs inside
                               # an SQL transaction
    option_list = BaseCommand.option_list + (
        make_option('--clustername', dest='clustername'),
        make_option('--port', dest='port', default=5080),
        make_option('--user', dest='username'),
        make_option('--pass', dest='password'),
        make_option(
            '--no-check', action='store_false',
            dest='check', default=True,
            help="Do not perform credentials check and resources update"),
        make_option(
            '--no-init', action='store_false',
            dest='init', default=True,
            help="Do not perform initialization of the Backend Model")
    )

    @transaction.commit_on_success
    def handle(self, **options):
        clustername = options['clustername']
        port = options['port']
        username = options['username']
        password = options['password']

        if not (clustername and username and password):
            raise CommandError("Clustername, user and pass must be supplied")

        # Ensure correctness of credentials
        if options['check']:
            check_backend_credentials(clustername, port, username, password)

        # Create the new backend in database
        try:
            backend = Backend.objects.create(clustername=clustername,
                                             port=port,
                                             username=username,
                                             password=password,
                                             drained=True)
        except IntegrityError as e:
            raise CommandError("Cannot create backend: %s\n" % e)

        self.stdout.write('\nSuccessfully created backend with id %d\n' %
                          backend.id)

        if not options['check']:
            return

        self.stdout.write('\rRetrieving backend resources:\n')
        resources = get_physical_resources(backend)
        attr = ['mfree', 'mtotal', 'dfree', 'dtotal', 'pinst_cnt', 'ctotal']

        table = [[str(resources[x]) for x in attr]]
        pprint_table(self.stdout, table, attr)

        update_resources(backend, resources)

        if not options['init']:
            return

        networks = Network.objects.filter(deleted=False, public=False)
        if not networks:
            return

        self.stdout.write('\nCreating the follow networks:\n')
        headers = ('Name', 'Subnet', 'Gateway', 'Mac Prefix', 'Public')
        table = []

        for net in networks:
            table.append((net.backend_id, str(net.subnet), str(net.gateway),
                         str(net.mac_prefix), str(net.public)))
        pprint_table(self.stdout, table, headers)

        for net in networks:
            net.create_backend_network(backend)
            result = create_network_synced(net, backend)
            if result[0] != "success":
                self.stdout.write('\nError Creating Network %s: %s\n' %
                                  (net.backend_id, result[1]))
            else:
                self.stdout.write('Successfully created Network: %s\n' %
                                  net.backend_id)
            result = connect_network_synced(network=net, backend=backend)
            if result[0] != "success":
                self.stdout.write('\nError Connecting Network %s: %s\n' %
                                  (net.backend_id, result[1]))
            else:
                self.stdout.write('Successfully connected Network: %s\n' %
                                  net.backend_id)<|MERGE_RESOLUTION|>--- conflicted
+++ resolved
@@ -39,11 +39,7 @@
                                    create_network_synced,
                                    connect_network_synced)
 from synnefo.management.common import check_backend_credentials
-<<<<<<< HEAD
-from synnefo.webproject.management.util import pprint_table
-=======
 from synnefo.webproject.management.utils import pprint_table
->>>>>>> 3e963f99
 
 
 class Command(BaseCommand):
