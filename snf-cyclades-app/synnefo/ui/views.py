# Copyright 2011, 2012, 2013 GRNET S.A. All rights reserved.
#
# Redistribution and use in source and binary forms, with or
# without modification, are permitted provided that the following
# conditions are met:
#
#   1. Redistributions of source code must retain the above
#      copyright notice, this list of conditions and the following
#      disclaimer.
#
#   2. Redistributions in binary form must reproduce the above
#      copyright notice, this list of conditions and the following
#      disclaimer in the documentation and/or other materials
#      provided with the distribution.
#
# THIS SOFTWARE IS PROVIDED BY GRNET S.A. ``AS IS'' AND ANY EXPRESS
# OR IMPLIED WARRANTIES, INCLUDING, BUT NOT LIMITED TO, THE IMPLIED
# WARRANTIES OF MERCHANTABILITY AND FITNESS FOR A PARTICULAR
# PURPOSE ARE DISCLAIMED. IN NO EVENT SHALL GRNET S.A OR
# CONTRIBUTORS BE LIABLE FOR ANY DIRECT, INDIRECT, INCIDENTAL,
# SPECIAL, EXEMPLARY, OR CONSEQUENTIAL DAMAGES (INCLUDING, BUT NOT
# LIMITED TO, PROCUREMENT OF SUBSTITUTE GOODS OR SERVICES; LOSS OF
# USE, DATA, OR PROFITS; OR BUSINESS INTERRUPTION) HOWEVER CAUSED
# AND ON ANY THEORY OF LIABILITY, WHETHER IN CONTRACT, STRICT
# LIABILITY, OR TORT (INCLUDING NEGLIGENCE OR OTHERWISE) ARISING IN
# ANY WAY OUT OF THE USE OF THIS SOFTWARE, EVEN IF ADVISED OF THE
# POSSIBILITY OF SUCH DAMAGE.
#
# The views and conclusions contained in the software and
# documentation are those of the authors and should not be
# interpreted as representing official policies, either expressed
# or implied, of GRNET S.A.
#

import os

from django.conf import settings
from django.utils.translation import gettext_lazy as _
from django.template import loader
from django.http import HttpResponse
from django.utils.translation import get_language
from django.utils import simplejson as json
from synnefo_branding.utils import render_to_string
from django.core.urlresolvers import reverse
from django.template import RequestContext

from synnefo.util.version import get_component_version

from synnefo.ui import settings as uisettings

SYNNEFO_JS_LIB_VERSION = get_component_version('app')

# UI preferences settings
TIMEOUT = getattr(settings, "TIMEOUT", 10000)
UPDATE_INTERVAL = getattr(settings, "UI_UPDATE_INTERVAL", 5000)
CHANGES_SINCE_ALIGNMENT = getattr(settings, "UI_CHANGES_SINCE_ALIGNMENT", 0)
UPDATE_INTERVAL_INCREASE = getattr(settings, "UI_UPDATE_INTERVAL_INCREASE",
                                   500)
UPDATE_INTERVAL_INCREASE_AFTER_CALLS_COUNT = \
    getattr(settings, "UI_UPDATE_INTERVAL_INCREASE_AFTER_CALLS_COUNT", 3)
UPDATE_INTERVAL_FAST = getattr(settings, "UI_UPDATE_INTERVAL_FAST", 2500)
UPDATE_INTERVAL_MAX = getattr(settings, "UI_UPDATE_INTERVAL_MAX", 10000)

# predefined values settings
VM_IMAGE_COMMON_METADATA = \
    getattr(settings, "UI_VM_IMAGE_COMMON_METADATA", ["OS", "users"])
SUGGESTED_FLAVORS_DEFAULT = {}
SUGGESTED_FLAVORS = getattr(settings, "VM_CREATE_SUGGESTED_FLAVORS",
                            SUGGESTED_FLAVORS_DEFAULT)
SUGGESTED_ROLES_DEFAULT = ["Database server", "File server", "Mail server",
                           "Web server", "Proxy"]
SUGGESTED_ROLES = getattr(settings, "VM_CREATE_SUGGESTED_ROLES",
                          SUGGESTED_ROLES_DEFAULT)
IMAGE_ICONS = settings.IMAGE_ICONS
IMAGE_DELETED_TITLE = \
    getattr(settings, 'UI_IMAGE_DELETED_TITLE', '(deleted)')
IMAGE_DELETED_SIZE_TITLE = \
    getattr(settings, 'UI_IMAGE_DELETED_SIZE_TITLE', '(none)')

SUPPORT_SSH_OS_LIST = getattr(settings, "UI_SUPPORT_SSH_OS_LIST",)
OS_CREATED_USERS = getattr(settings, "UI_OS_DEFAULT_USER_MAP")
UNKNOWN_OS = getattr(settings, "UI_UNKNOWN_OS", "unknown")

AUTH_COOKIE_NAME = getattr(settings, "UI_AUTH_COOKIE_NAME", 'synnefo_user')

# never change window location. Helpful in development environments
AUTH_SKIP_REDIRECTS = getattr(settings, "UI_AUTH_SKIP_REDIRECTS", False)

# UI behaviour settings
DELAY_ON_BLUR = getattr(settings, "UI_DELAY_ON_BLUR", True)
UPDATE_HIDDEN_VIEWS = getattr(settings, "UI_UPDATE_HIDDEN_VIEWS", False)
HANDLE_WINDOW_EXCEPTIONS = \
    getattr(settings, "UI_HANDLE_WINDOW_EXCEPTIONS", True)
SKIP_TIMEOUTS = getattr(settings, "UI_SKIP_TIMEOUTS", 1)

# Additional settings
VM_NAME_TEMPLATE = getattr(settings, "VM_CREATE_NAME_TPL", "My {0} server")
VM_HOSTNAME_FORMAT = getattr(settings, "UI_VM_HOSTNAME_FORMAT",
                             'snf-%(id)s.vm.synnefo.org')

if isinstance(VM_HOSTNAME_FORMAT, basestring):
    VM_HOSTNAME_FORMAT = VM_HOSTNAME_FORMAT % {'id': '{0}'}

MAX_SSH_KEYS_PER_USER = getattr(settings, "USERDATA_MAX_SSH_KEYS_PER_USER")
FLAVORS_DISK_TEMPLATES_INFO = \
    getattr(settings, "UI_FLAVORS_DISK_TEMPLATES_INFO", {})
SYSTEM_IMAGES_OWNERS = getattr(settings, "UI_SYSTEM_IMAGES_OWNERS", {})
CUSTOM_IMAGE_HELP_URL = getattr(settings, "UI_CUSTOM_IMAGE_HELP_URL", None)

# MEDIA PATHS
UI_MEDIA_URL = \
    getattr(settings, "UI_MEDIA_URL",
            "%ssnf-%s/" % (settings.MEDIA_URL, SYNNEFO_JS_LIB_VERSION))
UI_SYNNEFO_IMAGES_URL = \
    getattr(settings,
            "UI_SYNNEFO_IMAGES_URL", UI_MEDIA_URL + "images/")
UI_SYNNEFO_CSS_URL = \
    getattr(settings,
            "UI_SYNNEFO_CSS_URL", UI_MEDIA_URL + "css/")
UI_SYNNEFO_JS_URL = \
    getattr(settings,
            "UI_SYNNEFO_JS_URL", UI_MEDIA_URL + "js/")
UI_SYNNEFO_JS_LIB_URL = \
    getattr(settings,
            "UI_SYNNEFO_JS_LIB_URL", UI_SYNNEFO_JS_URL + "lib/")
UI_SYNNEFO_JS_WEB_URL = \
    getattr(settings, "UI_SYNNEFO_JS_WEB_URL", UI_SYNNEFO_JS_URL + "ui/web/")

# extensions
ENABLE_GLANCE = getattr(settings, 'UI_ENABLE_GLANCE', True)

DIAGNOSTICS_UPDATE_INTERVAL = \
    getattr(settings, 'UI_DIAGNOSTICS_UPDATE_INTERVAL', 2000)

# network settings
DEFAULT_NETWORK_TYPES = {'MAC_FILTERED': 'mac-filtering',
                         'PHYSICAL_VLAN': 'physical-vlan'}
NETWORK_TYPES = \
    getattr(settings,
            'UI_NETWORK_AVAILABLE_NETWORK_TYPES', DEFAULT_NETWORK_TYPES)
DEFAULT_NETWORK_SUBNETS = ['10.0.0.0/24', '192.168.1.1/24']
NETWORK_SUBNETS = \
    getattr(settings,
            'UI_NETWORK_AVAILABLE_SUBNETS', DEFAULT_NETWORK_SUBNETS)
NETWORK_DUPLICATE_NICS = \
    getattr(settings,
            'UI_NETWORK_ALLOW_DUPLICATE_VM_NICS', False)
NETWORK_STRICT_DESTROY = \
    getattr(settings,
            'UI_NETWORK_STRICT_DESTROY', False)
PRIVATE_NETWORKS_NIC_HOTPLUG = \
    getattr(settings,
            'UI_PRIVATE_NETWORK_NIC_HOTPLUG', False)
NETWORK_ALLOW_MULTIPLE_DESTROY = \
    getattr(settings,
            'UI_NETWORK_ALLOW_MULTIPLE_DESTROY', False)
AUTOMATIC_NETWORK_RANGE_FORMAT = getattr(settings,
                                         'UI_AUTOMATIC_NETWORK_RANGE_FORMAT',
                                         "192.168.%d.0/24").replace("%d",
                                                                    "{0}")
GROUP_PUBLIC_NETWORKS = getattr(settings, 'UI_GROUP_PUBLIC_NETWORKS', True)
GROUPED_PUBLIC_NETWORK_NAME = \
    getattr(settings, 'UI_GROUPED_PUBLIC_NETWORK_NAME', 'Internet')


DEFAULT_FORCED_SERVER_NETWORKS = getattr(settings,
                                         "CYCLADES_FORCED_SERVER_NETWORKS", []);
FORCED_SERVER_NETWORKS = getattr(settings, "UI_FORCED_SERVER_NETWORKS",
                                 DEFAULT_FORCED_SERVER_NETWORKS)

def template(name, request, context):
    template_path = os.path.join(os.path.dirname(__file__), "templates/")
    current_template = template_path + name + '.html'
    t = loader.get_template(current_template)
    media_context = {
        'UI_MEDIA_URL': UI_MEDIA_URL,
        'SYNNEFO_JS_URL': UI_SYNNEFO_JS_URL,
        'SYNNEFO_JS_LIB_URL': UI_SYNNEFO_JS_LIB_URL,
        'SYNNEFO_JS_WEB_URL': UI_SYNNEFO_JS_WEB_URL,
        'SYNNEFO_IMAGES_URL': UI_SYNNEFO_IMAGES_URL,
        'SYNNEFO_CSS_URL': UI_SYNNEFO_CSS_URL,
        'SYNNEFO_JS_LIB_VERSION': SYNNEFO_JS_LIB_VERSION,
        'DEBUG': settings.DEBUG
    }
    context.update(media_context)
    return HttpResponse(t.render(RequestContext(request, context)))


def home(request):
<<<<<<< HEAD
    context = {
        'timeout': TIMEOUT,
        'project': '+nefo',
        'request': request,
        'current_lang': get_language() or 'en',
        'compute_api_url': json.dumps(uisettings.COMPUTE_URL),
        'user_catalog_url': json.dumps(uisettings.USER_CATALOG_URL),
        'feedback_post_url': json.dumps(uisettings.FEEDBACK_URL),
        'accounts_api_url': json.dumps(uisettings.ACCOUNT_URL),
        'logout_redirect': json.dumps(uisettings.LOGOUT_REDIRECT),
        'login_redirect': json.dumps(uisettings.LOGIN_URL),
        'glance_api_url': json.dumps(uisettings.GLANCE_URL),
        'translate_uuids': json.dumps(True),
        # update interval settings
        'update_interval': UPDATE_INTERVAL,
        'update_interval_increase': UPDATE_INTERVAL_INCREASE,
        'update_interval_increase_after_calls':
        UPDATE_INTERVAL_INCREASE_AFTER_CALLS_COUNT,
        'update_interval_fast': UPDATE_INTERVAL_FAST,
        'update_interval_max': UPDATE_INTERVAL_MAX,
        'changes_since_alignment': CHANGES_SINCE_ALIGNMENT,
        'image_icons': IMAGE_ICONS,
        'auth_cookie_name': AUTH_COOKIE_NAME,
        'auth_skip_redirects': json.dumps(AUTH_SKIP_REDIRECTS),
        'suggested_flavors': json.dumps(SUGGESTED_FLAVORS),
        'suggested_roles': json.dumps(SUGGESTED_ROLES),
        'vm_image_common_metadata': json.dumps(VM_IMAGE_COMMON_METADATA),
        'synnefo_version': SYNNEFO_JS_LIB_VERSION,
        'delay_on_blur': json.dumps(DELAY_ON_BLUR),
        'update_hidden_views': json.dumps(UPDATE_HIDDEN_VIEWS),
        'handle_window_exceptions': json.dumps(HANDLE_WINDOW_EXCEPTIONS),
        'skip_timeouts': json.dumps(SKIP_TIMEOUTS),
        'vm_name_template': json.dumps(VM_NAME_TEMPLATE),
        'flavors_disk_templates_info': json.dumps(FLAVORS_DISK_TEMPLATES_INFO),
        'support_ssh_os_list': json.dumps(SUPPORT_SSH_OS_LIST),
        'unknown_os': json.dumps(UNKNOWN_OS),
        'os_created_users': json.dumps(OS_CREATED_USERS),
        'userdata_keys_limit': json.dumps(MAX_SSH_KEYS_PER_USER),
        'use_glance': json.dumps(ENABLE_GLANCE),
        'system_images_owners': json.dumps(SYSTEM_IMAGES_OWNERS),
        'custom_image_help_url': CUSTOM_IMAGE_HELP_URL,
        'image_deleted_title': json.dumps(IMAGE_DELETED_TITLE),
        'image_deleted_size_title': json.dumps(IMAGE_DELETED_SIZE_TITLE),
        'network_suggested_subnets': json.dumps(NETWORK_SUBNETS),
        'network_available_types': json.dumps(NETWORK_TYPES),
        'network_allow_duplicate_vm_nics': json.dumps(NETWORK_DUPLICATE_NICS),
        'network_strict_destroy': json.dumps(NETWORK_STRICT_DESTROY),
        'network_allow_multiple_destroy':
        json.dumps(NETWORK_ALLOW_MULTIPLE_DESTROY),
        'automatic_network_range_format':
        json.dumps(AUTOMATIC_NETWORK_RANGE_FORMAT),
        'grouped_public_network_name': json.dumps(GROUPED_PUBLIC_NETWORK_NAME),
        'group_public_networks': json.dumps(GROUP_PUBLIC_NETWORKS),
        'private_networks_nic_hotplug':
        json.dumps(PRIVATE_NETWORKS_NIC_HOTPLUG),
        'diagnostics_update_interval': json.dumps(DIAGNOSTICS_UPDATE_INTERVAL),
        'vm_hostname_format': json.dumps(VM_HOSTNAME_FORMAT)
    }
=======
    context = {'timeout': TIMEOUT,
               'project': '+nefo',
               'request': request,
               'current_lang': get_language() or 'en',
               'compute_api_url': json.dumps(uisettings.COMPUTE_URL),
               'network_api_url': json.dumps(uisettings.NETWORK_URL),
               'user_catalog_url': json.dumps(uisettings.USER_CATALOG_URL),
               'feedback_post_url': json.dumps(uisettings.FEEDBACK_URL),
               'accounts_api_url': json.dumps(uisettings.ACCOUNT_URL),
               'logout_redirect': json.dumps(uisettings.LOGOUT_REDIRECT),
               'login_redirect': json.dumps(uisettings.LOGIN_URL),
               'glance_api_url': json.dumps(uisettings.GLANCE_URL),
               'translate_uuids': json.dumps(True),
               # update interval settings
               'update_interval': UPDATE_INTERVAL,
               'update_interval_increase': UPDATE_INTERVAL_INCREASE,
               'update_interval_increase_after_calls':
                UPDATE_INTERVAL_INCREASE_AFTER_CALLS_COUNT,
               'update_interval_fast': UPDATE_INTERVAL_FAST,
               'update_interval_max': UPDATE_INTERVAL_MAX,
               'changes_since_alignment': CHANGES_SINCE_ALIGNMENT,
               'image_icons': IMAGE_ICONS,
               'auth_cookie_name': AUTH_COOKIE_NAME,
               'auth_skip_redirects': json.dumps(AUTH_SKIP_REDIRECTS),
               'suggested_flavors': json.dumps(SUGGESTED_FLAVORS),
               'suggested_roles': json.dumps(SUGGESTED_ROLES),
               'vm_image_common_metadata': json.dumps(VM_IMAGE_COMMON_METADATA),
               'synnefo_version': SYNNEFO_JS_LIB_VERSION,
               'delay_on_blur': json.dumps(DELAY_ON_BLUR),
               'update_hidden_views': json.dumps(UPDATE_HIDDEN_VIEWS),
               'handle_window_exceptions': json.dumps(HANDLE_WINDOW_EXCEPTIONS),
               'skip_timeouts': json.dumps(SKIP_TIMEOUTS),
               'vm_name_template': json.dumps(VM_NAME_TEMPLATE),
               'flavors_disk_templates_info':
               json.dumps(FLAVORS_DISK_TEMPLATES_INFO),
               'support_ssh_os_list': json.dumps(SUPPORT_SSH_OS_LIST),
               'unknown_os': json.dumps(UNKNOWN_OS),
               'os_created_users': json.dumps(OS_CREATED_USERS),
               'userdata_keys_limit': json.dumps(MAX_SSH_KEYS_PER_USER),
               'use_glance': json.dumps(ENABLE_GLANCE),
               'system_images_owners': json.dumps(SYSTEM_IMAGES_OWNERS),
               'custom_image_help_url': CUSTOM_IMAGE_HELP_URL,
               'image_deleted_title': json.dumps(IMAGE_DELETED_TITLE),
               'image_deleted_size_title': json.dumps(IMAGE_DELETED_SIZE_TITLE),
               'network_suggested_subnets': json.dumps(NETWORK_SUBNETS),
               'network_available_types': json.dumps(NETWORK_TYPES),
               'forced_server_networks': json.dumps(FORCED_SERVER_NETWORKS),
               'network_allow_duplicate_vm_nics':
               json.dumps(NETWORK_DUPLICATE_NICS),
               'network_strict_destroy': json.dumps(NETWORK_STRICT_DESTROY),
               'network_allow_multiple_destroy':
               json.dumps(NETWORK_ALLOW_MULTIPLE_DESTROY),
               'automatic_network_range_format':
               json.dumps(AUTOMATIC_NETWORK_RANGE_FORMAT),
               'grouped_public_network_name':
               json.dumps(GROUPED_PUBLIC_NETWORK_NAME),
               'group_public_networks': json.dumps(GROUP_PUBLIC_NETWORKS),
               'private_networks_nic_hotplug':
                   json.dumps(PRIVATE_NETWORKS_NIC_HOTPLUG),
               'diagnostics_update_interval':
               json.dumps(DIAGNOSTICS_UPDATE_INTERVAL),
               'vm_hostname_format': json.dumps(VM_HOSTNAME_FORMAT)
               }
>>>>>>> 3043ce18
    return template('home', request, context)


def machines_console(request):
    host, port, password = ('', '', '')
    host = request.GET.get('host', '')
    port = request.GET.get('port', '')
    password = request.GET.get('password', '')
    machine = request.GET.get('machine', '')
    host_ip = request.GET.get('host_ip', '')
    host_ip_v6 = request.GET.get('host_ip_v6', '')
    context = {'host': host, 'port': port, 'password': password,
               'machine': machine, 'host_ip': host_ip,
               'host_ip_v6': host_ip_v6}
    return template('machines_console', request, context)


def js_tests(request):
    return template('tests', request, {})


CONNECT_LINUX_LINUX_MESSAGE = \
    _("""A direct connection to this machine can be established using the
<a target="_blank" href="http://en.wikipedia.org/wiki/Secure_Shell">
SSH Protocol</a>.
To do so open a terminal and type the following at the prompt to connect
to your machine:""")
CONNECT_LINUX_WINDOWS_MESSAGE = \
    _("""A direct connection to this machine can be established using
<a target="_blank"
href="http://en.wikipedia.org/wiki/Remote_Desktop_Services">
Remote Desktop Service</a>.
To do so, open the following file with an appropriate \
remote desktop client.""")
CONNECT_LINUX_WINDOWS_SUBMESSAGE = \
    _("""If you don't have a Remote Desktop client already installed,
we suggest the use of <a target="_blank"
href=
"http://sourceforge.net/projects/tsclient/files/latest/download?source=files">
tsclient</a>.<br /><span class="important">IMPORTANT: It may take up to 15
minutes for your Windows VM to become available
after its creation.</span>""")
CONNECT_WINDOWS_LINUX_MESSAGE = \
    _("""A direct connection to this machine can be established using the
<a target="_blank"
href="http://en.wikipedia.org/wiki/Secure_Shell">SSH Protocol</a>.
Open an ssh client such as PuTTY and type the following:""")
CONNECT_WINDOWS_LINUX_SUBMESSAGE = \
    _("""If you do not have an ssh client already installed,
<a target="_blank"
href="http://the.earth.li/~sgtatham/putty/latest/x86/putty.exe">
Download PuTTY</a>""")

CONNECT_WINDOWS_WINDOWS_MESSAGE = \
    _("""A direct connection to this machine can be
established using Remote Desktop. Click on the following link, and if asked
open it using "Remote Desktop Connection".
<br /><span class="important">
IMPORTANT: It may take up to 15 minutes for your Windows VM to become available
after its creation.</span>""")
CONNECT_WINDOWS_WINDOWS_SUBMESSAGE = \
    _("""Save this file to disk for future use.""")

# info/subinfo for all os combinations
#
# [0] info gets displayed on top of the message box
# [1] subinfo gets displayed on the bottom as extra info
# provided to the user when needed
CONNECT_PROMPT_MESSAGES = {
    'linux': {
        'linux': [CONNECT_LINUX_LINUX_MESSAGE, ""],
        'windows': [CONNECT_LINUX_WINDOWS_MESSAGE,
                    CONNECT_LINUX_WINDOWS_SUBMESSAGE],
        'ssh_message': "ssh %(user)s@%(hostname)s"
    },
    'windows': {
        'linux': [CONNECT_WINDOWS_LINUX_MESSAGE,
                  CONNECT_WINDOWS_LINUX_SUBMESSAGE],
        'windows': [CONNECT_WINDOWS_WINDOWS_MESSAGE,
                    CONNECT_WINDOWS_WINDOWS_SUBMESSAGE],
        'ssh_message': "%(user)s@%(hostname)s"
    },
}

APPEND_CONNECT_PROMPT_MESSAGES = \
    getattr(settings, 'UI_CONNECT_PROMPT_MESSAGES', {})
for k, v in APPEND_CONNECT_PROMPT_MESSAGES.iteritems():
    CONNECT_PROMPT_MESSAGES[k].update(v)

# retrieve domain prefix from settings
DOMAIN_PREFIX = getattr(settings, 'MACHINE_DOMAIN_PREFIX', getattr(settings,
                        'BACKEND_PREFIX_ID', ""))

# domain template string
DOMAIN_TPL = "%s%%s" % DOMAIN_PREFIX


def machines_connect(request):
    ip_address = request.GET.get('ip_address', '')
    hostname = request.GET.get('hostname', '')
    operating_system = metadata_os = request.GET.get('os', '')
    server_id = request.GET.get('srv', 0)
    host_os = request.GET.get('host_os', 'Linux').lower()
    username = request.GET.get('username', None)
    domain = request.GET.get("domain", DOMAIN_TPL % int(server_id))

    # guess host os
    if host_os != "windows":
        host_os = 'linux'

    # guess username
    if not username:
        username = "root"

        if metadata_os.lower() in ['ubuntu', 'kubuntu', 'fedora']:
            username = "user"

        if metadata_os.lower() == "windows":
            username = "Administrator"

    # operating system provides ssh access
    ssh = False
    if operating_system != "windows":
        operating_system = "linux"
        ssh = True

    # rdp param is set, the user requested rdp file
    # check if we are on windows
    if operating_system == 'windows' and request.GET.get("rdp", False):
        extra_rdp_content = ''
        # UI sent domain info (from vm metadata) use this
        # otherwise use our default snf-<vm_id> domain
        EXTRA_RDP_CONTENT = getattr(settings, 'UI_EXTRA_RDP_CONTENT', '')
        if callable(EXTRA_RDP_CONTENT):
            extra_rdp_content = EXTRA_RDP_CONTENT(server_id, ip_address,
                                                  hostname, username)
        else:
            if EXTRA_RDP_CONTENT:
                extra_rdp_content = EXTRA_RDP_CONTENT % \
                    {
                        'server_id': server_id,
                        'ip_address': ip_address,
                        'hostname': hostname,
                        'user': username
                    }

        rdp_context = {
            'username': username,
            'domain': domain,
            'ip_address': ip_address,
            'hostname': hostname,
            'extra_content': extra_rdp_content
        }

        rdp_file_data = render_to_string("synnefo-windows.rdp", rdp_context)
        response = HttpResponse(rdp_file_data, mimetype='application/x-rdp')

        # proper filename, use server id and ip address
        filename = "%d-%s.rdp" % (int(server_id), hostname)
        response['Content-Disposition'] = 'attachment; filename=%s' % filename
    else:
        ssh_message = CONNECT_PROMPT_MESSAGES['linux'].get('ssh_message')
        if host_os == 'windows':
            ssh_message = CONNECT_PROMPT_MESSAGES['windows'].get('ssh_message')
        if callable(ssh_message):
            link_title = ssh_message(server_id, ip_address, hostname, username)
        else:
            link_title = ssh_message % {
                'server_id': server_id,
                'ip_address': ip_address,
                'hostname': hostname,
                'user': username
            }
        if (operating_system != "windows"):
            link_url = None

        else:
            link_title = _("Remote desktop to %s") % ip_address
            link_url = \
                "%s?ip_address=%s&os=%s&rdp=1&srv=%d&username=%s&domain=%s" \
                "&hostname=%s" % (
                    reverse("ui_machines_connect"), ip_address,
                    operating_system, int(server_id), username,
                    domain, hostname)

        # try to find a specific message
        try:
            connect_message = \
                CONNECT_PROMPT_MESSAGES[host_os][operating_system][0]
            subinfo = CONNECT_PROMPT_MESSAGES[host_os][operating_system][1]
        except KeyError:
            connect_message = \
                _("You are trying to connect from a %s "
                  "machine to a %s machine") % (host_os, operating_system)
            subinfo = ""

        response_object = {
            'ip': ip_address,
            'os': operating_system,
            'ssh': ssh,
            'info': unicode(connect_message),
            'subinfo': unicode(subinfo),
            'link': {'title': unicode(link_title), 'url': link_url}
        }
        response = \
            HttpResponse(json.dumps(response_object),
                         mimetype='application/json')  # no windows, no rdp

    return response<|MERGE_RESOLUTION|>--- conflicted
+++ resolved
@@ -163,10 +163,11 @@
     getattr(settings, 'UI_GROUPED_PUBLIC_NETWORK_NAME', 'Internet')
 
 
-DEFAULT_FORCED_SERVER_NETWORKS = getattr(settings,
-                                         "CYCLADES_FORCED_SERVER_NETWORKS", []);
+DEFAULT_FORCED_SERVER_NETWORKS = \
+    getattr(settings, "CYCLADES_FORCED_SERVER_NETWORKS", [])
 FORCED_SERVER_NETWORKS = getattr(settings, "UI_FORCED_SERVER_NETWORKS",
                                  DEFAULT_FORCED_SERVER_NETWORKS)
+
 
 def template(name, request, context):
     template_path = os.path.join(os.path.dirname(__file__), "templates/")
@@ -187,13 +188,13 @@
 
 
 def home(request):
-<<<<<<< HEAD
     context = {
         'timeout': TIMEOUT,
         'project': '+nefo',
         'request': request,
         'current_lang': get_language() or 'en',
         'compute_api_url': json.dumps(uisettings.COMPUTE_URL),
+        'network_api_url': json.dumps(uisettings.NETWORK_URL),
         'user_catalog_url': json.dumps(uisettings.USER_CATALOG_URL),
         'feedback_post_url': json.dumps(uisettings.FEEDBACK_URL),
         'accounts_api_url': json.dumps(uisettings.ACCOUNT_URL),
@@ -233,6 +234,7 @@
         'image_deleted_size_title': json.dumps(IMAGE_DELETED_SIZE_TITLE),
         'network_suggested_subnets': json.dumps(NETWORK_SUBNETS),
         'network_available_types': json.dumps(NETWORK_TYPES),
+        'forced_server_networks': json.dumps(FORCED_SERVER_NETWORKS),
         'network_allow_duplicate_vm_nics': json.dumps(NETWORK_DUPLICATE_NICS),
         'network_strict_destroy': json.dumps(NETWORK_STRICT_DESTROY),
         'network_allow_multiple_destroy':
@@ -246,71 +248,6 @@
         'diagnostics_update_interval': json.dumps(DIAGNOSTICS_UPDATE_INTERVAL),
         'vm_hostname_format': json.dumps(VM_HOSTNAME_FORMAT)
     }
-=======
-    context = {'timeout': TIMEOUT,
-               'project': '+nefo',
-               'request': request,
-               'current_lang': get_language() or 'en',
-               'compute_api_url': json.dumps(uisettings.COMPUTE_URL),
-               'network_api_url': json.dumps(uisettings.NETWORK_URL),
-               'user_catalog_url': json.dumps(uisettings.USER_CATALOG_URL),
-               'feedback_post_url': json.dumps(uisettings.FEEDBACK_URL),
-               'accounts_api_url': json.dumps(uisettings.ACCOUNT_URL),
-               'logout_redirect': json.dumps(uisettings.LOGOUT_REDIRECT),
-               'login_redirect': json.dumps(uisettings.LOGIN_URL),
-               'glance_api_url': json.dumps(uisettings.GLANCE_URL),
-               'translate_uuids': json.dumps(True),
-               # update interval settings
-               'update_interval': UPDATE_INTERVAL,
-               'update_interval_increase': UPDATE_INTERVAL_INCREASE,
-               'update_interval_increase_after_calls':
-                UPDATE_INTERVAL_INCREASE_AFTER_CALLS_COUNT,
-               'update_interval_fast': UPDATE_INTERVAL_FAST,
-               'update_interval_max': UPDATE_INTERVAL_MAX,
-               'changes_since_alignment': CHANGES_SINCE_ALIGNMENT,
-               'image_icons': IMAGE_ICONS,
-               'auth_cookie_name': AUTH_COOKIE_NAME,
-               'auth_skip_redirects': json.dumps(AUTH_SKIP_REDIRECTS),
-               'suggested_flavors': json.dumps(SUGGESTED_FLAVORS),
-               'suggested_roles': json.dumps(SUGGESTED_ROLES),
-               'vm_image_common_metadata': json.dumps(VM_IMAGE_COMMON_METADATA),
-               'synnefo_version': SYNNEFO_JS_LIB_VERSION,
-               'delay_on_blur': json.dumps(DELAY_ON_BLUR),
-               'update_hidden_views': json.dumps(UPDATE_HIDDEN_VIEWS),
-               'handle_window_exceptions': json.dumps(HANDLE_WINDOW_EXCEPTIONS),
-               'skip_timeouts': json.dumps(SKIP_TIMEOUTS),
-               'vm_name_template': json.dumps(VM_NAME_TEMPLATE),
-               'flavors_disk_templates_info':
-               json.dumps(FLAVORS_DISK_TEMPLATES_INFO),
-               'support_ssh_os_list': json.dumps(SUPPORT_SSH_OS_LIST),
-               'unknown_os': json.dumps(UNKNOWN_OS),
-               'os_created_users': json.dumps(OS_CREATED_USERS),
-               'userdata_keys_limit': json.dumps(MAX_SSH_KEYS_PER_USER),
-               'use_glance': json.dumps(ENABLE_GLANCE),
-               'system_images_owners': json.dumps(SYSTEM_IMAGES_OWNERS),
-               'custom_image_help_url': CUSTOM_IMAGE_HELP_URL,
-               'image_deleted_title': json.dumps(IMAGE_DELETED_TITLE),
-               'image_deleted_size_title': json.dumps(IMAGE_DELETED_SIZE_TITLE),
-               'network_suggested_subnets': json.dumps(NETWORK_SUBNETS),
-               'network_available_types': json.dumps(NETWORK_TYPES),
-               'forced_server_networks': json.dumps(FORCED_SERVER_NETWORKS),
-               'network_allow_duplicate_vm_nics':
-               json.dumps(NETWORK_DUPLICATE_NICS),
-               'network_strict_destroy': json.dumps(NETWORK_STRICT_DESTROY),
-               'network_allow_multiple_destroy':
-               json.dumps(NETWORK_ALLOW_MULTIPLE_DESTROY),
-               'automatic_network_range_format':
-               json.dumps(AUTOMATIC_NETWORK_RANGE_FORMAT),
-               'grouped_public_network_name':
-               json.dumps(GROUPED_PUBLIC_NETWORK_NAME),
-               'group_public_networks': json.dumps(GROUP_PUBLIC_NETWORKS),
-               'private_networks_nic_hotplug':
-                   json.dumps(PRIVATE_NETWORKS_NIC_HOTPLUG),
-               'diagnostics_update_interval':
-               json.dumps(DIAGNOSTICS_UPDATE_INTERVAL),
-               'vm_hostname_format': json.dumps(VM_HOSTNAME_FORMAT)
-               }
->>>>>>> 3043ce18
     return template('home', request, context)
 
 
