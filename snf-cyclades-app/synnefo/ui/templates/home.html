--- conflicted
+++ resolved
@@ -553,19 +553,12 @@
         </div>
     </div>
     
-<<<<<<< HEAD
-    <div id="loading-view" class="hidden">
-        <img src="{{ SYNNEFO_IMAGES_URL }}icons/indicators/small/progress.gif" />
-        <div class="header">Loading <span>{{ BRANDING_SERVICE_NAME  }}</span></div>
-        <div class="info hidden"></div>
-=======
     <div id="loading-view" class="hidden clearfix">
         <div class="header clearfix images off">Loading images...<span></span></div>
         <div class="header clearfix flavors off">Loading flavors...<span></span></div>
         <div class="header clearfix vms off">Loading machines...<span></span></div>
         <div class="header clearfix networks off">Loading networks...<span></span></div>
         <div class="header clearfix layout off">Rendering layout...<span></span></div>
->>>>>>> 01231fe0
     </div>
     <div id="user_public_keys" class="overlay-content overlay-content hidden">
         {% include "userdata/public_keys_view.html" %}
