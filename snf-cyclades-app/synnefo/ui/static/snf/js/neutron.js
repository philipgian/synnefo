--- conflicted
+++ resolved
@@ -360,11 +360,7 @@
         });
       },
 
-<<<<<<< HEAD
-      create: function (project, name, type, cidr, dhcp, callback) {
-=======
-      create: function (name, type, cidr, dhcp, gateway, callback) {
->>>>>>> bbd98c63
+      create: function (project, name, type, cidr, dhcp, gateway, callback) {
         var quota = synnefo.storage.quotas;
         var params = {network:{name:name}};
         var subnet_params = {subnet:{network_id:undefined}};
