// Copyright 2011 GRNET S.A. All rights reserved.
// 
// Redistribution and use in source and binary forms, with or
// without modification, are permitted provided that the following
// conditions are met:
// 
//   1. Redistributions of source code must retain the above
//      copyright notice, this list of conditions and the following
//      disclaimer.
// 
//   2. Redistributions in binary form must reproduce the above
//      copyright notice, this list of conditions and the following
//      disclaimer in the documentation and/or other materials
//      provided with the distribution.
// 
// THIS SOFTWARE IS PROVIDED BY GRNET S.A. ``AS IS'' AND ANY EXPRESS
// OR IMPLIED WARRANTIES, INCLUDING, BUT NOT LIMITED TO, THE IMPLIED
// WARRANTIES OF MERCHANTABILITY AND FITNESS FOR A PARTICULAR
// PURPOSE ARE DISCLAIMED. IN NO EVENT SHALL GRNET S.A OR
// CONTRIBUTORS BE LIABLE FOR ANY DIRECT, INDIRECT, INCIDENTAL,
// SPECIAL, EXEMPLARY, OR CONSEQUENTIAL DAMAGES (INCLUDING, BUT NOT
// LIMITED TO, PROCUREMENT OF SUBSTITUTE GOODS OR SERVICES; LOSS OF
// USE, DATA, OR PROFITS; OR BUSINESS INTERRUPTION) HOWEVER CAUSED
// AND ON ANY THEORY OF LIABILITY, WHETHER IN CONTRACT, STRICT
// LIABILITY, OR TORT (INCLUDING NEGLIGENCE OR OTHERWISE) ARISING IN
// ANY WAY OUT OF THE USE OF THIS SOFTWARE, EVEN IF ADVISED OF THE
// POSSIBILITY OF SUCH DAMAGE.
// 
// The views and conclusions contained in the software and
// documentation are those of the authors and should not be
// interpreted as representing official policies, either expressed
// or implied, of GRNET S.A.
// 

;(function(root){
    
    // root
    var root = root;
    
    // setup namepsaces
    var snf = root.synnefo = root.synnefo || {};
    var models = snf.models = snf.models || {}
    var storage = snf.storage = snf.storage || {};
    var util = snf.util = snf.util || {};

    // shortcuts
    var bb = root.Backbone;
    var slice = Array.prototype.slice

    // logging
    var logger = new snf.logging.logger("SNF-MODELS");
    var debug = _.bind(logger.debug, logger);
    
    // get url helper
    var getUrl = function(baseurl) {
        var baseurl = baseurl || snf.config.api_urls[this.api_type];
        return baseurl + "/" + this.path;
    }

    var NIC_REGEX = /^nic-([0-9]+)-([0-9]+)$/
    
    // i18n
    BUILDING_MESSAGES = window.BUILDING_MESSAGES || {'INIT': 'init', 'COPY': '{0}, {1}, {2}', 'FINAL': 'final'};

    // Base object for all our models
    models.Model = bb.Model.extend({
        sync: snf.api.sync,
        api: snf.api,
        api_type: 'compute',
        has_status: false,

        initialize: function() {
            if (this.has_status) {
                this.bind("change:status", this.handle_remove);
                this.handle_remove();
            }
            
            this.api_call = _.bind(this.api.call, this);
            models.Model.__super__.initialize.apply(this, arguments);
        },

        handle_remove: function() {
            if (this.get("status") == 'DELETED') {
                if (this.collection) {
                    try { this.clear_pending_action();} catch (err) {};
                    try { this.reset_pending_actions();} catch (err) {};
                    try { this.stop_stats_update();} catch (err) {};
                    this.collection.remove(this.id);
                }
            }
        },
        
        // custom set method to allow submodels to use
        // set_<attr> methods for handling the value of each
        // attribute and overriding the default set method
        // for specific parameters
        set: function(params, options) {
            _.each(params, _.bind(function(value, key){
                if (this["set_" + key]) {
                    params[key] = this["set_" + key](value);
                }
            }, this))
            var ret = bb.Model.prototype.set.call(this, params, options);
            return ret;
        },

        url: function(options) {
            return getUrl.call(this, this.base_url) + "/" + this.id;
        },

        api_path: function(options) {
            return this.path + "/" + this.id;
        },

        parse: function(resp, xhr) {
            return resp.server;
        },

        remove: function() {
            this.api_call(this.api_path(), "delete");
        },

        changedKeys: function() {
            return _.keys(this.changedAttributes() || {});
        },
            
        // return list of changed attributes that included in passed list
        // argument
        getKeysChanged: function(keys) {
            return _.intersection(keys, this.changedKeys());
        },
        
        // boolean check of keys changed
        keysChanged: function(keys) {
            return this.getKeysChanged(keys).length > 0;
        },

        // check if any of the passed attribues has changed
        hasOnlyChange: function(keys) {
            var ret = false;
            _.each(keys, _.bind(function(key) {
                if (this.changedKeys().length == 1 && this.changedKeys().indexOf(key) > -1) { ret = true};
            }, this));
            return ret;
        }

    })
    
    // Base object for all our model collections
    models.Collection = bb.Collection.extend({
        sync: snf.api.sync,
        api: snf.api,
        api_type: 'compute',
        supportIncUpdates: true,

        initialize: function() {
            models.Collection.__super__.initialize.apply(this, arguments);
            this.api_call = _.bind(this.api.call, this);
        },

        url: function(options, method) {
            return getUrl.call(this, this.base_url) + (
                    options.details || this.details && method != 'create' ? '/detail' : '');
        },

        fetch: function(options) {
            if (!options) { options = {} };
            // default to update
            if (!this.noUpdate) {
                if (options.update === undefined) { options.update = true };
                if (!options.removeMissing && options.refresh) { options.removeMissing = true };
            } else {
                if (options.refresh === undefined) {
                    options.refresh = true;
                }
            }
            // custom event foreach fetch
            return bb.Collection.prototype.fetch.call(this, options)
        },

        create: function(model, options) {
            var coll = this;
            options || (options = {});
            model = this._prepareModel(model, options);
            if (!model) return false;
            var success = options.success;
            options.success = function(nextModel, resp, xhr) {
                if (success) success(nextModel, resp, xhr);
            };
            model.save(null, options);
            return model;
        },

        get_fetcher: function(interval, increase, fast, increase_after_calls, max, initial_call, params) {
            var fetch_params = params || {};
            var handler_options = {};

            fetch_params.skips_timeouts = true;
            handler_options.interval = interval;
            handler_options.increase = increase;
            handler_options.fast = fast;
            handler_options.increase_after_calls = increase_after_calls;
            handler_options.max= max;
            handler_options.id = "collection id";

            var last_ajax = undefined;
            var callback = _.bind(function() {
                // clone to avoid referenced objects
                var params = _.clone(fetch_params);
                updater._ajax = last_ajax;
                
                // wait for previous request to finish
                if (last_ajax && last_ajax.readyState < 4 && last_ajax.statusText != "timeout") {
                    // opera readystate for 304 responses is 0
                    if (!($.browser.opera && last_ajax.readyState == 0 && last_ajax.status == 304)) {
                        return;
                    }
                }
                
                last_ajax = this.fetch(params);
            }, this);
            handler_options.callback = callback;

            var updater = new snf.api.updateHandler(_.clone(_.extend(handler_options, fetch_params)));
            snf.api.bind("call", _.throttle(_.bind(function(){ updater.faster(true)}, this)), 1000);
            return updater;
        }
    });
    
    // Image model
    models.Image = models.Model.extend({
        path: 'images',

        get_size: function() {
            return parseInt(this.get('metadata') ? this.get('metadata').values.size : -1)
        },

        get_description: function(escape) {
            if (escape == undefined) { escape = true };
            if (escape) { return this.escape('description') || "No description available"}
            return this.get('description') || "No description available."
        },

        get_meta: function(key) {
            if (this.get('metadata') && this.get('metadata').values) {
                if (!this.get('metadata').values[key]) { return null }
                return _.escape(this.get('metadata').values[key]);
            } else {
                return null;
            }
        },

        get_meta_keys: function() {
            if (this.get('metadata') && this.get('metadata').values) {
                return _.keys(this.get('metadata').values);
            } else {
                return [];
            }
        },

        get_owner: function() {
            return this.get('owner') || _.keys(synnefo.config.system_images_owners)[0];
        },

        display_owner: function() {
            var owner = this.get_owner();
            if (_.include(_.keys(synnefo.config.system_images_owners), owner)) {
                return synnefo.config.system_images_owners[owner];
            } else {
                return owner;
            }
        },
    
        get_readable_size: function() {
            if (this.is_deleted()) {
                return synnefo.config.image_deleted_size_title || '(none)';
            }
            return this.get_size() > 0 ? util.readablizeBytes(this.get_size() * 1024 * 1024) : '(none)';
        },

        get_os: function() {
            return this.get_meta('OS');
        },

        get_gui: function() {
            return this.get_meta('GUI');
        },

        get_created_user: function() {
            return synnefo.config.os_created_users[this.get_os()] || "root";
        },

        get_sort_order: function() {
            return parseInt(this.get('metadata') ? this.get('metadata').values.sortorder : -1)
        },

        get_vm: function() {
            var vm_id = this.get("serverRef");
            var vm = undefined;
            vm = storage.vms.get(vm_id);
            return vm;
        },

        is_public: function() {
            return this.get('is_public') || true;
        },

        is_deleted: function() {
            return this.get('status') == "DELETED"
        },
        
        ssh_keys_path: function() {
            prepend = '';
            if (this.get_created_user() != 'root') {
                prepend = '/home'
            }
            return '{1}/{0}/.ssh/authorized_keys'.format(this.get_created_user(), prepend);
        },

        _supports_ssh: function() {
            if (synnefo.config.support_ssh_os_list.indexOf(this.get_os()) > -1) {
                return true;
            }
            return false;
        },

        supports: function(feature) {
            if (feature == "ssh") {
                return this._supports_ssh()
            }
            return false;
        },

        personality_data_for_keys: function(keys) {
            contents = '';
            _.each(keys, function(key){
                contents = contents + key.get("content") + "\n"
            });
            contents = $.base64.encode(contents);

            return {
                path: this.ssh_keys_path(),
                contents: contents
            }
        }
    });

    // Flavor model
    models.Flavor = models.Model.extend({
        path: 'flavors',

        details_string: function() {
            return "{0} CPU, {1}MB, {2}GB".format(this.get('cpu'), this.get('ram'), this.get('disk'));
        },

        get_disk_size: function() {
            return parseInt(this.get("disk") * 1000)
        },

        get_disk_template_info: function() {
            var info = snf.config.flavors_disk_templates_info[this.get("disk_template")];
            if (!info) {
                info = { name: this.get("disk_template"), description:'' };
            }
            return info
        }

    });
    
    models.ParamsList = function(){this.initialize.apply(this, arguments)};
    _.extend(models.ParamsList.prototype, bb.Events, {

        initialize: function(parent, param_name) {
            this.parent = parent;
            this.actions = {};
            this.param_name = param_name;
            this.length = 0;
        },
        
        has_action: function(action) {
            return this.actions[action] ? true : false;
        },
            
        _parse_params: function(arguments) {
            if (arguments.length <= 1) {
                return [];
            }

            var args = _.toArray(arguments);
            return args.splice(1);
        },

        contains: function(action, params) {
            params = this._parse_params(arguments);
            var has_action = this.has_action(action);
            if (!has_action) { return false };

            var paramsEqual = false;
            _.each(this.actions[action], function(action_params) {
                if (_.isEqual(action_params, params)) {
                    paramsEqual = true;
                }
            });
                
            return paramsEqual;
        },
        
        is_empty: function() {
            return _.isEmpty(this.actions);
        },

        add: function(action, params) {
            params = this._parse_params(arguments);
            if (this.contains.apply(this, arguments)) { return this };
            var isnew = false
            if (!this.has_action(action)) {
                this.actions[action] = [];
                isnew = true;
            };

            this.actions[action].push(params);
            this.parent.trigger("change:" + this.param_name, this.parent, this);
            if (isnew) {
                this.trigger("add", action, params);
            } else {
                this.trigger("change", action, params);
            }
            return this;
        },
        
        remove_all: function(action) {
            if (this.has_action(action)) {
                delete this.actions[action];
                this.parent.trigger("change:" + this.param_name, this.parent, this);
                this.trigger("remove", action);
            }
            return this;
        },

        reset: function() {
            this.actions = {};
            this.parent.trigger("change:" + this.param_name, this.parent, this);
            this.trigger("reset");
            this.trigger("remove");
        },

        remove: function(action, params) {
            params = this._parse_params(arguments);
            if (!this.has_action(action)) { return this };
            var index = -1;
            _.each(this.actions[action], _.bind(function(action_params) {
                if (_.isEqual(action_params, params)) {
                    index = this.actions[action].indexOf(action_params);
                }
            }, this));
            
            if (index > -1) {
                this.actions[action].splice(index, 1);
                if (_.isEmpty(this.actions[action])) {
                    delete this.actions[action];
                }
                this.parent.trigger("change:" + this.param_name, this.parent, this);
                this.trigger("remove", action, params);
            }
        }

    });

    // Image model
    models.Network = models.Model.extend({
        path: 'networks',
        has_status: true,
        defaults: {'connecting':0},
        
        initialize: function() {
            var ret = models.Network.__super__.initialize.apply(this, arguments);
            this.set({"actions": new models.ParamsList(this, "actions")});
            this.update_state();
            this.bind("change:nics", _.bind(synnefo.storage.nics.update_net_nics, synnefo.storage.nics));
            this.bind("change:status", _.bind(this.update_state, this));
            return ret;
        },

        toJSON: function() {
            var attrs = _.clone(this.attributes);
            attrs.actions = _.clone(this.get("actions").actions);
            return attrs;
        },
        
        set_state: function(val) {
            if (val == "PENDING" && this.get("state") == "DESTORY") {
                return "DESTROY";
            }
            return val;
        },

        update_state: function() {
            if (this.get("connecting") > 0) {
                this.set({state: "CONNECTING"});
                return
            }
            
            if (this.get_nics(function(nic){ return nic.get("removing") == 1}).length > 0) {
                this.set({state: "DISCONNECTING"});
                return
            }   
            
            if (this.contains_firewalling_nics() > 0) {
                this.set({state: "FIREWALLING"});
                return
            }   
            
            if (this.get("state") == "DESTROY") { 
                this.set({"destroyed":1});
            }
            
            this.set({state:this.get('status')});
        },

        is_public: function() {
            return this.get("public");
        },

        decrease_connecting: function() {
            var conn = this.get("connecting");
            if (!conn) { conn = 0 };
            if (conn > 0) {
                conn--;
            }
            this.set({"connecting": conn});
            this.update_state();
        },

        increase_connecting: function() {
            var conn = this.get("connecting");
            if (!conn) { conn = 0 };
            conn++;
            this.set({"connecting": conn});
            this.update_state();
        },

        connected_to: function(vm) {
            return this.get('linked_to').indexOf(""+vm.id) > -1;
        },

        connected_with_nic_id: function(nic_id) {
            return _.keys(this.get('nics')).indexOf(nic_id) > -1;
        },

        get_nics: function(filter) {
            var nics = synnefo.storage.nics.filter(function(nic) {
                return nic.get('network_id') == this.id;
            }, this);

            if (filter) {
                return _.filter(nics, filter);
            }
            return nics;
        },

        contains_firewalling_nics: function() {
            return this.get_nics(function(n){return n.get('pending_firewall')}).length
        },

        call: function(action, params, success, error) {
            if (action == "destroy") {
                this.set({state:"DESTROY"});
                this.get("actions").remove("destroy", params);
                this.remove(_.bind(function(){
                    success();
                }, this), error);
            }
            
            if (action == "disconnect") {
                if (this.get("state") == "DESTROY") {
                    return;
                }

                _.each(params, _.bind(function(nic_id) {
                    var nic = snf.storage.nics.get(nic_id);
                    this.get("actions").remove("disconnect", nic_id);
                    if (nic) {
                        this.remove_nic(nic, success, error);
                    }
                }, this));
            }
        },

        add_vm: function (vm, callback, error, options) {
            var payload = {add:{serverRef:"" + vm.id}};
            payload._options = options || {};
            return this.api_call(this.api_path() + "/action", "create", 
                                 payload,
                                 _.bind(function(){
                                     //this.vms.add_pending(vm.id);
                                     this.increase_connecting();
                                     if (callback) {callback()}
                                 },this), error);
        },

        remove_nic: function (nic, callback, error, options) {
            var payload = {remove:{attachment:"" + nic.get("attachment_id")}};
            payload._options = options || {};
            return this.api_call(this.api_path() + "/action", "create", 
                                 payload,
                                 _.bind(function(){
                                     nic.set({"removing": 1});
                                     nic.get_network().update_state();
                                     //this.vms.add_pending_for_remove(vm.id);
                                     if (callback) {callback()}
                                 },this), error);
        },

        rename: function(name, callback) {
            return this.api_call(this.api_path(), "update", {
                network:{name:name}, 
                _options:{
                    critical: false, 
                    error_params:{
                        title: "Network action failed",
                        ns: "Networks",
                        extra_details: {"Network id": this.id}
                    }
                }}, callback);
        },

        get_connectable_vms: function() {
            return storage.vms.filter(function(vm){
                return !vm.in_error_state() && !vm.is_building();
            })
        },

        state_message: function() {
            if (this.get("state") == "ACTIVE" && !this.is_public()) {
                if (this.get("cidr") && this.get("dhcp") == true) {
                    return this.get("cidr");
                } else {
                    return "Private network";
                }
            }
            if (this.get("state") == "ACTIVE" && this.is_public()) {
                  return "Public network";
            }

            return models.Network.STATES[this.get("state")];
        },

        in_progress: function() {
            return models.Network.STATES_TRANSITIONS[this.get("state")] != undefined;
        },

        do_all_pending_actions: function(success, error) {
            var destroy = this.get("actions").has_action("destroy");
            _.each(this.get("actions").actions, _.bind(function(params, action) {
                _.each(params, _.bind(function(with_params) {
                    this.call(action, with_params, success, error);
                }, this));
            }, this));
            this.get("actions").reset();
        }
    });
    
    models.Network.STATES = {
        'ACTIVE': 'Private network',
        'CONNECTING': 'Connecting...',
        'DISCONNECTING': 'Disconnecting...',
        'FIREWALLING': 'Firewall update...',
        'DESTROY': 'Destroying...',
        'PENDING': 'Pending...',
        'ERROR': 'Error'
    }

    models.Network.STATES_TRANSITIONS = {
        'CONNECTING': ['ACTIVE'],
        'DISCONNECTING': ['ACTIVE'],
        'PENDING': ['ACTIVE'],
        'FIREWALLING': ['ACTIVE']
    }

    // Virtualmachine model
    models.VM = models.Model.extend({

        path: 'servers',
        has_status: true,
        initialize: function(params) {
            
            this.pending_firewalls = {};
            
            models.VM.__super__.initialize.apply(this, arguments);

            this.set({state: params.status || "ERROR"});
            this.log = new snf.logging.logger("VM " + this.id);
            this.pending_action = undefined;
            
            // init stats parameter
            this.set({'stats': undefined}, {silent: true});
            // defaults to not update the stats
            // each view should handle this vm attribute 
            // depending on if it displays stat images or not
            this.do_update_stats = false;
            
            // interval time
            // this will dynamicaly change if the server responds that
            // images get refreshed on different intervals
            this.stats_update_interval = synnefo.config.STATS_INTERVAL || 5000;
            this.stats_available = false;

            // initialize interval
            this.init_stats_intervals(this.stats_update_interval);
            
            // handle progress message on instance change
            this.bind("change", _.bind(this.update_status_message, this));
            // force update of progress message
            this.update_status_message(true);
            
            // default values
            this.bind("change:state", _.bind(function(){
                if (this.state() == "DESTROY") { 
                    this.handle_destroy() 
                }
            }, this));

            this.bind("change:nics", _.bind(synnefo.storage.nics.update_vm_nics, synnefo.storage.nics));
        },

        status: function(st) {
            if (!st) { return this.get("status")}
            return this.set({status:st});
        },

        set_status: function(st) {
            var new_state = this.state_for_api_status(st);
            var transition = false;

            if (this.state() != new_state) {
                if (models.VM.STATES_TRANSITIONS[this.state()]) {
                    transition = this.state();
                }
            }
            
            // call it silently to avoid double change trigger
            this.set({'state': this.state_for_api_status(st)}, {silent: true});
            
            // trigger transition
            if (transition && models.VM.TRANSITION_STATES.indexOf(new_state) == -1) { 
                this.trigger("transition", {from:transition, to:new_state}) 
            };
            return st;
        },
            
        get_diagnostics: function(success) {
            this.__make_api_call(this.get_diagnostics_url(),
                                 "read", // create so that sync later uses POST to make the call
                                 null, // payload
                                 function(data) {
                                     success(data);
                                 },  
                                 null, 'diagnostics');
        },

        has_diagnostics: function() {
            return this.get("diagnostics") && this.get("diagnostics").length;
        },

        get_progress_info: function() {
            // details about progress message
            // contains a list of diagnostic messages
            return this.get("status_messages");
        },

        get_status_message: function() {
            return this.get('status_message');
        },
        
        // extract status message from diagnostics
        status_message_from_diagnostics: function(diagnostics) {
            var valid_sources_map = synnefo.config.diagnostics_status_messages_map;
            var valid_sources = valid_sources_map[this.get('status')];
            if (!valid_sources) { return null };
            
            // filter messsages based on diagnostic source
            var messages = _.filter(diagnostics, function(diag) {
                return valid_sources.indexOf(diag.source) > -1;
            });

            var msg = messages[0];
            if (msg) {
              var message = msg.message;
              var message_tpl = snf.config.diagnostic_messages_tpls[msg.source];

              if (message_tpl) {
                  message = message_tpl.replace('MESSAGE', msg.message);
              }
              return message;
            }
            
            // no message to display, but vm in build state, display
            // finalizing message.
            if (this.is_building() == 'BUILD') {
                return synnefo.config.BUILDING_MESSAGES['FINAL'];
            }
            return null;
        },

        update_status_message: function(force) {
            // update only if one of the specified attributes has changed
            if (
              !this.keysChanged(['diagnostics', 'progress', 'status', 'state'])
                && !force
            ) { return };
            
            // if user requested to destroy the vm set the appropriate 
            // message.
            if (this.get('state') == "DESTROY") { 
                message = "Terminating..."
                this.set({status_message: message})
                return;
            }
            
            // set error message, if vm has diagnostic message display it as
            // progress message
            if (this.in_error_state()) {
                var d = this.get('diagnostics');
                if (d && d.length) {
                    var message = this.status_message_from_diagnostics(d);
                    this.set({status_message: message});
                } else {
                    this.set({status_message: null});
                }
                return;
            }
            
            // identify building status message
            if (this.is_building()) {
                var self = this;
                var success = function(msg) {
                    self.set({status_message: msg});
                }
                this.get_building_status_message(success);
                return;
            }

            this.set({status_message:null});
        },
            
        // get building status message. Asynchronous function since it requires
        // access to vm image.
        get_building_status_message: function(callback) {
            // no progress is set, vm is in initial build status
            var progress = this.get("progress");
            if (progress == 0 || !progress) {
                return callback(BUILDING_MESSAGES['INIT']);
            }
            
            // vm has copy progress, display copy percentage
            if (progress > 0 && progress <= 99) {
                this.get_copy_details(true, undefined, _.bind(
                    function(details){
                        callback(BUILDING_MESSAGES['COPY'].format(details.copy, 
                                                           details.size, 
                                                           details.progress));
                }, this));
                return;
            }

            // copy finished display FINAL message or identify status message
            // from diagnostics.
            if (progress >= 100) {
                if (!this.has_diagnostics()) {
                        callback(BUILDING_MESSAGES['FINAL']);
                } else {
                        var d = this.get("diagnostics");
                        var msg = this.status_message_from_diagnostics(d);
                        if (msg) {
                              callback(msg);
                        }
                }
            }
        },

        get_copy_details: function(human, image, callback) {
            var human = human || false;
            var image = image || this.get_image(_.bind(function(image){
                var progress = this.get('progress');
                var size = image.get_size();
                var size_copied = (size * progress / 100).toFixed(2);
                
                if (human) {
                    size = util.readablizeBytes(size*1024*1024);
                    size_copied = util.readablizeBytes(size_copied*1024*1024);
                }

                callback({'progress': progress, 'size': size, 'copy': size_copied})
            }, this));
        },

        start_stats_update: function(force_if_empty) {
            var prev_state = this.do_update_stats;

            this.do_update_stats = true;
            
            // fetcher initialized ??
            if (!this.stats_fetcher) {
                this.init_stats_intervals();
            }


            // fetcher running ???
            if (!this.stats_fetcher.running || !prev_state) {
                this.stats_fetcher.start();
            }

            if (force_if_empty && this.get("stats") == undefined) {
                this.update_stats(true);
            }
        },

        stop_stats_update: function(stop_calls) {
            this.do_update_stats = false;

            if (stop_calls) {
                this.stats_fetcher.stop();
            }
        },

        // clear and reinitialize update interval
        init_stats_intervals: function (interval) {
            this.stats_fetcher = this.get_stats_fetcher(this.stats_update_interval);
            this.stats_fetcher.start();
        },
        
        get_stats_fetcher: function(timeout) {
            var cb = _.bind(function(data){
                this.update_stats();
            }, this);
            var fetcher = new snf.api.updateHandler({'callback': cb, interval: timeout, id:'stats'});
            return fetcher;
        },

        // do the api call
        update_stats: function(force) {
            // do not update stats if flag not set
            if ((!this.do_update_stats && !force) || this.updating_stats) {
                return;
            }

            // make the api call, execute handle_stats_update on sucess
            // TODO: onError handler ???
            stats_url = this.url() + "/stats";
            this.updating_stats = true;
            this.sync("read", this, {
                handles_error:true, 
                url: stats_url, 
                refresh:true, 
                success: _.bind(this.handle_stats_update, this),
                error: _.bind(this.handle_stats_error, this),
                complete: _.bind(function(){this.updating_stats = false;}, this),
                critical: false,
                log_error: false,
                skips_timeouts: true
            });
        },

        get_stats_image: function(stat, type) {
        },
        
        _set_stats: function(stats) {
            var silent = silent === undefined ? false : silent;
            // unavailable stats while building
            if (this.get("status") == "BUILD") { 
                this.stats_available = false;
            } else { this.stats_available = true; }

            if (this.get("status") == "DESTROY") { this.stats_available = false; }
            
            this.set({stats: stats}, {silent:true});
            this.trigger("stats:update", stats);
        },

        unbind: function() {
            models.VM.__super__.unbind.apply(this, arguments);
        },

        handle_stats_error: function() {
            stats = {};
            _.each(['cpuBar', 'cpuTimeSeries', 'netBar', 'netTimeSeries'], function(k) {
                stats[k] = false;
            });

            this.set({'stats': stats});
        },

        // this method gets executed after a successful vm stats api call
        handle_stats_update: function(data) {
            var self = this;
            // avoid browser caching
            
            if (data.stats && _.size(data.stats) > 0) {
                var ts = $.now();
                var stats = data.stats;
                var images_loaded = 0;
                var images = {};

                function check_images_loaded() {
                    images_loaded++;

                    if (images_loaded == 4) {
                        self._set_stats(images);
                    }
                }
                _.each(['cpuBar', 'cpuTimeSeries', 'netBar', 'netTimeSeries'], function(k) {
                    
                    stats[k] = stats[k] + "?_=" + ts;
                    
                    var stat = k.slice(0,3);
                    var type = k.slice(3,6) == "Bar" ? "bar" : "time";
                    var img = $("<img />");
                    var val = stats[k];
                    
                    // load stat image to a temporary dom element
                    // update model stats on image load/error events
                    img.load(function() {
                        images[k] = val;
                        check_images_loaded();
                    });

                    img.error(function() {
                        images[stat + type] = false;
                        check_images_loaded();
                    });

                    img.attr({'src': stats[k]});
                })
                data.stats = stats;
            }

            // do we need to change the interval ??
            if (data.stats.refresh * 1000 != this.stats_update_interval) {
                this.stats_update_interval = data.stats.refresh * 1000;
                this.stats_fetcher.interval = this.stats_update_interval;
                this.stats_fetcher.maximum_interval = this.stats_update_interval;
                this.stats_fetcher.stop();
                this.stats_fetcher.start(false);
            }
        },

        // helper method that sets the do_update_stats
        // in the future this method could also make an api call
        // immediaetly if needed
        enable_stats_update: function() {
            this.do_update_stats = true;
        },
        
        handle_destroy: function() {
            this.stats_fetcher.stop();
        },

        require_reboot: function() {
            if (this.is_active()) {
                this.set({'reboot_required': true});
            }
        },
        
        set_pending_action: function(data) {
            this.pending_action = data;
            return data;
        },

        // machine has pending action
        update_pending_action: function(action, force) {
            this.set({pending_action: action});
        },

        clear_pending_action: function() {
            this.set({pending_action: undefined});
        },

        has_pending_action: function() {
            return this.get("pending_action") ? this.get("pending_action") : false;
        },
        
        // machine is active
        is_active: function() {
            return models.VM.ACTIVE_STATES.indexOf(this.state()) > -1;
        },
        
        // machine is building 
        is_building: function() {
            return models.VM.BUILDING_STATES.indexOf(this.state()) > -1;
        },
        
        in_error_state: function() {
            return this.state() === "ERROR"
        },

        // user can connect to machine
        is_connectable: function() {
            // check if ips exist
            if (!this.get_addresses().ip4 && !this.get_addresses().ip6) {
                return false;
            }
            return models.VM.CONNECT_STATES.indexOf(this.state()) > -1;
        },
        
        remove_meta: function(key, complete, error) {
            var url = this.api_path() + "/meta/" + key;
            this.api_call(url, "delete", undefined, complete, error);
        },

        save_meta: function(meta, complete, error) {
            var url = this.api_path() + "/meta/" + meta.key;
            var payload = {meta:{}};
            payload.meta[meta.key] = meta.value;
            payload._options = {
                critical:false, 
                error_params: {
                    title: "Machine metadata error",
                    extra_details: {"Machine id": this.id}
            }};

            this.api_call(url, "update", payload, complete, error);
        },


        // update/get the state of the machine
        state: function() {
            var args = slice.call(arguments);
                
            // TODO: it might not be a good idea to set the state in set_state method
            if (args.length > 0 && models.VM.STATES.indexOf(args[0]) > -1) {
                this.set({'state': args[0]});
            }

            return this.get('state');
        },
        
        // get the state that the api status corresponds to
        state_for_api_status: function(status) {
            return this.state_transition(this.state(), status);
        },
        
        // vm state equals vm api status
        state_is_status: function(state) {
            return models.VM.STATUSES.indexOf(state) != -1;
        },
        
        // get transition state for the corresponging api status
        state_transition: function(state, new_status) {
            var statuses = models.VM.STATES_TRANSITIONS[state];
            if (statuses) {
                if (statuses.indexOf(new_status) > -1) {
                    return new_status;
                } else {
                    return state;
                }
            } else {
                return new_status;
            }
        },
        
        // the current vm state is a transition state
        in_transition: function() {
            return models.VM.TRANSITION_STATES.indexOf(this.state()) > -1 || 
                models.VM.TRANSITION_STATES.indexOf(this.get('status')) > -1;
        },
        
        // get image object
        get_image: function(callback) {
            var image = storage.images.get(this.get('imageRef'));
            if (!image) {
                storage.images.update_unknown_id(this.get('imageRef'), callback);
                return;
            }
            callback(image);
            return image;
        },
        
        // get flavor object
        get_flavor: function() {
            var flv = storage.flavors.get(this.get('flavorRef'));
            if (!flv) {
                storage.flavors.update_unknown_id(this.get('flavorRef'));
                flv = storage.flavors.get(this.get('flavorRef'));
            }
            return flv;
        },

        get_meta: function(key) {
            if (this.get('metadata') && this.get('metadata').values) {
                if (!this.get('metadata').values[key]) { return null }
                return _.escape(this.get('metadata').values[key]);
            } else {
                return null;
            }
        },

        get_meta_keys: function() {
            if (this.get('metadata') && this.get('metadata').values) {
                return _.keys(this.get('metadata').values);
            } else {
                return [];
            }
        },
        
        // get metadata OS value
        get_os: function() {
            return this.get_meta('OS') || (this.get_image(function(){}) ? 
                                          this.get_image(function(){}).get_os() || "okeanos" : "okeanos");
        },

        get_gui: function() {
            return this.get_meta('GUI');
        },
        
        connected_to: function(net) {
            return this.get('linked_to').indexOf(net.id) > -1;
        },

        connected_with_nic_id: function(nic_id) {
            return _.keys(this.get('nics')).indexOf(nic_id) > -1;
        },

        get_nics: function(filter) {
            ret = synnefo.storage.nics.filter(function(nic) {
                return parseInt(nic.get('vm_id')) == this.id;
            }, this);

            if (filter) {
                return _.filter(ret, filter);
            }

            return ret;
        },

        get_net_nics: function(net_id) {
            return this.get_nics(function(n){return n.get('network_id') == net_id});
        },

        get_public_nic: function() {
<<<<<<< HEAD
            return this.get_nics(function(n){ return n.get_network().is_public() })[0];
=======
            return this.get_nics(function(n){ return n.get_network().is_public() === true })[0];
>>>>>>> e2f8d066
        },

        get_nic: function(net_id) {
        },

        has_firewall: function() {
            var nic = this.get_public_nic();
            if (nic) {
                var profile = nic.get('firewallProfile'); 
                return ['ENABLED', 'PROTECTED'].indexOf(profile) > -1;
            }
            return false;
        },

        get_firewall_profile: function() {
            var nic = this.get_public_nic();
            if (nic) {
                return nic.get('firewallProfile');
            }
            return null;
        },

        get_addresses: function() {
            var pnic = this.get_public_nic();
            if (!pnic) { return {'ip4': undefined, 'ip6': undefined }};
            return {'ip4': pnic.get('ipv4'), 'ip6': pnic.get('ipv6')};
        },
    
        // get actions that the user can execute
        // depending on the vm state/status
        get_available_actions: function() {
            return models.VM.AVAILABLE_ACTIONS[this.state()];
        },

        set_profile: function(profile, net_id) {
        },
        
        // call rename api
        rename: function(new_name) {
            //this.set({'name': new_name});
            this.sync("update", this, {
                critical: true,
                data: {
                    'server': {
                        'name': new_name
                    }
                }, 
                // do the rename after the method succeeds
                success: _.bind(function(){
                    //this.set({name: new_name});
                    snf.api.trigger("call");
                }, this)
            });
        },
        
        get_console_url: function(data) {
            var url_params = {
                machine: this.get("name"),
                host_ip: this.get_addresses().ip4,
                host_ip_v6: this.get_addresses().ip6,
                host: data.host,
                port: data.port,
                password: data.password
            }
            return '/machines/console?' + $.param(url_params);
        },

        // action helper
        call: function(action_name, success, error, params) {
            var id_param = [this.id];
            
            params = params || {};
            success = success || function() {};
            error = error || function() {};

            var self = this;

            switch(action_name) {
                case 'start':
                    this.__make_api_call(this.get_action_url(), // vm actions url
                                         "create", // create so that sync later uses POST to make the call
                                         {start:{}}, // payload
                                         function() {
                                             // set state after successful call
                                             self.state("START"); 
                                             success.apply(this, arguments);
                                             snf.api.trigger("call");
                                         },  
                                         error, 'start', params);
                    break;
                case 'reboot':
                    this.__make_api_call(this.get_action_url(), // vm actions url
                                         "create", // create so that sync later uses POST to make the call
                                         {reboot:{type:"HARD"}}, // payload
                                         function() {
                                             // set state after successful call
                                             self.state("REBOOT"); 
                                             success.apply(this, arguments)
                                             snf.api.trigger("call");
                                             self.set({'reboot_required': false});
                                         },
                                         error, 'reboot', params);
                    break;
                case 'shutdown':
                    this.__make_api_call(this.get_action_url(), // vm actions url
                                         "create", // create so that sync later uses POST to make the call
                                         {shutdown:{}}, // payload
                                         function() {
                                             // set state after successful call
                                             self.state("SHUTDOWN"); 
                                             success.apply(this, arguments)
                                             snf.api.trigger("call");
                                         },  
                                         error, 'shutdown', params);
                    break;
                case 'console':
                    this.__make_api_call(this.url() + "/action", "create", {'console': {'type':'vnc'}}, function(data) {
                        var cons_data = data.console;
                        success.apply(this, [cons_data]);
                    }, undefined, 'console', params)
                    break;
                case 'destroy':
                    this.__make_api_call(this.url(), // vm actions url
                                         "delete", // create so that sync later uses POST to make the call
                                         undefined, // payload
                                         function() {
                                             // set state after successful call
                                             self.state('DESTROY');
                                             success.apply(this, arguments)
                                         },  
                                         error, 'destroy', params);
                    break;
                default:
                    throw "Invalid VM action ("+action_name+")";
            }
        },
        
        __make_api_call: function(url, method, data, success, error, action, extra_params) {
            var self = this;
            error = error || function(){};
            success = success || function(){};

            var params = {
                url: url,
                data: data,
                success: function(){ self.handle_action_succeed.apply(self, arguments); success.apply(this, arguments)},
                error: function(){ self.handle_action_fail.apply(self, arguments); error.apply(this, arguments)},
                error_params: { ns: "Machines actions", 
                                title: "'" + this.get("name") + "'" + " " + action + " failed", 
                                extra_details: { 'Machine ID': this.id, 'URL': url, 'Action': action || "undefined" },
                                allow_reload: false
                              },
                display: false,
                critical: false
            }
            _.extend(params, extra_params)
            this.sync(method, this, params);
        },

        handle_action_succeed: function() {
            this.trigger("action:success", arguments);
        },
        
        reset_action_error: function() {
            this.action_error = false;
            this.trigger("action:fail:reset", this.action_error);
        },

        handle_action_fail: function() {
            this.action_error = arguments;
            this.trigger("action:fail", arguments);
        },

        get_action_url: function(name) {
            return this.url() + "/action";
        },

        get_diagnostics_url: function() {
            return this.url() + "/diagnostics";
        },

        get_connection_info: function(host_os, success, error) {
            var url = "/machines/connect";
            params = {
                ip_address: this.get_addresses().ip4,
                os: this.get_os(),
                host_os: host_os,
                srv: this.id
            }

            url = url + "?" + $.param(params);

            var ajax = snf.api.sync("read", undefined, { url: url, 
                                                         error:error, 
                                                         success:success, 
                                                         handles_error:1});
        }
    })
    
    models.VM.ACTIONS = [
        'start',
        'shutdown',
        'reboot',
        'console',
        'destroy'
    ]

    models.VM.AVAILABLE_ACTIONS = {
        'UNKNWON'       : ['destroy'],
        'BUILD'         : ['destroy'],
        'REBOOT'        : ['shutdown', 'destroy', 'console'],
        'STOPPED'       : ['start', 'destroy'],
        'ACTIVE'        : ['shutdown', 'destroy', 'reboot', 'console'],
        'ERROR'         : ['destroy'],
        'DELETED'        : [],
        'DESTROY'       : [],
        'BUILD_INIT'    : ['destroy'],
        'BUILD_COPY'    : ['destroy'],
        'BUILD_FINAL'   : ['destroy'],
        'SHUTDOWN'      : ['destroy'],
        'START'         : [],
        'CONNECT'       : [],
        'DISCONNECT'    : []
    }

    // api status values
    models.VM.STATUSES = [
        'UNKNWON',
        'BUILD',
        'REBOOT',
        'STOPPED',
        'ACTIVE',
        'ERROR',
        'DELETED'
    ]

    // api status values
    models.VM.CONNECT_STATES = [
        'ACTIVE',
        'REBOOT',
        'SHUTDOWN'
    ]

    // vm states
    models.VM.STATES = models.VM.STATUSES.concat([
        'DESTROY',
        'BUILD_INIT',
        'BUILD_COPY',
        'BUILD_FINAL',
        'SHUTDOWN',
        'START',
        'CONNECT',
        'DISCONNECT',
        'FIREWALL'
    ]);
    
    models.VM.STATES_TRANSITIONS = {
        'DESTROY' : ['DELETED'],
        'SHUTDOWN': ['ERROR', 'STOPPED', 'DESTROY'],
        'STOPPED': ['ERROR', 'ACTIVE', 'DESTROY'],
        'ACTIVE': ['ERROR', 'STOPPED', 'REBOOT', 'SHUTDOWN', 'DESTROY'],
        'START': ['ERROR', 'ACTIVE', 'DESTROY'],
        'REBOOT': ['ERROR', 'ACTIVE', 'STOPPED', 'DESTROY'],
        'BUILD': ['ERROR', 'ACTIVE', 'DESTROY'],
        'BUILD_COPY': ['ERROR', 'ACTIVE', 'BUILD_FINAL', 'DESTROY'],
        'BUILD_FINAL': ['ERROR', 'ACTIVE', 'DESTROY'],
        'BUILD_INIT': ['ERROR', 'ACTIVE', 'BUILD_COPY', 'BUILD_FINAL', 'DESTROY']
    }

    models.VM.TRANSITION_STATES = [
        'DESTROY',
        'SHUTDOWN',
        'START',
        'REBOOT',
        'BUILD'
    ]

    models.VM.ACTIVE_STATES = [
        'BUILD', 'REBOOT', 'ACTIVE',
        'BUILD_INIT', 'BUILD_COPY', 'BUILD_FINAL',
        'SHUTDOWN', 'CONNECT', 'DISCONNECT'
    ]

    models.VM.BUILDING_STATES = [
        'BUILD', 'BUILD_INIT', 'BUILD_COPY', 'BUILD_FINAL'
    ]

    models.Networks = models.Collection.extend({
        model: models.Network,
        path: 'networks',
        details: true,
        //noUpdate: true,
        defaults: {'nics':[],'linked_to':[]},
        
        parse: function (resp, xhr) {
            // FIXME: depricated global var
            if (!resp) { return []};
               
            var data = _.map(resp.networks.values, _.bind(this.parse_net_api_data, this));
            return data;
        },

        add: function() {
            ret = models.Networks.__super__.add.apply(this, arguments);
            // update nics after each network addition
            ret.each(function(r){
                synnefo.storage.nics.update_net_nics(r);
            });
        },

        reset_pending_actions: function() {
            this.each(function(net) {
                net.get("actions").reset();
            });
        },

        do_all_pending_actions: function() {
            this.each(function(net) {
                net.do_all_pending_actions();
            })
        },

        parse_net_api_data: function(data) {
            // append nic metadata
            // net.get('nics') contains a list of vm/index objects 
            // e.g. {'vm_id':12231, 'index':1}
            // net.get('linked_to') contains a list of vms the network is 
            // connected to e.g. [1001, 1002]
            if (data.attachments && data.attachments.values) {
                data['nics'] = {};
                data['linked_to'] = [];
                _.each(data.attachments.values, function(nic_id){
                  
                  var vm_id = NIC_REGEX.exec(nic_id)[1];
                  var nic_index = parseInt(NIC_REGEX.exec(nic_id)[2]);

                  if (vm_id !== undefined && nic_index !== undefined) {
                      data['nics'][nic_id] = {
                          'vm_id': vm_id, 
                          'index': nic_index, 
                          'id': nic_id
                      };
                      if (data['linked_to'].indexOf(vm_id) == -1) {
                        data['linked_to'].push(vm_id);
                      }
                  }
                });
            }
            return data;
        },

        create: function (name, type, cidr, dhcp, callback) {
            var params = {
                network:{
                    name:name
                }
            };

            if (type) {
                params.network.type = type;
            }
            if (cidr) {
                params.network.cidr = cidr;
            }
            if (dhcp) {
                params.network.dhcp = dhcp;
            }

            if (dhcp === false) {
                params.network.dhcp = false;
            }
            
            return this.api_call(this.path, "create", params, callback);
        }
    })

    models.Images = models.Collection.extend({
        model: models.Image,
        path: 'images',
        details: true,
        noUpdate: true,
        supportIncUpdates: false,
        meta_keys_as_attrs: ["OS", "description", "kernel", "size", "GUI"],
        meta_labels: {},
        read_method: 'read',

        // update collection model with id passed
        // making a direct call to the image
        // api url
        update_unknown_id: function(id, callback) {
            var url = getUrl.call(this) + "/" + id;
            this.api_call(this.path + "/" + id, this.read_method, {
              _options:{
                async:true, 
                skip_api_error:true}
              }, undefined, 
            _.bind(function() {
                if (!this.get(id)) {
		            if (this.fallback_service) {
                        // if current service has fallback_service attribute set
                        // use this service to retrieve the missing image model
                        var tmpservice = new this.fallback_service();
                        tmpservice.update_unknown_id(id, _.bind(function(img){
                            img.attributes.status = "DELETED";
                            this.add(img.attributes);
                            callback(this.get(id));
                        }, this));
                    } else {
                        var title = synnefo.config.image_deleted_title || 'Deleted';
                        // else add a dummy DELETED state image entry
                        this.add({id:id, name:title, size:-1, 
                                  progress:100, status:"DELETED"});
                        callback(this.get(id));
                    }   
                } else {
                    callback(this.get(id));
                }
            }, this), _.bind(function(image, msg, xhr) {
                if (!image) {
                    var title = synnefo.config.image_deleted_title || 'Deleted';
                    this.add({id:id, name:title, size:-1, 
                              progress:100, status:"DELETED"});
                    callback(this.get(id));
                    return;
                }
                var img_data = this._read_image_from_request(image, msg, xhr);
                this.add(img_data);
                callback(this.get(id));
            }, this));
        },

        _read_image_from_request: function(image, msg, xhr) {
            return image.image;
        },

        parse: function (resp, xhr) {
            // FIXME: depricated global var
            var data = _.map(resp.images.values, _.bind(this.parse_meta, this));
            return resp.images.values;
        },

        get_meta_key: function(img, key) {
            if (img.metadata && img.metadata.values && img.metadata.values[key]) {
                return _.escape(img.metadata.values[key]);
            }
            return undefined;
        },

        comparator: function(img) {
            return -img.get_sort_order("sortorder") || 1000 * img.id;
        },

        parse_meta: function(img) {
            _.each(this.meta_keys_as_attrs, _.bind(function(key){
                if (img[key]) { return };
                img[key] = this.get_meta_key(img, key) || "";
            }, this));
            return img;
        },

        active: function() {
            return this.filter(function(img){return img.get('status') != "DELETED"});
        },

        predefined: function() {
            return _.filter(this.active(), function(i) { return !i.get("serverRef")});
        },
        
        fetch_for_type: function(type, complete, error) {
            this.fetch({update:true, 
                        success: complete, 
                        error: error, 
                        skip_api_error: true });
        },
        
        get_images_for_type: function(type) {
            if (this['get_{0}_images'.format(type)]) {
                return this['get_{0}_images'.format(type)]();
            }

            return this.active();
        },

        update_images_for_type: function(type, onStart, onComplete, onError, force_load) {
            var load = false;
            error = onError || function() {};
            function complete(collection) { 
                onComplete(collection.get_images_for_type(type)); 
            }
            
            // do we need to fetch/update current collection entries
            if (load) {
                onStart();
                this.fetch_for_type(type, complete, error);
            } else {
                // fallback to complete
                complete(this);
            }
        }
    })

    models.Flavors = models.Collection.extend({
        model: models.Flavor,
        path: 'flavors',
        details: true,
        noUpdate: true,
        supportIncUpdates: false,
        // update collection model with id passed
        // making a direct call to the flavor
        // api url
        update_unknown_id: function(id, callback) {
            var url = getUrl.call(this) + "/" + id;
            this.api_call(this.path + "/" + id, "read", {_options:{async:false, skip_api_error:true}}, undefined, 
            _.bind(function() {
                this.add({id:id, cpu:"", ram:"", disk:"", name: "", status:"DELETED"})
            }, this), _.bind(function(flv) {
                if (!flv.flavor.status) { flv.flavor.status = "DELETED" };
                this.add(flv.flavor);
            }, this));
        },

        parse: function (resp, xhr) {
            // FIXME: depricated global var
            return _.map(resp.flavors.values, function(o) { o.disk_template = o['SNF:disk_template']; return o});
        },

        comparator: function(flv) {
            return flv.get("disk") * flv.get("cpu") * flv.get("ram");
        },

        unavailable_values_for_image: function(img, flavors) {
            var flavors = flavors || this.active();
            var size = img.get_size();
            
            var index = {cpu:[], disk:[], ram:[]};

            _.each(this.active(), function(el) {
                var img_size = size;
                var flv_size = el.get_disk_size();
                if (flv_size < img_size) {
                    if (index.disk.indexOf(flv_size) == -1) {
                        index.disk.push(flv_size);
                    }
                };
            });
            
            return index;
        },

        get_flavor: function(cpu, mem, disk, disk_template, filter_list) {
            if (!filter_list) { filter_list = this.models };
            
            return this.select(function(flv){
                if (flv.get("cpu") == cpu + "" &&
                   flv.get("ram") == mem + "" &&
                   flv.get("disk") == disk + "" &&
                   flv.get("disk_template") == disk_template &&
                   filter_list.indexOf(flv) > -1) { return true; }
            })[0];
        },
        
        get_data: function(lst) {
            var data = {'cpu': [], 'mem':[], 'disk':[]};

            _.each(lst, function(flv) {
                if (data.cpu.indexOf(flv.get("cpu")) == -1) {
                    data.cpu.push(flv.get("cpu"));
                }
                if (data.mem.indexOf(flv.get("ram")) == -1) {
                    data.mem.push(flv.get("ram"));
                }
                if (data.disk.indexOf(flv.get("disk")) == -1) {
                    data.disk.push(flv.get("disk"));
                }
            })
            
            return data;
        },

        active: function() {
            return this.filter(function(flv){return flv.get('status') != "DELETED"});
        }
            
    })

    models.VMS = models.Collection.extend({
        model: models.VM,
        path: 'servers',
        details: true,
        copy_image_meta: true,

        parse: function (resp, xhr) {
            // FIXME: depricated after refactoring
            var data = resp;
            if (!resp) { return [] };
            data = _.filter(_.map(resp.servers.values, _.bind(this.parse_vm_api_data, this)), function(v){return v});
            return data;
        },

        parse_vm_api_data: function(data) {
            // do not add non existing DELETED entries
            if (data.status && data.status == "DELETED") {
                if (!this.get(data.id)) {
                    return false;
                }
            }

            // OS attribute
            if (this.has_meta(data)) {
                data['OS'] = data.metadata.values.OS || "okeanos";
            }
            
            if (!data.diagnostics) {
                data.diagnostics = [];
            }

            // network metadata
            data['firewalls'] = {};
            data['nics'] = {};
            data['linked_to'] = [];

            if (data['attachments'] && data['attachments'].values) {
                var nics = data['attachments'].values;
                _.each(nics, function(nic) {
                    var net_id = nic.network_id;
                    var index = parseInt(NIC_REGEX.exec(nic.id)[2]);
                    if (data['linked_to'].indexOf(net_id) == -1) {
                        data['linked_to'].push(net_id);
                    }

                    data['nics'][nic.id] = nic;
                })
            }
            
            // if vm has no metadata, no metadata object
            // is in json response, reset it to force
            // value update
            if (!data['metadata']) {
                data['metadata'] = {values:{}};
            }

            return data;
        },

        add: function() {
            ret = models.VMS.__super__.add.apply(this, arguments);
            ret.each(function(r){
                synnefo.storage.nics.update_vm_nics(r);
            });
        },
        
        get_reboot_required: function() {
            return this.filter(function(vm){return vm.get("reboot_required") == true})
        },

        has_pending_actions: function() {
            return this.filter(function(vm){return vm.pending_action}).length > 0;
        },

        reset_pending_actions: function() {
            this.each(function(vm) {
                vm.clear_pending_action();
            })
        },

        do_all_pending_actions: function(success, error) {
            this.each(function(vm) {
                if (vm.has_pending_action()) {
                    vm.call(vm.pending_action, success, error);
                    vm.clear_pending_action();
                }
            })
        },
        
        do_all_reboots: function(success, error) {
            this.each(function(vm) {
                if (vm.get("reboot_required")) {
                    vm.call("reboot", success, error);
                }
            });
        },

        reset_reboot_required: function() {
            this.each(function(vm) {
                vm.set({'reboot_required': undefined});
            })
        },
        
        stop_stats_update: function(exclude) {
            var exclude = exclude || [];
            this.each(function(vm) {
                if (exclude.indexOf(vm) > -1) {
                    return;
                }
                vm.stop_stats_update();
            })
        },
        
        has_meta: function(vm_data) {
            return vm_data.metadata && vm_data.metadata.values
        },

        has_addresses: function(vm_data) {
            return vm_data.metadata && vm_data.metadata.values
        },

        create: function (name, image, flavor, meta, extra, callback) {

            if (this.copy_image_meta) {
                if (synnefo.config.vm_image_common_metadata) {
                    _.each(synnefo.config.vm_image_common_metadata, 
                        function(key){
                            console.log(key, image.get(key), "image key");
                            if (image.get_meta(key)) {
                                meta[key] = image.get_meta(key);
                            }
                    });
                }

                if (image.get("OS")) {
                    meta['OS'] = image.get("OS");
                }
            }
            
            opts = {name: name, imageRef: image.id, flavorRef: flavor.id, metadata:meta}
            opts = _.extend(opts, extra);

            this.api_call(this.path, "create", {'server': opts}, undefined, undefined, callback, {critical: true});
        }

    })
    
    models.NIC = models.Model.extend({
        
        initialize: function() {
            models.NIC.__super__.initialize.apply(this, arguments);
            this.pending_for_firewall = false;
            this.bind("change:firewallProfile", _.bind(this.check_firewall, this));
            this.bind("change:pending_firewall", function(nic) {
                nic.get_network().update_state();
            });
            this.get_vm().bind("remove", function(){
                try {
                    this.collection.remove(this);
                } catch (err) {};
            }, this);
            this.get_network().bind("remove", function(){
                try {
                    this.collection.remove(this);
                } catch (err) {};
            }, this);

        },

        get_vm: function() {
            return synnefo.storage.vms.get(parseInt(this.get('vm_id')));
        },

        get_network: function() {
            return synnefo.storage.networks.get(this.get('network_id'));
        },

        get_v6_address: function() {
            return this.get("ipv6");
        },

        get_v4_address: function() {
            return this.get("ipv4");
        },

        set_firewall: function(value, callback, error, options) {
            var net_id = this.get('network_id');
            var self = this;

            // api call data
            var payload = {"firewallProfile":{"profile":value}};
            payload._options = _.extend({critical: false}, options);
            
            this.set({'pending_firewall': value});
            this.set({'pending_firewall_sending': true});
            this.set({'pending_firewall_from': this.get('firewallProfile')});

            var success_cb = function() {
                if (callback) {
                    callback();
                }
                self.set({'pending_firewall_sending': false});
            };

            var error_cb = function() {
                self.reset_pending_firewall();
            }
            
            this.get_vm().api_call(this.get_vm().api_path() + "/action", "create", payload, success_cb, error_cb);
        },

        reset_pending_firewall: function() {
            this.set({'pending_firewall': false});
            this.set({'pending_firewall': false});
        },

        check_firewall: function() {
            var firewall = this.get('firewallProfile');
            var pending = this.get('pending_firewall');
            var previous = this.get('pending_firewall_from');
            if (previous != firewall) { this.get_vm().require_reboot() };
            this.reset_pending_firewall();
        }
        
    });

    models.NICs = models.Collection.extend({
        model: models.NIC,
        
        add_or_update: function(nic_id, data, vm) {
            var params = _.clone(data);
            var vm;
            params.attachment_id = params.id;
            params.id = params.id + '-' + params.network_id;
            params.vm_id = parseInt(NIC_REGEX.exec(nic_id)[1]);

            if (!this.get(params.id)) {
                this.add(params);
                var nic = this.get(params.id);
                vm = nic.get_vm();
                nic.get_network().decrease_connecting();
                nic.bind("remove", function() {
                    nic.set({"removing": 0});
                    if (this.get_network()) {
                        // network might got removed before nic
                        nic.get_network().update_state();
                    }
                });

            } else {
                this.get(params.id).set(params);
                vm = this.get(params.id).get_vm();
            }
            
            // vm nics changed, trigger vm update
            if (vm) { vm.trigger("change", vm)};
        },
        
        reset_nics: function(nics, filter_attr, filter_val) {
            var nics_to_check = this.filter(function(nic) {
                return nic.get(filter_attr) == filter_val;
            });
            
            _.each(nics_to_check, function(nic) {
                if (nics.indexOf(nic.get('id')) == -1) {
                    this.remove(nic);
                } else {
                }
            }, this);
        },

        update_vm_nics: function(vm) {
            var nics = vm.get('nics');
            this.reset_nics(_.map(nics, function(nic, key){
                return key + "-" + nic.network_id;
            }), 'vm_id', vm.id);

            _.each(nics, function(val, key) {
                var net = synnefo.storage.networks.get(val.network_id);
                if (net && net.connected_with_nic_id(key) && vm.connected_with_nic_id(key)) {
                    this.add_or_update(key, vm.get('nics')[key], vm);
                }
            }, this);
        },

        update_net_nics: function(net) {
            var nics = net.get('nics');
            this.reset_nics(_.map(nics, function(nic, key){
                return key + "-" + net.get('id');
            }), 'network_id', net.id);

            _.each(nics, function(val, key) {
                var vm = synnefo.storage.vms.get(val.vm_id);
                if (vm && net.connected_with_nic_id(key) && vm.connected_with_nic_id(key)) {
                    this.add_or_update(key, vm.get('nics')[key], vm);
                }
            }, this);
        }
    });

    models.PublicKey = models.Model.extend({
        path: 'keys',
        base_url: '/ui/userdata',
        details: false,
        noUpdate: true,


        get_public_key: function() {
            return cryptico.publicKeyFromString(this.get("content"));
        },

        get_filename: function() {
            return "{0}.pub".format(this.get("name"));
        },

        identify_type: function() {
            try {
                var cont = snf.util.validatePublicKey(this.get("content"));
                var type = cont.split(" ")[0];
                return synnefo.util.publicKeyTypesMap[type];
            } catch (err) { return false };
        }

    })
    
    models.PublicKeys = models.Collection.extend({
        model: models.PublicKey,
        details: false,
        path: 'keys',
        base_url: '/ui/userdata',
        noUpdate: true,

        generate_new: function(success, error) {
            snf.api.sync('create', undefined, {
                url: getUrl.call(this, this.base_url) + "/generate", 
                success: success, 
                error: error,
                skip_api_error: true
            });
        },

        add_crypto_key: function(key, success, error, options) {
            var options = options || {};
            var m = new models.PublicKey();

            // guess a name
            var name_tpl = "my generated public key";
            var name = name_tpl;
            var name_count = 1;
            
            while(this.filter(function(m){ return m.get("name") == name }).length > 0) {
                name = name_tpl + " " + name_count;
                name_count++;
            }
            
            m.set({name: name});
            m.set({content: key});
            
            options.success = function () { return success(m) };
            options.errror = error;
            options.skip_api_error = true;
            
            this.create(m.attributes, options);
        }
    })
    
    // storage initialization
    snf.storage.images = new models.Images();
    snf.storage.flavors = new models.Flavors();
    snf.storage.networks = new models.Networks();
    snf.storage.vms = new models.VMS();
    snf.storage.keys = new models.PublicKeys();
    snf.storage.nics = new models.NICs();

    //snf.storage.vms.fetch({update:true});
    //snf.storage.images.fetch({update:true});
    //snf.storage.flavors.fetch({update:true});

})(this);<|MERGE_RESOLUTION|>--- conflicted
+++ resolved
@@ -1237,11 +1237,7 @@
         },
 
         get_public_nic: function() {
-<<<<<<< HEAD
-            return this.get_nics(function(n){ return n.get_network().is_public() })[0];
-=======
             return this.get_nics(function(n){ return n.get_network().is_public() === true })[0];
->>>>>>> e2f8d066
         },
 
         get_nic: function(net_id) {
