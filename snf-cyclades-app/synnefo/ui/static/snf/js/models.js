--- conflicted
+++ resolved
@@ -2488,8 +2488,6 @@
 
     })
     
-<<<<<<< HEAD
-=======
     models.PublicPool = models.Model.extend({});
     models.PublicPools = models.Collection.extend({
       model: models.PublicPool,
@@ -2505,7 +2503,6 @@
       }
     });
 
->>>>>>> e6487c85
     models.PublicIP = models.Model.extend({
         path: 'os-floating-ips',
         has_status: false,
@@ -2635,14 +2632,11 @@
             suffix = '';
             if (active) { suffix = '_active'}
             var value = this.get('limit'+suffix) - this.get('usage'+suffix);
-<<<<<<< HEAD
-=======
             if (active) {
               if (this.get('available') <= value) {
                 value = this.get('available');
               }
             }
->>>>>>> e6487c85
             if (value < 0) { return value }
             return value
         },
@@ -2695,18 +2689,6 @@
           return this.filter(function(q) { return q.get('name') == k})[0]
         },
 
-<<<<<<< HEAD
-        get_available_for_vm: function(active) {
-          var quotas = synnefo.storage.quotas;
-          var key = 'available';
-          if (active) { key = 'available_active'; }
-          var quota = {
-            'ram': quotas.get('cyclades.ram').get(key),
-            'cpu': quotas.get('cyclades.cpu').get(key),
-            'disk': quotas.get('cyclades.disk').get(key)
-          }
-          return quota;
-=======
         get_available_for_vm: function(options) {
           var quotas = synnefo.storage.quotas;
           var key = 'available';
@@ -2717,7 +2699,6 @@
               available_quota[key.replace('cyclades.', '')] = value;
           });
           return available_quota;
->>>>>>> e6487c85
         }
     })
 
@@ -2748,9 +2729,6 @@
     snf.storage.resources = new models.Resources();
     snf.storage.quotas = new models.Quotas();
     snf.storage.public_ips = new models.PublicIPs();
-<<<<<<< HEAD
-=======
     snf.storage.public_pools = new models.PublicPools();
->>>>>>> e6487c85
 
 })(this);