// Copyright 2014 GRNET S.A. All rights reserved.
// 
// Redistribution and use in source and binary forms, with or
// without modification, are permitted provided that the following
// conditions are met:
// 
//   1. Redistributions of source code must retain the above
//      copyright notice, this list of conditions and the following
//      disclaimer.
// 
//   2. Redistributions in binary form must reproduce the above
//      copyright notice, this list of conditions and the following
//      disclaimer in the documentation and/or other materials
//      provided with the distribution.
// 
// THIS SOFTWARE IS PROVIDED BY GRNET S.A. ``AS IS'' AND ANY EXPRESS
// OR IMPLIED WARRANTIES, INCLUDING, BUT NOT LIMITED TO, THE IMPLIED
// WARRANTIES OF MERCHANTABILITY AND FITNESS FOR A PARTICULAR
// PURPOSE ARE DISCLAIMED. IN NO EVENT SHALL GRNET S.A OR
// CONTRIBUTORS BE LIABLE FOR ANY DIRECT, INDIRECT, INCIDENTAL,
// SPECIAL, EXEMPLARY, OR CONSEQUENTIAL DAMAGES (INCLUDING, BUT NOT
// LIMITED TO, PROCUREMENT OF SUBSTITUTE GOODS OR SERVICES; LOSS OF
// USE, DATA, OR PROFITS; OR BUSINESS INTERRUPTION) HOWEVER CAUSED
// AND ON ANY THEORY OF LIABILITY, WHETHER IN CONTRACT, STRICT
// LIABILITY, OR TORT (INCLUDING NEGLIGENCE OR OTHERWISE) ARISING IN
// ANY WAY OUT OF THE USE OF THIS SOFTWARE, EVEN IF ADVISED OF THE
// POSSIBILITY OF SUCH DAMAGE.
// 
// The views and conclusions contained in the software and
// documentation are those of the authors and should not be
// interpreted as representing official policies, either expressed
// or implied, of GRNET S.A.
// 

;(function(root){

    // root
    var root = root;
    
    // setup namepsaces
    var snf = root.synnefo = root.synnefo || {};
    var models = snf.models = snf.models || {}
    var storage = snf.storage = snf.storage || {};
    var ui = snf.ui = snf.ui || {};
    var util = snf.util = snf.util || {};

    var views = snf.views = snf.views || {}

    // shortcuts
    var bb = root.Backbone;

    var min_vm_quota = {
      'cyclades.vm': 1, 
      'cyclades.ram': 1, 
      'cyclades.cpu': 1, 
      'cyclades.disk': 1
    };

    views.CreateVMSelectProjectItemView = views.ext.SelectModelView.extend({
      tpl: '#create-view-select-project-item-tpl',
      can_deselect: false,
      quotas_option_html: function() {
        var data = "(";
        _.each(min_vm_quota, function(val, key) {
          var q = this.model.quotas.get(key);
          if (!q) { return }
          var content = '{0}: {1}  ';
          data += content.format(q.get('resource').get('display_name'), 
                                 q.get_readable('available'));
        }, this);
        data = data.substring(0, data.length-2);
        data += ")";
        return data;
      }
    });

    views.CreateVMSelectProjectView = views.ext.CollectionSelectView.extend({
      tpl: '#create-view-projects-select-tpl',
      model_view_cls: views.CreateVMSelectProjectItemView,

      init: function() {
        this.handle_quota_changed = _.bind(this.handle_quota_changed, this);
        views.CreateVMSelectProjectView.__super__.init.apply(this, arguments);
      },

      handle_quota_changed: function() {
        _.each(this._model_views, function(view) {
          if (!view.model.quotas.can_fit(min_vm_quota)) {
            view.set_disabled();
          } else {
            view.set_enabled();
          }
        }, this);
      },

      set_handlers: function() {
        var self = this;
        synnefo.storage.quotas.bind("change", this.handle_quota_changed);
        this.el.bind("change", function() {
          var view = self._model_views[self.list_el.val()];
          self.deselect_all();
          view.delegate_checked = false;
          view.select();
          view.trigger('selected', view);
        });
        views.CreateVMSelectProjectView.__super__.set_handlers.apply(this, arguments);
      },

      remove_handlers: function() {
        synnefo.storage.quotas.unbind("change", this.handle_quota_changed);
        this.el.unbind("change");
        views.CreateVMSelectProjectView.__super__.remove_handlers.apply(this, arguments);
      },

      post_show: function() {
        views.CreateVMSelectProjectView.__super__.post_show.apply(this, arguments);
        this.handle_quota_changed();
      }
    });

    views.VMCreationPasswordView = views.Overlay.extend({
        view_id: "creation_password_view",
        content_selector: "#creation-password-overlay",
        css_class: 'overlay-password overlay-info',
        overlay_id: "creation-password-overlay",

        subtitle: "",
        title: "Machine password",

        initialize: function(options) {
            views.FeedbackView.__super__.initialize.apply(this, arguments);
            _.bindAll(this, 'show_password');

            this.password = this.$("#new-machine-password");
            this.copy = this.$(".clipboard");

            this.$(".show-machine").click(_.bind(function(){
                if (this.$(".show-machine").hasClass("in-progress")) {
                    return;
                }
                this.hide();
            }, this));

            _.bindAll(this, "handle_vm_added");
            storage.vms.bind("add", this.handle_vm_added);
            this.password.text("");
        },

        handle_vm_added: function() {
            this.$(".show-machine").removeClass("in-progress");
        },
        
        show_password: function() {
            this.$(".show-machine").addClass("in-progress");
            this.password.text(this.pass);
            if (storage.vms.get(this.vm_id)) {
                this.$(".show-machine").removeClass("in-progress");
            }
            
            this.clip = new snf.util.ClipHelper(this.copy, this.pass);
        },

        onClose: function() {
            this.password.text("");
            this.vm_id = undefined;
            try { delete this.clip; } catch (err) {};
        },
        
        beforeOpen: function() {
            this.copy.empty();
        },
        
        onOpen: function() {
            this.show_password();
        },

        show: function(pass, vm_id) {
            this.pass = pass;
            this.vm_id = vm_id;
            
            views.VMCreationPasswordView.__super__.show.apply(this, arguments);
        }
    })


    
    views.CreateVMStepView = views.View.extend({
        step: "1",
        title: "Image",
        submit: false,

        initialize: function(view) {
            this.parent = view;
            this.el = view.$("div.create-step-cont.step-" + this.step);
            this.header = this.$(".step-header .step-" + this.step);
            this.view_id = "create_step_" + this.step;

            views.CreateVMStepView.__super__.initialize.apply(this);
        },
      
        get_project: function() {
          return this.parent.project;
        },

        show: function() {
            // show current
            this.el.show();
            this.header.addClass("current");
            this.header.show();
            this.update_layout();
        },

        reset: function() {
        }
    })

    views.CreateImageSelectView = views.CreateVMStepView.extend({

        initialize: function() {
            views.CreateImageSelectView.__super__.initialize.apply(this, arguments);

            // elements
            this.images_list_cont = this.$(".images-list-cont");
            this.images_list = this.$(".images-list-cont ul");
            this.image_details = this.$(".images-info-cont");
            this.image_details_desc = this.$(".images-info-cont .description p");
            this.image_details_title = this.$(".images-info-cont h4");
            this.image_details_size = this.$(".images-info-cont .size p");
            this.image_details_os = this.$(".images-info-cont .os p");
            this.image_details_kernel = this.$(".images-info-cont .kernel p");
            this.image_details_gui = this.$(".images-info-cont .gui p");
            this.image_details_vm = this.$(".images-info-cont .vm-name p");

            this.categories_list = this.$(".category-filters");
            
            // params initialization
            this.type_selections = {"system": "System"};
            this.type_selections_order = ['system'];
            
            this.images_storage = snf.storage.images;

            // apply image service specific image types
            if (this.images_storage.type_selections) {
                this.type_selections = _.extend(
                    this.images_storage.type_selections,
                    this.type_selections)

                this.type_selections_order = this.images_storage.type_selections_order;
            }

            this.selected_type = undefined;
            this.selected_categories = [];

            this.images = [];
            this.images_ids = [];
            this.custom_images = [];

            // handlers initialization
            this.create_types_selection_options();
            this.init_handlers();
            this.init_position();
        },
        
        init_position: function() {
            //this.el.css({position: "absolute"});
            //this.el.css({top:"10px"})
        },
        
        init_handlers: function() {
            var self = this;
            this.types.live("click", function() {
                self.select_type($(this).attr("id").replace("type-select-",""));
            });
            
            this.image_details.find(".hide").click(_.bind(function(){
                this.hide_image_details();
            }, this));

            this.$(".register-custom-image").live("click", function(){
                var confirm_close = true;
                if (confirm_close) {
                    snf.ui.main.custom_images_view.show(self.parent);
                } else {
                }
            })

            $(".image-warning .confirm").bind('click', function(){
                $(".image-warning").hide();
                $(".create-controls").show();
                if (!self.parent.project) {
                  self.parent.set_no_project();
                }
            });
        },

        update_images: function(images) {
            this.images = images;
            this.images_ids = _.map(this.images, function(img){return img.id});
            return this.images;
        },

        create_types_selection_options: function() {
            var list = this.$("ul.type-filter");
            _.each(this.type_selections_order, _.bind(function(key) {
                list.append('<li id="type-select-{0}">{1}</li>'.format(key, this.type_selections[key]));
            }, this));
            this.types = this.$(".type-filter li");
        },

        update_layout: function() {
            if (!this.selected_type) {
                this.selected_type = _.keys(this.type_selections)[0];
            }
            this.select_type(this.selected_type);
        },
        
        get_categories: function(images) {
            return [];
            return ["Desktop", "Server", "Linux", "Windows"];
        },

        reset_categories: function() {
            var categories = this.get_categories(this.images);
            this.categories_list.find("li").remove();

            _.each(categories, _.bind(function(cat) {
                var el = $("<li />");
                el.text(cat);
                this.categories_list.append(el);
            }, this));

            if (!categories.length) { 
                this.categories_list.parent().find(".clear").hide();
                this.categories_list.parent().find(".empty").show();
            } else {
                this.categories_list.parent().find(".clear").show();
                this.categories_list.parent().find(".empty").hide();
            }
        },
        
        show_loading_view: function() {
            this.$(".images-list-cont .empty").hide();
            this.images_list.hide();
            this.$(".images-list-cont .loading").show();
            this.$(".images-list-cont .images-list").hide();
            this.reset_categories();
            this.update_images([]);
            this.reset_images();
            this.hide_list_loading();
        },

        hide_loading_view: function(images) {
            this.$(".images-list-cont .loading").hide();
            this.$(".images-list-cont .images-list").show();
            this.reset_categories();
            this.update_images(images);
            this.reset_images();
            this.select_image(this.selected_image);
            this.hide_list_loading();
            $(".custom-image-help").hide();
            if (this.selected_type == 'personal' && !images.length) {
                $(".custom-image-help").show();
            }

        },

        select_type: function(type) {
            this.selected_type = type;
            this.types.removeClass("selected");
            this.types.filter("#type-select-" + this.selected_type).addClass("selected");
            this.images_storage.update_images_for_type(
                this.selected_type, 
                _.bind(this.show_loading_view, this), 
                _.bind(this.hide_loading_view, this)
            );

            this.update_layout_for_type(type);
        },

        update_layout_for_type: function(type) {
            if (type != "system") {
                this.$(".custom-action").hide();
            } else {
                this.$(".custom-action").hide();
            }

        },

        show_list_loading: function() {
            this.$(".images-list-cont").addClass("loading");
        },

        hide_list_loading: function() {
            this.$(".images-list-cont").removeClass("loading");
        },
        
        display_warning_for_image: function(image) {
          if (image && !image.is_system_image() && !image.owned_by(synnefo.user)) {
            $(".create-vm .image-warning").show();
            $(".create-controls").hide();
          } else {
            $(".create-vm .image-warning").hide();
            $(".create-controls").show();
          }
        },

        select_image: function(image) {
            if (image && image.get('id') && !_.include(this.images_ids, image.get('id'))) {
                image = undefined;
            }
            if (!image && this.images_ids.length) {
                if (this.selected_image && this.images_ids.indexOf(this.selected_image.id) > -1) {
                    image = this.selected_image;
                } else {
                    image = this.images_storage.get(this.images_ids[0]);
                }
            }
             
            // no images select null image so that next button gets hidden
            if (!this.images_ids.length) { image = undefined };
            
            if ((!this.selected_image && image) || (this.selected_image != image))
                this.trigger("change", image);
                this.display_warning_for_image(image);

            this.selected_image = image;
                
            if (image) {
                this.images_list.find(".image-details").removeClass("selected");
                this.images_list.find(".image-details#create-vm-image-" + this.selected_image.id).addClass("selected");
                this.update_image_details(image);

            } else {
            }

            this.image_details.hide();
            this.validate();
        },

        update_image_details: function(image) {
            this.image_details_desc.hide().parent().hide();
            if (image.get_description()) {
                this.image_details_desc.html(image.get_description(false)).show().parent().show();
            }
            var img = snf.ui.helpers.os_icon_tag(image.escape("OS"))
            if (image.get("name")) {
                this.image_details_title.html(img + image.escape("name")).show().parent().show();
            }
            
            var extra_details = this.image_details.find(".extra-details");
            // clean prevously added extra details
            extra_details.find(".image-detail").remove();
            
            var skip_keys = ['description', 'sortorder']
            var meta_keys = ['owner', 'OS', 'kernel', 'GUI'];
            var detail_tpl = ('<div class="clearfix image-detail {2}">' +
                             '<span class="title clearfix">{0}' +
                             '<span class="custom">custom</span></span>' +
                             '<p class="value">{1}</p>' + 
                             '</div>');
            meta_keys = _.union(meta_keys, this.images_storage.display_metadata || []);
            
            var append_metadata_row = function(key, is_extra) {
                var value;
                var method = 'get_' + key.toLowerCase();
                var display_method = 'display_' + key.toLowerCase();
                 
                if (image[display_method]) {
                    value = image[display_method]();
                } else if (image[method]) {
                    value = image[method]();
                } else {
                    value = image.get(key);

                    if (!value) {
                        value = image.get_meta(key);
                    }
                }
                    
                if (!value) { return; }
                 
                var label = this.images_storage.meta_labels[key];
                if (!label) {
                    var label = _(key.replace(/_/g," ")).capitalize();
                }
                var row_cls = key.toLowerCase();
                if (is_extra) { row_cls += " extra-meta" };
                extra_details.append(detail_tpl.format(_.escape(label), value, row_cls));
            }

            _.each(meta_keys, function(key) {
                append_metadata_row.apply(this, [key]);
            }, this);
            
            if (synnefo.storage.images.display_extra_metadata) {
                _.each(image.get('metadata'), function(value, key) {
                    if (!_.contains(meta_keys, key) && 
                        !_.contains(meta_keys, key.toLowerCase()) &&
                        !_.contains(meta_keys, key.toUpperCase()) &&
                        !_.contains(skip_keys, key)) {
                            append_metadata_row.apply(this, [key, true]);
                    }
                }, this);
            }
        },

        reset_images: function() {
            this.images_list.find("li").remove();
            _.each(this.images, _.bind(function(img){
                this.add_image(img);
            }, this))
            
            if (this.images.length) {
                this.images_list.parent().find(".empty").hide();
                this.images_list.show();
            } else {
                this.images_list.parent().find(".empty").show();
                this.images_list.hide();
            }

            var self = this;
            this.images_list.find(".image-details").click(function(){
                self.select_image($(this).data("image"));
            });
            
        },

        show: function() {
            this.image_details.hide();
            this.parent.$(".create-controls").show();

            views.CreateImageSelectView.__super__.show.apply(this, arguments);
        },

        add_image: function(img) {
            var image = $(('<li id="create-vm-image-{1}"' +
                           'class="image-details clearfix">{2}{0}'+
                           '<span class="show-details">details</span>'+
                           '<span class="size"><span class="prepend">by </span>{5}</span>' + 
                           '<span class="owner">' +
                           '<span class="prepend"></span>' +
                           '{3}</span>' + 
                           '<p>{4}</p>' +
                           '</li>').format(img.escape("name"), 
                                                  img.id, 
                                                  snf.ui.helpers.os_icon_tag(img.escape("OS")),
                                                  _.escape(img.get_readable_size()),
                                                  util.truncate(img.get_description(false), 35),
                                                  _.escape(img.display_owner())));
            image.data("image", img);
            image.data("image_id", img.id);
            this.images_list.append(image);
            image.find(".show-details").click(_.bind(function(e){
                e.preventDefault();
                e.stopPropagation();
                this.show_image_details(img);
            }, this));
        },
            
        hide_image_details: function() {
            this.image_details.fadeOut(200);
            this.parent.$(".create-controls").show();
        },

        show_image_details: function(img) {
            this.parent.$(".create-controls").hide();
            this.update_image_details(img);
            this.image_details.fadeIn(100);
        },

        reset: function() {
            this.selected_image = false;
            this.select_type("system");
        },

        get: function() {
            return {'image': this.selected_image};
        },

        validate: function() {
            if (!this.selected_image) {
                this.parent.$(".form-action.next").hide();
            } else {
                this.parent.$(".form-action.next").show();
            }
        }
    });
    
    views.CreateFlavorSelectView = views.CreateVMStepView.extend({
        step: 2,
        initialize: function() {
            views.CreateFlavorSelectView.__super__.initialize.apply(this, arguments);
            this.parent.bind("image:change", _.bind(this.handle_image_change, this));
            this.parent.bind("project:change", _.bind(this.handle_project_change, this));

            this.cpus = this.$(".flavors-cpu-list");
            this.disks = this.$(".flavors-disk-list");
            this.disk_templates = this.$(".flavors-disk-template-list");
            this.mems = this.$(".flavors-mem-list");

            this.predefined_flavors = SUGGESTED_FLAVORS;
            this.predefined_flavors_keys = _.keys(SUGGESTED_FLAVORS);
            this.predefined_flavors_keys = _.sortBy(this.predefined_flavors_keys, _.bind(function(k){
                var flv = this.predefined_flavors[k];
                return (flv.ram * flv.cpu * flv.disk);
            }, this));

            this.predefined = this.$(".predefined-list");
            this.projects_list = this.$(".project-select");
            this.project_select_view = undefined;
        },
          
        init_subviews: function() {
          if (!this.project_select_view) {
            this.project_select_view = new views.CreateVMSelectProjectView({
              container: this.projects_list,
              collection: synnefo.storage.projects,
              parent_view: this
            });
            this.project_select_view.show(true);
            this.project_select_view.bind("change", 
                                          _.bind(this.handle_project_select, 
                                                 this))
          }
          this.project_select_view.set_current(this.parent.project);
          this.handle_project_select(this.parent.project);
        },

        hide_step: function() {
            this.project_select_view && this.project_select_view.hide(true);
        },

        handle_project_select: function(projects) {
          if (!projects.length ) { return }
          var project = projects[0];
          this.parent.set_project(project);
        },

        handle_project_change: function() {
            if (!this.parent.project) { return }
            this.update_valid_predefined();
            this.update_flavors_data();
            this.update_predefined_flavors();
            this.reset_flavors();
            this.update_layout();
        },

        show: function() {
          var args = _.toArray(arguments);
          this.init_subviews();
          this.project_select_view.show();
          views.CreateFlavorSelectView.__super__.show.call(this, args);
        },

        handle_image_change: function(data) {
            if (!this.parent.project) { return }
            this.current_image = data;
            this.update_valid_predefined();
            this.current_flavor = undefined;
            this.update_flavors_data();
            this.update_predefined_flavors();
            this.reset_flavors();
            this.update_layout();
        },

        validate_selected_flavor: function() {
            if (!this.flavor_is_valid(this.current_flavor)) {
                this.select_valid_flavor();
            }
        },

        reset_flavors: function() {
            this.$(".flavor-opts-list .option").remove();
            this.create_flavors();
        },

        update_predefined_flavors: function() {
            this.predefined.find("li").remove();
            _.each(this.predefined_flavors_keys, _.bind(function(key) {
                var val = this.predefined_flavors[key];
                var el = $(('<li class="predefined-selection" id="predefined-flavor-{0}">' +
                           '{1}</li>').format(key, _.escape(_(key).capitalize())));

                this.predefined.append(el);
                el.data({flavor: storage.flavors.get_flavor(val.cpu, val.ram, val.disk, val.disk_template, this.flavors)});
                el.click(_.bind(function() {
                    this.handle_predefined_click(el);
                }, this))
            }, this));
            this.update_valid_predefined();
        },

        handle_predefined_click: function(el) {
            if (el.hasClass("disabled")) { return };
            this.set_current(el.data("flavor"));
        },

        select_valid_flavor: function() {
            var found = false;
            var self = this;

            _.each(["cpu", "mem", "disk"], function(t) {
              var el = $(".flavor-options."+t);
              var all = el.find(".flavor-opts-list li").length;
              var disabled = el.find(".flavor-opts-list li.disabled").length;
              if (disabled >= all) {
                el.find("h4").addClass("error");
              } else {
                el.find("h4").removeClass("error");
              }
            })

            _.each(this.flavors, function(flv) {
                if (self.flavor_is_valid(flv)) {
                    found = flv;
                    return false;
                }
            });
            
            if (found) {
                this.set_current(found);
            } else {
                this.current_flavor = undefined;
                this.validate();
                this.$("li.predefined-selection").addClass("disabled");
                this.$(".flavor-opts-list li").removeClass("selected");
            }
        },

        update_valid_predefined: function() {
            this.update_unavailable_values();
            var self = this;
            this.valid_predefined = _.select(
              _.map(this.predefined_flavors, function(flv, key){
                var existing = storage.flavors.get_flavor(flv.cpu, 
                                                          flv.ram, 
                                                          flv.disk, 
                                                          flv.disk_template, 
                                                          self.flavors);
                // non existing
                if (!existing) {
                    return false;
                }
                
                // not available for image
                if (self.unavailable_values && self.unavailable_values.disk.indexOf(
                    existing.get("disk")) > -1) {
                      return false
                }
                
                // quota check
                var quotas = this.get_project().quotas.get_available_for_vm();
                var unavailable_check = 
                  synnefo.storage.flavors.unavailable_values_for_quotas;
                var unavailable = unavailable_check(quotas, [existing]);
                if ((_.filter(unavailable, function(values, flvkey) {
                  return values.length > 0
                })).length > 0) {
                  return false;
                }
                
                return key;
            }), function(ret) { return ret });
            
            $("li.predefined-selection").addClass("disabled");
            _.each(this.valid_predefined, function(key) {
                $("#predefined-flavor-" + key).removeClass("disabled");
            })
        },

        update_selected_predefined: function() {
            var self = this;
            this.predefined.find("li").removeClass("selected");

            _.each(this.valid_predefined, function(key){
                var flv = self.predefined_flavors[key];
                var exists = storage.flavors.get_flavor(flv.cpu, flv.ram, flv.disk, flv.disk_template, self.flavors);

                if (exists && (exists.id == self.current_flavor.id)) {
                    $("#predefined-flavor-" + key).addClass("selected");
                }
            })
        },
        
        update_flavors_data: function() {
<<<<<<< HEAD
            if (!this.parent.project) { return }
            this.flavors = storage.flavors.active();
=======
            this.flavors = this.get_active_flavors();
>>>>>>> 118dfed0
            this.flavors_data = storage.flavors.get_data(this.flavors);
            
            var self = this;
            var set = false;
            
            // FIXME: validate current flavor
            if (!this.current_flavor) {
                _.each(this.valid_predefined, function(key) {
                    var flv = self.predefined_flavors[key];
                    var exists = storage.flavors.get_flavor(flv.cpu, flv.ram, flv.disk, flv.disk_template, self.flavors);
                    if (exists && !set) {
                        self.set_current(exists);
                        set = true;
                    }
                })
            }

            this.update_unavailable_values();
        },

        update_unavailable_values: function() {
            
            var unavailable = {disk:[], ram:[], cpu:[]}
            var user_excluded = {disk:[], ram:[], cpu:[]}
            var image_excluded = {disk:[], ram:[], cpu:[]}

            if (this.current_image) {
              image_excluded = storage.flavors.unavailable_values_for_image(this.current_image);
            }
            
            var quotas = this.get_project().quotas.get_available_for_vm({active: true});
            var user_excluded = storage.flavors.unavailable_values_for_quotas(quotas);

            unavailable.disk = user_excluded.disk.concat(image_excluded.disk);
            unavailable.ram = user_excluded.ram.concat(image_excluded.ram);
            unavailable.cpu = user_excluded.cpu.concat(image_excluded.cpu);
            
            this.unavailable_values = unavailable;
        },
        
        flavor_is_valid: function(flv) {
            if (!flv) { return false };

            var existing = storage.flavors.get_flavor(flv.get("cpu"), flv.get("ram"), flv.get("disk"), flv.get("disk_template"), this.flavors);
            if (!existing) { return false };
            
            if (this.unavailable_values && (this.unavailable_values.disk.indexOf(parseInt(flv.get("disk"))) > -1)) {
                return false;
            }
            if (this.unavailable_values && (this.unavailable_values.ram.indexOf(parseInt(flv.get("ram"))) > -1)) {
                return false;
            }
            if (this.unavailable_values && (this.unavailable_values.cpu.indexOf(parseInt(flv.get("cpu"))) > -1)) {
                return false;
            }
            return true;
        },
            
        set_valid_current_for: function(t, val) {
            var found = this.flavors[0];
            _.each(this.flavors, function(flv) {
                if (flv.get(t) == val) {
                    found = flv;
                }
            });

            this.set_current(found);
            this.validate_selected_flavor();
        },

        set_current: function(flv) {

            if (!flv) {
                // user clicked on invalid combination
                // force the first available choice for the
                // type of option he last clicked
                this.set_valid_current_for.apply(this, this.last_choice);
                return;
            }

            this.current_flavor = flv;
            this.trigger("change");
            if (this.current_flavor) {
                this.update_selected_flavor();
                this.update_selected_predefined();
            }
            
            this.validate();
        },
        
        select_default_flavor: function() {
               
        },

        update_selected_from_ui: function() {
            this.set_current(this.ui_selected());
        },
        
        update_disabled_flavors: function() {
            this.$(".flavor-options.disk li").removeClass("disabled");
            if (!this.unavailable_values) { return }
            
            this.$("#create-vm-flavor-options .flavor-options.disk li").each(_.bind(function(i, el){
                var el_value = $(el).data("value");
                if (this.unavailable_values.disk.indexOf(el_value) > -1) {
                    $(el).addClass("disabled");
                    $(el).removeClass("selected");
                };
            }, this));

            this.$("#create-vm-flavor-options .flavor-options.mem li").each(_.bind(function(i, el){
                var el_value = $(el).data("value");
                if (this.unavailable_values.ram.indexOf(el_value) > -1) {
                    $(el).addClass("disabled");
                    $(el).removeClass("selected");
                };
            }, this));

            this.$("#create-vm-flavor-options .flavor-options.cpu li").each(_.bind(function(i, el){
                var el_value = $(el).data("value");
                if (this.unavailable_values.cpu.indexOf(el_value) > -1) {
                    $(el).addClass("disabled");
                    $(el).removeClass("selected");
                };
            }, this));
        },

        create_flavors: function() {
            var flavors = this.get_active_flavors();
            var valid_flavors = this.get_valid_flavors();
            this.__added_flavors = {'cpu':[], 'ram':[], 'disk':[], 'disk_template':[] };

            _.each(flavors, _.bind(function(flv){
                this.add_flavor(flv);
            }, this));
            
            this.sort_flavors(this.disks);
            this.sort_flavors(this.cpus);
            this.sort_flavors(this.mems);
            this.sort_flavors(this.disk_templates);

            var self = this;
            this.$(".flavor-options li.option").click(function(){
                var el = $(this);

                if (el.hasClass("disabled")) { return }

                el.parent().find(".option").removeClass("selected");
                el.addClass("selected");

                if (el.hasClass("mem")) { self.last_choice = ["ram", $(this).data("value")] }
                if (el.hasClass("cpu")) { self.last_choice = ["cpu", $(this).data("value")] }
                if (el.hasClass("disk")) { self.last_choice = ["disk", $(this).data("value")] }
                if (el.hasClass("disk_template")) { self.last_choice = ["disk_template", $(this).data("value")] }

                self.update_selected_from_ui();
            });

            $(".flavor-opts-list").each(function(){
              var el = $(this);
              if (el.find(".option").length > 6) {
                el.addClass("compact");
              }
            });
        },

        sort_flavors: function(els) {
            var prev = undefined;
            els.find("li").each(function(i,el){
                el = $(el);
                if (!prev) { prev = el; return true };
                if (el.data("value") < prev.data("value")) {
                    prev.before(el);
                }
                prev = el;
            })
        },
        
        ui_selected: function() {
            var args = [this.$(".option.cpu.selected").data("value"), 
                this.$(".option.mem.selected").data("value"), 
                this.$(".option.disk.selected").data("value"),
                this.$(".option.disk_template.selected").data("value"),
            this.flavors];
            
            var flv = storage.flavors.get_flavor.apply(storage.flavors, args);
            return flv;
        },

        update_selected_flavor: function() {
            var flv = this.current_flavor;
            if (!flv) { return }
            this.$(".option").removeClass("selected");

            this.$(".option.cpu.value-" + flv.get("cpu")).addClass("selected");
            this.$(".option.mem.value-" + flv.get("ram")).addClass("selected");
            this.$(".option.disk.value-" + flv.get("disk")).addClass("selected");
            this.$(".option.disk_template.value-" + flv.get("disk_template")).addClass("selected");
            
            var disk_el = this.$(".option.disk_template.value-" + flv.get("disk_template"));
            var basebgpos = 470;
                
            var append_to_bg_pos = 40 + (disk_el.index() * 91);
            var bg_pos = basebgpos - append_to_bg_pos;

            this.$(".disk-template-description").css({backgroundPosition:'-' + bg_pos + 'px top'})
            this.$(".disk-template-description p").html(flv.get_disk_template_info().description || "");
        },
        
        __added_flavors: {'cpu':[], 'ram':[], 'disk':[], 'disk_template':[]},
        add_flavor: function(flv) {
            var values = {'cpu': flv.get('cpu'), 
                          'mem': flv.get('ram'), 
                          'disk': flv.get('disk'), 
                          'disk_template': flv.get('disk_template')};

            disabled = "";
            
            if (this.__added_flavors.cpu.indexOf(values.cpu) == -1) {
                var cpu = $(('<li class="option cpu value-{0} {1}">' + 
                             '<span class="value">{0}</span>' + 
                             '<span class="metric">x</span></li>').format(
                            _.escape(values.cpu), disabled)).data('value', values.cpu);
                this.cpus.append(cpu);
                this.__added_flavors.cpu.push(values.cpu);
            }

            if (this.__added_flavors.ram.indexOf(values.mem) == -1) {
                var mem_value = parseInt(_.escape(values.mem))*1024*1024;
                var displayvalue = synnefo.util.readablizeBytes(mem_value, 
                                                               0).split(" ");
                var mem = $(('<li class="option mem value-{2}">' + 
                             '<span class="value">{0}</span>' + 
                             '<span class="metric">{1}</span></li>').format(
                          displayvalue[0], displayvalue[1], values.mem)).data(
                          'value', values.mem);
                this.mems.append(mem);
                this.__added_flavors.ram.push(values.mem);
            }

            if (this.__added_flavors.disk.indexOf(values.disk) == -1) {
                var disk = $(('<li class="option disk value-{0}">' + 
                              '<span class="value">{0}</span>' + 
                              '<span class="metric">GB</span></li>').format(
                            _.escape(values.disk))).data('value', values.disk);
                this.disks.append(disk);
                this.__added_flavors.disk.push(values.disk)
            }
            
            if (this.__added_flavors.disk_template.indexOf(values.disk_template) == -1) {
                var template_info = flv.get_disk_template_info();
                var disk_template = $(('<li title="{2}" class="option disk_template value-{0}">' + 
                                       '<span class="value name">{1}</span>' +
                                       '</li>').format(values.disk_template, 
                                            _.escape(template_info.name), 
                                            template_info.description)).data('value', 
                                                                values.disk_template);

                this.disk_templates.append(disk_template);
                //disk_template.tooltip({position:'top center', offset:[-5,0], delay:100, tipClass:'tooltip disktip'});
                this.__added_flavors.disk_template.push(values.disk_template)
            }
            
        },
        
        get_active_flavors: function() {
            return storage.flavors.active().filter(function(flv) {
	        return flv.get("SNF:allow_create")
	    });
        },

        get_valid_flavors: function() {
            return this.flavors;
        },

        update_layout: function() {
            this.update_selected_flavor();
            this.update_disabled_flavors();
            this.validate();
            this.validate_selected_flavor();
            this.update_quota_display();
        },
        
        update_quota_display: function() {

          var quotas = this.get_project().quotas;
          _.each(["disk", "ram", "cpu"], function(type) {
            var active = true;
            var key = 'available';
            var available_dsp = quotas.get('cyclades.'+type).get_readable(key, active);
            var available = quotas.get('cyclades.'+type).get_available(key);
            var content = "({0} left)".format(available_dsp);
            if (available <= 0) { content = "(None left)" }
            
            if (type == "ram") { type = "mem" }
            $(".flavor-options."+type+" h4 .available").text(content);
            if (available <= 0) {
              $(".flavor-options."+type+" h4 .available").addClass("error");
            } else {
              $(".flavor-options."+type+" h4 .available").removeClass("error");
            }
          })
        },

        reset: function() {
            this.current_image = storage.images.at(0);
            this.flavors = [];
            this.flavors_data = {'cpu':[], 'mem':[], 'disk':[]};
            this.update_flavors_data();
        },

        validate: function() {
            if (!this.current_flavor) {
                this.parent.$(".form-action.next").hide();
            } else {
                this.parent.$(".form-action.next").show();
            }
        },

        get: function() {
            return {'flavor': this.current_flavor}
        }
    });
    

    views.CreateColumnSelectOptionView = bb.View.extend({
        tagName: 'li',
        el: undefined,
        model: undefined,
        id_prefix: 'model-',
        tpl: '<input type="checkbox" class="check"/><span class="title"></span>',
        className: 'list-item-option clearfix',
        events: {
          'click': 'handle_click'
        },

        initialize: function(options) {
          _.bindAll(this);
          this.model.bind("change", this.render);
          this.model.bind("remove", this.remove);
          this.selected = false;
          if (options.get_model_title) {
            this.get_model_title = _.bind(options.get_model_title, this);
          }
          this.model_title_attr = options.model_title_attr;
          $(this.el).append($(this.tpl));
        },
        
        id: function() {
          return this.id_prefix + this.model && this.model.id || '';
        },
        
        handle_click: function() {
          this.selected = !this.selected;
          this.render();
        },

        remove: function() {
          this.model.unbind("change", this.render);
          this.model.unbind("remove", this.remove);
        },
        
        get_model_title: function() {
          return this.model.get(this.model_title_attr || 'id');
        },

        render: function() {
          $(this.el).find(".title").text(this.get_model_title());
          $(this.el).toggleClass('selected', this.selected);
          if (this.selected) {
            $(this.el).find("input").attr("checked", true);
          } else {
            $(this.el).find("input").attr("checked", false);
          }
        }
    });
    
    views.CreateColumnIPOptionView = views.CreateColumnSelectOptionView.extend({
      get_model_title: function() {
        return this.model.get('ip');
      }
    });

    views.CreateColumnPrivateNetworkOptionView = views.CreateColumnSelectOptionView.extend({
      get_model_title: function() {
        return this.model.get('name');
      }
    });

    views.CreateColumnSelectListView = bb.View.extend({
        collection: undefined,
        header: undefined,
        tagName: 'div',
        extra_class: '',
        el: undefined,
        title_tpl: undefined,
        title: 'List view',
        description: 'List view description.',
        empty_msg: 'No entries.',
        item_cls: views.CreateColumnSelectOptionView,
        className: 'list-cont create-column-select personalize-cont',

        initialize: function(options) {
          _.bindAll(this);
          if (options.extra_class) {
            $(this.el).addClass(options.extra_class);
          }
          this.update_collection = options.update_collection;
          this.title = options.title || this.title;
          this.titple_tpl = options.title_tpl || this.title_tpl;
          this.description = options.description || this.description;
          this.empty_msg = options.empty_msg || this.empty_msg;
          this.item_cls = options.item_cls || this.item_cls;
          this.select_first_as_default = options.select_first_as_default;
          this.filter_items = options.filter_items;
          this.post_render_entries = options.post_render_entries || function() {};
          this.init_events = options.init_events || function() {};

          this.init_events = _.bind(this.init_events, this);
          this.post_render_entries = _.bind(this.post_render_entries, this);

          this._ul = $('<ul class="confirm-params">');
          this._title = $("<h4>");
          this._description = $("<p class='desc'>");
          this._empty = $("<p class='empty hidden desc'>");
          this._empty.html(this.empty_msg);
        
          this.item_views = [];

          $(this.el).append(this._title);
          $(this.el).append(this._description);
          $(this.el).append(this._empty);
          $(this.el).append(this._ul);

          this['$el'] = $(this.el);

          if (!this.title_tpl) { this.title_tpl = this.title };

          this.collection.bind("change", this.render_entries);
          this.collection.bind("reset", this.render_entries);
          this.collection.bind("add", this.render_entries);
          this.collection.bind("remove", this.remove_entry);
          
          this.fetcher = undefined;
          if (this.update_collection) {
              this.fetcher_params = [snf.config.update_interval, 
                    snf.config.update_interval_increase || 500,
                    snf.config.fast_interval || snf.config.update_interval/2, 
                    snf.config.update_interval_increase_after_calls || 4,
                    snf.config.update_interval_max || 20000,
                    true, 
                    {is_recurrent: true, update: true}];
              this.fetcher = this.collection.get_fetcher.apply(this.collection, 
                                                _.clone(this.fetcher_params));
              this.fetcher.start();
          }
          this.render();
          this.init_events();
        },
        
        render: function() {
          this._title.html(this.title_tpl);
          this._description.html(this.description);
          this.render_entries();
        },
        
        remove_entry: function(model) {
          if (!this.item_views[model.id]) { return }
          this.item_views[model.id].remove();
          delete this.item_views[model.pk]
        },
        
        get_selected: function() {
          return _.map(_.filter(this.item_views, function(v) { 
            return v.selected
          }), function(v) {
            return v.model
          });
        },
        
        check_empty: function() {
          if (this.item_views.length == 0) {
            this._empty.show();
          } else {
            this._empty.hide();
          }
        },

        render_entries: function() {
          var entries;
          if (this.filter_items) {
            entries = this.collection.filter(this.filter_items);
          } else {
            entries = this.collection.models;
          }
          
          var selected = this.get_selected();
          
          _.each(entries, _.bind(function(model) {
            if (this.item_views[model.id]) {
              this.item_views[model.id].render();
            } else {
              var view = new this.item_cls({model:model});
              if (!selected.length && this.select_first_as_default) { 
                view.selected = true; selected = [1] 
              }
              view.render();
              this.item_views[model.id] = view;
              this._ul.append($(view.el));
            }
          }, this));
          this.check_empty();
          this.post_render_entries();
        },

        remove: function() {
          _.each(this.item_views, function(v){
            v.remove();
          });
          if (this.update_collection) { this.fetcher.stop() }
          this.unbind();
          this.collection.unbind("change", this.render_entries);
          this.collection.unbind("reset", this.render_entries);
          this.collection.unbind("add", this.render_entries);
          this.collection.unbind("remove", this.remove_entry);
          views.CreateColumnSelectListView.__super__.remove.apply(this, arguments);
        }
    });

    views.CreateNetworkingView = views.CreateVMStepView.extend({
        step: 3,
        initialize: function() {
            views.CreateNetworkingView.__super__.initialize.apply(this, arguments);
            this.init_handlers();
            this.selected_keys = [];
            this.cont = this.$(".step-cont");
        },
        
        init_subviews: function() {
            var create_view = this.parent;
            if (!this.networks_view) {
              this.networks_view = new views.NetworkSelectView({
                container: this.cont,
                project: this.get_project()
              });
              this.networks_view.hide(true);
            }
        },

        init_handlers: function() {
        },

        show: function() {
            views.CreateNetworkingView.__super__.show.apply(this, arguments);
            this.init_subviews();
            this.update_layout();
            this.networks_view.show(true);
        },
        
        hide_step: function() {
            this.networks_view && this.networks_view.hide(true);
        },

        update_layout: function() {
        },

        reset: function() {
            this.selected_keys = [];
            this.update_layout();
        },
        
        get_selected_networks: function() {
            if (!this.networks_view) { return [] }
            return this.networks_view.get_selected_networks();
        },
        
        get_selected_addresses: function() {
            if (!this.networks_view) { return [] }
            return this.networks_view.get_selected_floating_ips();
        },

        get: function() {
            return {
              'addresses': this.get_selected_addresses(),
              'networks': this.get_selected_networks()
            }
        },

        remove: function() {
          if (this.networks_view) {
            this.networks_view.remove();
            delete this.networks_view;
          }
        }
    });

    views.CreatePersonalizeView = views.CreateVMStepView.extend({
        step: 4,
        initialize: function() {
            views.CreateSubmitView.__super__.initialize.apply(this, arguments);
            this.roles = this.$("li.predefined-meta.role .values");
            this.name = this.$("input.rename-field");
            this.name_changed = false;
            this.init_suggested_roles();
            this.init_handlers();
            this.ssh_list = this.$(".ssh ul");
            this.selected_keys = [];

            var self = this;
        },

        init_suggested_roles: function() {
            var cont = this.roles;
            cont.empty();
            
            // TODO: get suggested from snf.api.conf
            _.each(window.SUGGESTED_ROLES, function(r){
                var el = $('<span class="val">{0}</span>'.format(_.escape(r)));
                el.data("value", r);
                cont.append(el);
                el.click(function() {
                    $(this).parent().find(".val").removeClass("selected");
                    $(this).toggleClass("selected");
                })
            });
            
            var self = this;
            $(".ssh li.ssh-key-option").live("click", function(e) {
                var key = $(this).data("model");
                self.select_key(key);
            });
        },

        select_key: function(key) {
            var exists = this.selected_keys.indexOf(key.id);
            if (exists > -1) {
                this.selected_keys.splice(exists, 1);
            } else {
                this.selected_keys.push(key.id);
            }
            this.update_ui_keys_selections(this.selected_keys);
        },

        update_ui_keys_selections: function(keys) {
            var self = this;
            self.$(".ssh-key-option").removeClass("selected");
            self.$(".ssh-key-option .check").attr("checked", false);
            _.each(keys, function(kid) {
                $("#ssh-key-option-" + kid).addClass("selected");
                $("#ssh-key-option-" + kid).find(".check").attr("checked", true);
            });
        },

        update_ssh_keys: function() {
            this.ssh_list.empty();
            var keys = snf.storage.keys.models;
            if (keys.length == 0) { 
                this.$(".ssh .empty").show();
            } else {
                this.$(".ssh .empty").hide();
            }
            _.each(keys, _.bind(function(key){
                var name = _.escape(util.truncate(key.get("name"), 45));
                var el = $('<li id="ssh-key-option-{1}" class="ssh-key-option">{0}</li>'.format(name, key.id));
                var check = $('<input class="check" type="checkbox"></input>')
                el.append(check);
                el.data("model", key);
                this.ssh_list.append(el);
            }, this));
        },

        init_handlers: function() {
            this.name.bind("keypress", _.bind(function(e) {
                this.name_changed = true;
                if (e.keyCode == 13) { this.parent.set_step(5); this.parent.update_layout() };    
            }, this));

            this.name.bind("click", _.bind(function() {
                if (!this.name_changed) {
                    this.name.val("");
                }
            }, this))
        },

        show: function() {
            views.CreatePersonalizeView.__super__.show.apply(this, arguments);
            this.update_layout();
        },
        
        update_layout: function() {
            var params = this.parent.get_params();

            if (!params.image || !params.flavor) { return }

            if (!params.image) { return }
            var vm_name_tpl = snf.config.vm_name_template || "My {0} server";
            //if (params.image.is_snapshot()) { vm_name_tpl = "{0}" };
            var vm_name = vm_name_tpl.format(params.image.get("name"));
            var orig_name = vm_name;
            
            var existing = true;
            var j = 0;

            while (existing && !this.name_changed) {
                var existing = storage.vms.select(function(vm){
                  return vm.get("name") == vm_name
                }).length;
                if (existing) {
                    j++;
                    vm_name = orig_name + " " + j;
                }
            }

            if (!_(this.name.val()).trim() || !this.name_changed) {
                this.name.val(vm_name);
            }

            if (!this.name_changed && this.parent.visible()) {
                if (!$.browser.msie && !$.browser.opera) {
                    this.$("#create-vm-name").select();
                } else {
                    window.setTimeout(_.bind(function(){
                        this.$("#create-vm-name").select();
                    }, this), 400)
                }
            }
            
            var img = snf.ui.helpers.os_icon_path(params.image.get("OS"))
            this.name.css({backgroundImage:"url({0})".format(img)})
            
            if (!params.image.supports('ssh')) {
                this.disable_ssh_keys();
            } else {
                this.enable_ssh_keys();
                this.update_ssh_keys();
            }

            this.update_ui_keys_selections(this.selected_keys);
        },

        disable_ssh_keys: function() {
            this.$(".disabled.desc").show();
            this.$(".empty.desc").hide();
            this.$(".ssh .confirm-params").hide();
            this.selected_keys = [];
        },

        enable_ssh_keys: function() {
            this.$(".ssh .confirm-params").show();
            this.$(".disabled.desc").hide();
        },

        reset: function() {
            this.roles.find(".val").removeClass("selected");
            this.name_changed = false;
            this.selected_keys = [];
            this.update_layout();
        },

        get_meta: function() {
            if (this.roles.find(".selected").length == 0) {
                return false;
            }

            var role = $(this.roles.find(".selected").get(0)).data("value");
            return {'Role': role }
        },

        get: function() {
            var val = {'name': this.name.val() };
            if (this.get_meta()) {
                val.metadata = this.get_meta();
            }

            val.keys = _.map(this.selected_keys, function(k){ return snf.storage.keys.get(k)});
            
            return val;
        }
    });

    views.CreateSubmitView = views.CreateVMStepView.extend({
        step: 5,
        initialize: function() {
            views.CreateSubmitView.__super__.initialize.apply(this, arguments);
            this.roles = this.$("li.predefined-meta.role .values");
            this.confirm = this.$(".confirm-params ul");
            this.name = this.$("h3.vm-name");
            this.keys = this.$(".confirm-params.ssh");
            this.meta = this.$(".confirm-params.meta");
            this.project = this.$(".confirm-cont.image .project-title");
            this.ip_addresses = this.$(".confirm-params.ip-addresses");
            this.private_networks = this.$(".confirm-params.private-networks");
            this.init_handlers();
        },

        init_handlers: function() {
        },

        show: function() {
            views.CreateSubmitView.__super__.show.apply(this, arguments);
            this.update_layout();
        },
        
        update_network_details: function() {
            var data = this.parent.get_params();
            var ips = data.addresses;
            var networks = data.networks;

            this.ip_addresses.empty();
            if (!ips|| ips.length == 0) {
                this.ip_addresses.append(this.make("li", {'class':'empty'}, 
                                           'No ip addresses selected'))
            }
            _.each(ips, _.bind(function(ip) {
                var el = this.make("li", {'class':'selected-ip-address'}, 
                                  ip.get('floating_ip_address'));
                this.ip_addresses.append(el);
            }, this))

            this.private_networks.empty();
            if (!networks || networks.length == 0) {
                this.private_networks.append(this.make("li", {'class':'empty'}, 
                                             'No private networks selected'))
            }
            _.each(networks, _.bind(function(network) {
                var el = this.make("li", {'class':'selected-private-network'}, 
                                  network.get('name'));
                this.private_networks.append(el);
            }, this))

        },

        update_flavor_details: function() {
            var flavor = this.parent.get_params().flavor;

            function set_detail(sel, key) {
                var val = key;
                if (key == undefined) { val = flavor.get(sel) };
                this.$(".confirm-cont.flavor .flavor-" + sel + " .value").text(val)
            }
            
            set_detail("cpu", flavor.get("cpu") + "x");
            set_detail("ram", flavor.get("ram") + " MB");
            set_detail("disk", util.readablizeBytes(flavor.get("disk") * 1024 * 1024 * 1024));
            set_detail("disktype", flavor.get_disk_template_info().name);
        },

        update_image_details: function() {
            var image = this.parent.get_params().image;

            function set_detail(sel, key) {
                var val = key;
                if (key == undefined) { val = image.get(sel) };
                this.$(".confirm-cont.image .image-" + sel + " .value").text(val)
            }
            
            set_detail("description", image.get_description());
            set_detail("name", util.truncate(image.get("name"), 30));
            set_detail("os", _(image.get_os()).capitalize());
            set_detail("gui", image.get_gui());
            set_detail("size", _.escape(image.get_readable_size()));
            set_detail("kernel");
        },

        update_selected_keys: function(keys) {
            this.keys.empty();
            if (!keys || keys.length == 0) {
                this.keys.append(this.make("li", {'class':'empty'}, 'No keys selected'))
            }
            _.each(keys, _.bind(function(key) {
                var name = _.escape(util.truncate(key.get("name"), 20))
                var el = this.make("li", {'class':'selected-ssh-key'}, name);
                this.keys.append(el);
            }, this))
        },

        update_selected_meta: function(meta) {
            this.meta.empty();
            if (!meta || meta.length == 0) {
                this.meta.append(this.make("li", {'class':'empty'}, 'No tags selected'))
            }
            _.each(meta, _.bind(function(value, key) {
                var el = this.make("li", {'class':'confirm-value'});
                var name = this.make("span", {'class':'ckey'}, key);
                var value = this.make("span", {'class':'cval'}, value);

                $(el).append(name)
                $(el).append(value);
                this.meta.append(el);
            }, this));
        },

        update_layout: function() {
            var params = this.parent.get_params();
            if (!params.image || !params.flavor) { return }

            if (!params.image) { return }

            this.name.text(util.truncate(params.name, 50));

            this.confirm.find("li.image .value").text(params.flavor.get("image"));
            this.confirm.find("li.cpu .value").text(params.flavor.get("cpu") + "x");
            this.confirm.find("li.mem .value").text(params.flavor.get("ram"));
            this.confirm.find("li.disk .value").text(params.flavor.get("disk"));

            var img = snf.ui.helpers.os_icon_path(params.image.get("OS"))
            this.name.css({backgroundImage:"url({0})".format(img)})

            this.update_image_details();
            this.update_flavor_details();
            this.update_network_details();
            
            var project_name = this.get_project().get('name');
            project_name = util.truncate(project_name, 25);
            this.project.text(project_name);

            if (!params.image.supports('ssh')) {
                this.keys.hide();
                this.keys.prev().hide();
            } else {
                this.keys.show();
                this.keys.prev().show();
                this.update_selected_keys(params.keys);
            }
            
            this.update_selected_meta(params.metadata);
        },

        reset: function() {
            this.update_layout();
        },

        get_meta: function() {
        },

        get: function() {
            return {};
        }
    });

    views.CreateVMView = views.Overlay.extend({
        
        view_id: "create_vm_view",
        content_selector: "#createvm-overlay-content",
        css_class: 'overlay-createvm overlay-info',
        overlay_id: "metadata-overlay",

        subtitle: false,
        title: "Create new machine",

        initialize: function(options) {
            views.CreateVMView.__super__.initialize.apply(this);
            this.current_step = 1;

            this.password_view = new views.VMCreationPasswordView();


            this.steps = [];
            this.steps[1] = new views.CreateImageSelectView(this);
            this.steps[1].bind("change", _.bind(function(data) {this.trigger("image:change", data)}, this));

            this.steps[2] = new views.CreateFlavorSelectView(this);
            this.steps[3] = new views.CreateNetworkingView(this);
            this.steps[4] = new views.CreatePersonalizeView(this);
            this.steps[5] = new views.CreateSubmitView(this);

            this.cancel_btn = this.$(".create-controls .cancel");
            this.next_btn = this.$(".create-controls .next");
            this.prev_btn = this.$(".create-controls .prev");
            this.no_project_notice = this.$(".no-project-notice");
            this.submit_btn = this.$(".create-controls .submit");

            this.history = this.$(".steps-history");
            this.history_steps = this.$(".steps-history .steps-history-step");
            
            this.init_handlers();
        },

        get_available_project: function() {
          var project = undefined;
          var user_project = synnefo.storage.projects.get_user_project();
          if (user_project && user_project.quotas.can_fit(min_vm_quota)) {
            project = user_project;
          }
          if (!project) {
            synnefo.storage.projects.each(function(p) {
              if (p.quotas.can_fit(min_vm_quota)) {
                project = p;
              }
            }, this);
          }
          return project;
        },

        set_project: function(project) {
          var trigger = false;
          if (project != this.project) {
            trigger = true;
          }
          this.project = project;
          if (trigger) { this.trigger("project:change", project)}
        },

        init_handlers: function() {
            var self = this;
            this.next_btn.click(_.bind(function(){
                this.set_step(this.current_step + 1);
                this.update_layout();
            }, this))
            this.prev_btn.click(_.bind(function(){
                this.set_step(this.current_step - 1);
                this.update_layout();
            }, this))
            this.cancel_btn.click(_.bind(function(){
                this.close_all();
            }, this))
            this.submit_btn.click(_.bind(function(){
                this.submit();
            }, this))
            
            this.history.find(".completed").live("click", function() {
                var step = parseInt($(this).attr("id").replace("vm-create-step-history-", ""));
                self.set_step(step);
                self.update_layout();
            })
        },

        set_step: function(st) {
        },
        
        validate: function(data) {
            if (_(data.name).trim() == "") {
                this.$(".form-field").addClass("error");
                return false;
            } else {
                return true;
            }
        },

        submit: function() {
            if (this.submiting) { return };
            var data = this.get_params();
            var meta = {};
            var extra = {};
            var personality = [];

            if (this.validate(data)) {
                this.submit_btn.addClass("in-progress");
                this.submiting = true;
                if (data.metadata) { meta = data.metadata; }
                if (data.keys && data.keys.length > 0) {
                    personality.push(
                      data.image.personality_data_for_keys(data.keys))
                }

                if (personality.length) {
                    extra['personality'] = _.flatten(personality);
                }
                
                extra['networks'] = [];
                _.each(data.networks, function(n) {
                  extra.networks.push({'uuid': n.get('id')})
                });
                _.each(data.addresses, function(ip) {
                  extra.networks.push({
                    'uuid': ip.get('network').get('id'),
                    'fixed_ip': ip.get('floating_ip_address')
                  });
                });
                
                _.map(data.networks, function(n) { return n.get('id') });
                storage.vms.create(data.name, data.image, data.flavor, 
                                   meta, this.project, extra, 
                                   _.bind(function(data) {
                    _.each(data.addresses, function(ip) {
                      ip.set({'status': 'connecting'});
                    });
                    this.close_all();
                    this.password_view.show(data.server.adminPass, 
                                            data.server.id);
                    var self = this;
                    window.setTimeout(function() {
                      self.submiting = false;
                    }, 1000);
                }, this));
            }
        },

        close_all: function() {
          this.hide();
        },

        onClose: function() {
          if (this.steps && this.steps[3]) {
            this.steps[3].remove();
          }
        },

        reset: function() {
          this.current_step = 1;

          this.steps[1].reset();
          this.steps[2].reset();
          this.steps[3].reset();
          this.steps[4].reset();

          this.submit_btn.removeClass("in-progress");
        },

        onShow: function() {
        },

        update_layout: function() {
            if (!this.project) { 
              this.set_no_project();
            } else {
              this.unset_no_project();
            }
            this.show_step(this.current_step);
            this.current_view.update_layout();
        },
        
        set_no_project: function() {
          this.next_btn.hide();
          this.no_project_notice.show();
        },

        unset_no_project: function() {
          this.next_btn.show();
          this.no_project_notice.hide();
        },

        beforeOpen: function() {
            this.set_project(this.get_available_project());
            if (!this.skip_reset_on_next_open) {
                this.submiting = false;
                this.reset();
                this.current_step = 1;
                this.$(".steps-container").css({"margin-left":0 + "px"});
                this.show_step(1);
            }
            
            this.skip_reset_on_next_open = false;
            this.update_layout();
        },
        
        set_step: function(step) {
            if (step <= 1) {
                step = 1
            }
            if (step > this.steps.length - 1) {
                step = this.steps.length - 1;
            }
            this.current_step = step;
        },

        show_step: function(step) {
            // FIXME: this shouldn't be here
            // but since we are not calling step.hide this should work
            this.steps[1].image_details.hide();
            
            this.current_view && this.current_view.hide_step && this.current_view.hide_step();
            this.current_view = this.steps[step];
            this.update_controls();

            this.steps[step].show();
            var width = this.el.find('.container').width();
            var left = (step -1) * width * -1;
            this.$(".steps-container").animate({"margin-left": left + "px"}, 300);

            this.update_steps_history();
        },

        update_steps_history: function() {
            var self = this;
            function get_step(s) {
                return self.history.find(".step" + s + "h");
            }
            
            var current_step = parseInt(this.current_view.step);
            _.each(this.steps, function(stepv) {
                var step = parseInt(stepv.step);
                get_step(step).removeClass("completed").removeClass("current");
                if (step == current_step) {
                    get_step(step).removeClass("completed").addClass("current");
                }
                if (step < current_step) {
                    get_step(step).removeClass("current").addClass("completed");
                }
            });
        },

        update_controls: function() {
            var step = this.current_step;
            if (step == 1) {
                this.prev_btn.hide();
                this.cancel_btn.show();
            } else {
                this.prev_btn.show();
                this.cancel_btn.hide();
            }
            
            if (step == this.steps.length - 1) {
                this.next_btn.hide();
                this.submit_btn.show();
            } else {
                this.next_btn.show();
                this.submit_btn.hide();
            }
        },

        get_params: function() {
            return _.extend({}, this.steps[1].get(), this.steps[2].get(), this.steps[3].get(), this.steps[4].get());
        }
    });
    
})(this);
<|MERGE_RESOLUTION|>--- conflicted
+++ resolved
@@ -783,12 +783,8 @@
         },
         
         update_flavors_data: function() {
-<<<<<<< HEAD
             if (!this.parent.project) { return }
-            this.flavors = storage.flavors.active();
-=======
             this.flavors = this.get_active_flavors();
->>>>>>> 118dfed0
             this.flavors_data = storage.flavors.get_data(this.flavors);
             
             var self = this;
