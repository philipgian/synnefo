--- conflicted
+++ resolved
@@ -198,13 +198,10 @@
             var dhcp = this.dhcp_select.is(":checked");
             var subnet = null;
             var type = this.type_select.val();
-<<<<<<< HEAD
             var project_id = this.project_select.val();
             var project = synnefo.storage.projects.get(project_id);
 
-=======
             var gateway = undefined;
->>>>>>> bbd98c63
 
             if (dhcp) {
                 if (this.subnet_select.val() == "custom") {
@@ -215,21 +212,12 @@
                     subnet = this.subnet_select.val();
                 }
                 
-            }
-
-<<<<<<< HEAD
+            }t
+
             snf.storage.networks.create(
-              project, name, type, subnet, dhcp, _.bind(function(){
+              project, name, type, subnet, dhcp, gateway, _.bind(function(){
                 this.hide();
             }, this));
-=======
-            snf.storage.networks.create(name, type, subnet, dhcp, gateway,
-              _.bind(function(){
-                  this.hide();
-                  // trigger parent view create handler
-                  this.parent_view.post_create();
-              }, this));
->>>>>>> bbd98c63
         },
         
         update_projects: function() {
