--- conflicted
+++ resolved
@@ -43,21 +43,10 @@
     servers, networks, ip_pools, images = True, True, True, True,
     clusters = True
     backend = None
-<<<<<<< HEAD
-    if request.body:
-        req = utils.get_json_body(request)
-        req_stats = utils.get_attribute(req, "stats", required=True,
-                                        attr_type=dict)
-        # Check backend
-        backend_id = utils.get_attribute(req_stats, "backend", required=False,
-                                         attr_type=(basestring, int))
-        if backend_id is not None:
-=======
 
     backend_id = request.GET.get("backend")
     if backend_id is not None:
         try:
->>>>>>> bbd98c63
             try:
                 backend_id = int(backend_id)
                 backend = Backend.objects.get(id=backend_id)
