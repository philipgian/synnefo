--- conflicted
+++ resolved
@@ -38,13 +38,10 @@
 class Command(BaseCommand):
     args = "<image_id>"
     help = "Display available information about an image"
-<<<<<<< HEAD
-=======
     option_list = BaseCommand.option_list + (
         make_option('--user-id', dest='userid',
                 help="The ID of the owner of the Image."),
         )
->>>>>>> 7bdec18f
 
     def handle(self, *args, **options):
 
