--- conflicted
+++ resolved
@@ -76,16 +76,9 @@
 _pithos_backend_pool = \
     PithosBackendPool(
         POOL_SIZE,
-<<<<<<< HEAD
-        quotaholder_enabled=True,
-        quotaholder_url=settings.ASTAKOS_URL,
-        quotaholder_token=settings.CYCLADES_ASTAKOS_SERVICE_TOKEN,
-        quotaholder_client_poolsize=200,
-=======
         astakos_url=settings.ASTAKOS_URL,
         service_token=settings.CYCLADES_ASTAKOS_SERVICE_TOKEN,
         astakosclient_poolsize=settings.CYCLADES_QUOTAHOLDER_POOLSIZE,
->>>>>>> 6fd549ca
         db_connection=settings.BACKEND_DB_CONNECTION,
         block_path=settings.BACKEND_BLOCK_PATH)
 
