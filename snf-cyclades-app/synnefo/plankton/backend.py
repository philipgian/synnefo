# Copyright 2011-2013 GRNET S.A. All rights reserved.

#
# Redistribution and use in source and binary forms, with or
# without modification, are permitted provided that the following
# conditions are met:
#
#   1. Redistributions of source code must retain the above
#      copyright notice, this list of conditions and the following
#      disclaimer.
#
#   2. Redistributions in binary form must reproduce the above
#      copyright notice, this list of conditions and the following
#      disclaimer in the documentation and/or other materials
#      provided with the distribution.
#
# THIS SOFTWARE IS PROVIDED BY GRNET S.A. ``AS IS'' AND ANY EXPRESS
# OR IMPLIED WARRANTIES, INCLUDING, BUT NOT LIMITED TO, THE IMPLIED
# WARRANTIES OF MERCHANTABILITY AND FITNESS FOR A PARTICULAR
# PURPOSE ARE DISCLAIMED. IN NO EVENT SHALL GRNET S.A OR
# CONTRIBUTORS BE LIABLE FOR ANY DIRECT, INDIRECT, INCIDENTAL,
# SPECIAL, EXEMPLARY, OR CONSEQUENTIAL DAMAGES (INCLUDING, BUT NOT
# LIMITED TO, PROCUREMENT OF SUBSTITUTE GOODS OR SERVICES; LOSS OF
# USE, DATA, OR PROFITS; OR BUSINESS INTERRUPTION) HOWEVER CAUSED
# AND ON ANY THEORY OF LIABILITY, WHETHER IN CONTRACT, STRICT
# LIABILITY, OR TORT (INCLUDING NEGLIGENCE OR OTHERWISE) ARISING IN
# ANY WAY OUT OF THE USE OF THIS SOFTWARE, EVEN IF ADVISED OF THE
# POSSIBILITY OF SUCH DAMAGE.
#
# The views and conclusions contained in the software and
# documentation are those of the authors and should not be
# interpreted as representing official policies, either expressed
# or implied, of GRNET S.A.

"""
The Plankton attributes are the following:
  - checksum: the 'hash' meta
  - container_format: stored as a user meta
  - created_at: the 'modified' meta of the first version
  - deleted_at: the timestamp of the last version
  - disk_format: stored as a user meta
  - id: the 'uuid' meta
  - is_public: True if there is a * entry for the read permission
  - location: generated based on the file's path
  - name: stored as a user meta
  - owner: the file's account
  - properties: stored as user meta prefixed with PROPERTY_PREFIX
  - size: the 'bytes' meta
  - status: stored as a system meta
  - store: is always 'pithos'
  - updated_at: the 'modified' meta
"""

import json
import warnings
import logging
<<<<<<< HEAD
import os

from time import gmtime, strftime
=======
from time import time, gmtime, strftime
>>>>>>> e9621f21
from functools import wraps
from operator import itemgetter

from django.conf import settings
from django.utils import importlib
from pithos.backends.base import NotAllowedError, VersionNotExists

logger = logging.getLogger(__name__)


PLANKTON_DOMAIN = 'plankton'
PLANKTON_PREFIX = 'plankton:'
PROPERTY_PREFIX = 'property:'

PLANKTON_META = ('container_format', 'disk_format', 'name', 'properties',
                 'status', 'created_at')

from pithos.backends.util import PithosBackendPool
POOL_SIZE = 8
_pithos_backend_pool = \
    PithosBackendPool(
        POOL_SIZE,
        astakos_url=settings.ASTAKOS_BASE_URL,
        service_token=settings.CYCLADES_SERVICE_TOKEN,
        astakosclient_poolsize=settings.CYCLADES_ASTAKOSCLIENT_POOLSIZE,
        db_connection=settings.BACKEND_DB_CONNECTION,
        block_path=settings.BACKEND_BLOCK_PATH)


def get_pithos_backend():
    return _pithos_backend_pool.pool_get()


def create_url(account, container, name):
    assert "/" not in account, "Invalid account"
    assert "/" not in container, "Invalid container"
    return "pithos://%s/%s/%s" % (account, container, name)


def split_url(url):
    """Returns (accout, container, object) from a url string"""
    t = url.split('/', 4)
    assert t[0] == "pithos:", "Invalid url"
    assert len(t) == 5, "Invalid url"
    return t[2:5]


def format_timestamp(t):
    return strftime('%Y-%m-%d %H:%M:%S', gmtime(t))


def handle_backend_exceptions(func):
    @wraps(func)
    def wrapper(*args, **kwargs):
        try:
            return func(*args, **kwargs)
        except NotAllowedError:
            raise Forbidden
        except NameError:
            raise ImageNotFound
        except VersionNotExists:
            raise ImageNotFound
    return wrapper


def commit_on_success(func):
    def wrapper(self, *args, **kwargs):
        backend = self.backend
        backend.pre_exec()
        try:
            ret = func(self, *args, **kwargs)
        except:
            backend.post_exec(False)
            raise
        else:
            backend.post_exec(True)
        return ret
    return wrapper


class ImageBackend(object):
    """A wrapper arround the pithos backend to simplify image handling."""

    def __init__(self, user):
        self.user = user

        original_filters = warnings.filters
        warnings.simplefilter('ignore')         # Suppress SQLAlchemy warnings
        self.backend = get_pithos_backend()
        warnings.filters = original_filters     # Restore warnings

    def close(self):
        """Close PithosBackend(return to pool)"""
        self.backend.close()

    @handle_backend_exceptions
    @commit_on_success
    def get_image(self, image_uuid):
        """Retrieve information about an image."""
        image_url = self._get_image_url(image_uuid)
        return self._get_image(image_url)

    def _get_image_url(self, image_uuid):
        """Get the Pithos url that corresponds to an image UUID."""
        account, container, name = self.backend.get_uuid(self.user, image_uuid)
        return create_url(account, container, name)

    def _get_image(self, image_url):
        """Get information about an Image.

        Get all available information about an Image.
        """
        account, container, name = split_url(image_url)
        try:
            meta = self._get_meta(image_url)
            meta["deleted"] = ""
        except NameError:
            versions = self.backend.list_versions(self.user, account,
                                                  container, name)
            if not versions:
                raise Exception("Image without versions %s" % image_url)
            # Object was deleted, use the latest version
            version, timestamp = versions[-1]
            meta = self._get_meta(image_url, version)
            meta["deleted"] = timestamp

        if PLANKTON_PREFIX + 'name' not in meta:
            logger.warning("Image without Plankton name! url %s meta %s",
                           image_url, meta)
            meta[PLANKTON_PREFIX + "name"] = ""

        permissions = self._get_permissions(image_url)
        return image_to_dict(image_url, meta, permissions)

    def _get_meta(self, image_url, version=None):
        """Get object's metadata."""
        account, container, name = split_url(image_url)
        return self.backend.get_object_meta(self.user, account, container,
                                            name, PLANKTON_DOMAIN, version)

    def _update_meta(self, image_url, meta, replace=False):
        """Update object's metadata."""
        account, container, name = split_url(image_url)

        prefixed = {}
        for key, val in meta.items():
            if key in PLANKTON_META:
                if key == "properties":
                    val = json.dumps(val)
                prefixed[PLANKTON_PREFIX + key] = val

        self.backend.update_object_meta(self.user, account, container, name,
                                        PLANKTON_DOMAIN, prefixed, replace)
        logger.debug("User '%s' updated image '%s', meta: '%s'", self.user,
                     image_url, prefixed)

    def _get_permissions(self, image_url):
        """Get object's permissions."""
        account, container, name = split_url(image_url)
        _a, path, permissions = \
            self.backend.get_object_permissions(self.user, account, container,
                                                name)

        if path is None:
            logger.warning("Image '%s' got permissions from None path",
                           image_url)

        return permissions

    def _update_permissions(self, image_url, permissions):
        """Update object's permissions."""
        account, container, name = split_url(image_url)
        self.backend.update_object_permissions(self.user, account, container,
                                               name, permissions)
        logger.debug("User '%s' updated image '%s', permissions: '%s'",
                     self.user, image_url, permissions)

    @handle_backend_exceptions
    @commit_on_success
    def unregister(self, image_uuid):
        """Unregister an image.

        Unregister an image, by removing all metadata from the Pithos
        file that exist in the PLANKTON_DOMAIN.

        """
        image_url = self._get_image_url(image_uuid)
        self._get_image(image_url)  # Assert that it is an image
        # Unregister the image by removing all metadata from domain
        # 'PLANKTON_DOMAIN'
        meta = {}
        self._update_meta(image_url, meta, True)
        logger.debug("User '%s' deleted image '%s'", self.user, image_url)

    @handle_backend_exceptions
    @commit_on_success
    def add_user(self, image_uuid, add_user):
        """Add a user as an image member.

        Update read permissions of Pithos file, to include the specified user.

        """
        image_url = self._get_image_url(image_uuid)
        self._get_image(image_url)  # Assert that it is an image
        permissions = self._get_permissions(image_url)
        read = set(permissions.get("read", []))
        assert(isinstance(add_user, (str, unicode)))
        read.add(add_user)
        permissions["read"] = list(read)
        self._update_permissions(image_url, permissions)

    @handle_backend_exceptions
    @commit_on_success
    def remove_user(self, image_uuid, remove_user):
        """Remove the user from image members.

        Remove the specified user from the read permissions of the Pithos file.

        """
        image_url = self._get_image_url(image_uuid)
        self._get_image(image_url)  # Assert that it is an image
        permissions = self._get_permissions(image_url)
        read = set(permissions.get("read", []))
        assert(isinstance(remove_user, (str, unicode)))
        try:
            read.remove(remove_user)
        except ValueError:
            return  # TODO: User did not have access
        permissions["read"] = list(read)
        self._update_permissions(image_url, permissions)

    @handle_backend_exceptions
    @commit_on_success
    def replace_users(self, image_uuid, replace_users):
        """Replace image members.

        Replace the read permissions of the Pithos files with the specified
        users. If image is specified as public, we must preserve * permission.

        """
        image_url = self._get_image_url(image_uuid)
        image = self._get_image(image_url)
        permissions = self._get_permissions(image_url)
        assert(isinstance(replace_users, list))
        permissions["read"] = replace_users
        if image.get("is_public", False):
            permissions["read"].append("*")
        self._update_permissions(image_url, permissions)

    @handle_backend_exceptions
    @commit_on_success
    def list_users(self, image_uuid):
        """List the image members.

        List the image members, by listing all users that have read permission
        to the corresponding Pithos file.

        """
        image_url = self._get_image_url(image_uuid)
        self._get_image(image_url)  # Assert that it is an image
        permissions = self._get_permissions(image_url)
        return [user for user in permissions.get('read', []) if user != '*']

    @handle_backend_exceptions
    @commit_on_success
    def update_metadata(self, image_uuid, metadata):
        """Update Image metadata."""
        image_url = self._get_image_url(image_uuid)
        self._get_image(image_url)  # Assert that it is an image

        is_public = metadata.pop("is_public", None)
        if is_public is not None:
            permissions = self._get_permissions(image_url)
            read = set(permissions.get("read", []))
            if is_public:
                read.add("*")
            else:
                read.discard("*")
            permissions["read"] = list(read)
            self._update_permissions(image_url, permissions)
        meta = {}
        meta["properties"] = metadata.pop("properties", {})
        meta.update(**metadata)

        self._update_meta(image_url, meta)
        image_url = self._get_image_url(image_uuid)
        return self._get_image(image_url)

    @handle_backend_exceptions
    @commit_on_success
    def register(self, name, image_url, metadata):
        # Validate that metadata are allowed
        if "id" in metadata:
            raise ValueError("Passing an ID is not supported")
        store = metadata.pop("store", "pithos")
        if store != "pithos":
            raise ValueError("Invalid store '%s'. Only 'pithos' store is"
                             "supported" % store)
        disk_format = metadata.setdefault("disk_format",
                                          settings.DEFAULT_DISK_FORMAT)
        if disk_format not in settings.ALLOWED_DISK_FORMATS:
            raise ValueError("Invalid disk format '%s'" % disk_format)
        container_format =\
            metadata.setdefault("container_format",
                                settings.DEFAULT_CONTAINER_FORMAT)
        if container_format not in settings.ALLOWED_CONTAINER_FORMATS:
            raise ValueError("Invalid container format '%s'" %
                             container_format)

        # Validate that 'size' and 'checksum' are valid
        account, container, object = split_url(image_url)

        meta = self._get_meta(image_url)

        size = int(metadata.pop('size', meta['bytes']))
        if size != meta['bytes']:
            raise ValueError("Invalid size")

        checksum = metadata.pop('checksum', meta['hash'])
        if checksum != meta['hash']:
            raise ValueError("Invalid checksum")

        # Fix permissions
        is_public = metadata.pop('is_public', False)
        if is_public:
            permissions = {'read': ['*']}
        else:
            permissions = {'read': [self.user]}

        # Update rest metadata
        meta = {}
        meta['properties'] = metadata.pop('properties', {})
        # Add creation(register) timestamp as a metadata, to avoid extra
        # queries when retrieving the list of images.
        meta['created_at'] = time()
        meta.update(name=name, status='available', **metadata)

        # Do the actualy update in the Pithos backend
        self._update_meta(image_url, meta)
        self._update_permissions(image_url, permissions)
        logger.debug("User '%s' created image '%s'('%s')", self.user,
                     image_url, name)
        return self._get_image(image_url)

    def _list_images(self, user=None, filters=None, params=None):
        filters = filters or {}

        # TODO: Use filters
        # # Fix keys
        # keys = [PLANKTON_PREFIX + 'name']
        # size_range = (None, None)
        # for key, val in filters.items():
        #     if key == 'size_min':
        #         size_range = (val, size_range[1])
        #     elif key == 'size_max':
        #         size_range = (size_range[0], val)
        #     else:
        #         keys.append('%s = %s' % (PLANKTON_PREFIX + key, val))
        _images = self.backend.get_domain_objects(domain=PLANKTON_DOMAIN,
                                                  user=user)

        images = []
        for (location, meta, permissions) in _images:
            image_url = "pithos://" + location
            meta["modified"] = meta["version_timestamp"]
            images.append(image_to_dict(image_url, meta, permissions))

        if params is None:
            params = {}
        key = itemgetter(params.get('sort_key', 'created_at'))
        reverse = params.get('sort_dir', 'desc') == 'desc'
        images.sort(key=key, reverse=reverse)
        return images

    @commit_on_success
    def list_images(self, filters=None, params=None):
        return self._list_images(user=self.user, filters=filters,
                                 params=params)

    @commit_on_success
    def list_shared_images(self, member, filters=None, params=None):
        images = self._list_images(user=self.user, filters=filters,
                                   params=params)
        is_shared = lambda img: not img["is_public"] and img["owner"] == member
        return filter(is_shared, images)

    @commit_on_success
    def list_public_images(self, filters=None, params=None):
        images = self._list_images(user=None, filters=filters, params=params)
        return filter(lambda img: img["is_public"], images)


class ImageBackendError(Exception):
    pass


class ImageNotFound(ImageBackendError):
    pass


class Forbidden(ImageBackendError):
    pass


def image_to_dict(image_url, meta, permissions):
    """Render an image to a dictionary"""
    account, container, name = split_url(image_url)

    image = {}
    if PLANKTON_PREFIX + 'name' not in meta:
        logger.warning("Image without Plankton name!! url %s meta %s",
                       image_url, meta)
        image[PLANKTON_PREFIX + "name"] = ""

    image["id"] = meta["uuid"]
    image["location"] = image_url
    image["checksum"] = meta["hash"]
    created = meta.get("created_at", meta["modified"])
    image["created_at"] = format_timestamp(created)
    deleted = meta.get("deleted", None)
    image["deleted_at"] = format_timestamp(deleted) if deleted else ""
    image["updated_at"] = format_timestamp(meta["modified"])
    image["size"] = meta["bytes"]
    image["store"] = "pithos"
    image['owner'] = account

    # Permissions
    image["is_public"] = "*" in permissions.get('read', [])

    for key, val in meta.items():
        # Get plankton properties
        if key.startswith(PLANKTON_PREFIX):
            # Remove plankton prefix
            key = key.replace(PLANKTON_PREFIX, "")
            # Keep only those in plankton meta
            if key in PLANKTON_META:
                if key == "properties":
                    image[key] = json.loads(val)
                elif key == "created_at":
                    # created timestamp is return in 'created_at' field
                    pass
                else:
                    image[key] = val

    return image


class JSONFileBackend(object):
    """
    A dummy image backend that loads available images from a file with json
    formatted content.

    usage:
        PLANKTON_BACKEND_MODULE = 'synnefo.plankton.backend.JSONFileBackend'
        PLANKTON_IMAGES_JSON_BACKEND_FILE = '/tmp/images.json'

        # loading images from an existing plankton service
        $ curl -H "X-Auth-Token: <MYTOKEN>" \
                https://cyclades.synnefo.org/plankton/images/detail | \
                python -m json.tool > /tmp/images.json
    """
    def __init__(self, userid):
        self.images_file = getattr(settings,
                                   'PLANKTON_IMAGES_JSON_BACKEND_FILE', '')
        if not os.path.exists(self.images_file):
            raise Exception("Invalid plankgon images json backend file: %s",
                            self.images_file)
        fp = file(self.images_file)
        self.images = json.load(fp)
        fp.close()

    def iter(self, *args, **kwargs):
        return self.images.__iter__()

    def list_images(self, *args, **kwargs):
        return self.images

    def get_image(self, image_uuid):
        try:
            return filter(lambda i: i['id'] == image_uuid, self.images)[0]
        except IndexError:
            raise Exception("Unknown image uuid: %s" % image_uuid)

    def close(self):
        pass


def get_backend():
    backend_module = getattr(settings, 'PLANKTON_BACKEND_MODULE', None)
    if not backend_module:
        # no setting set
        return ImageBackend

    parts = backend_module.split(".")
    module = ".".join(parts[:-1])
    cls = parts[-1]
    try:
        return getattr(importlib.import_module(module), cls)
    except (ImportError, AttributeError), e:
        raise ImportError("Cannot import plankton module: %s (%s)" %
                          (backend_module, e.message))<|MERGE_RESOLUTION|>--- conflicted
+++ resolved
@@ -54,13 +54,9 @@
 import json
 import warnings
 import logging
-<<<<<<< HEAD
 import os
 
-from time import gmtime, strftime
-=======
 from time import time, gmtime, strftime
->>>>>>> e9621f21
 from functools import wraps
 from operator import itemgetter
 
