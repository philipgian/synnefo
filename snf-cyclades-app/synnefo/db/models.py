--- conflicted
+++ resolved
@@ -295,17 +295,15 @@
         else:
             raise ServiceUnavailable
 
-<<<<<<< HEAD
     def get_last_diagnostic(self, **filters):
         try:
             return self.diagnostics.filter()[0]
         except IndexError:
             return None
-=======
+
     @staticmethod
     def put_client(client):
             put_rapi_client(client)
->>>>>>> e2f8d066
 
     # Error classes
     class InvalidBackendIdError(Exception):
@@ -695,12 +693,13 @@
         if backend.offline:
             raise ServiceUnavailable
 
-<<<<<<< HEAD
-        """
-        base = snf_settings.MAC_POOL_BASE
-        a = hex(int(base.replace(":", ""), 16) + index).replace("0x", '')
-        mac_prefix = ":".join([a[x:x + 2] for x in xrange(0, len(a), 2)])
-        return mac_prefix
+        b = backend
+        client = get_rapi_client(b.id, b.hash, b.clustername, b.port,
+                                 b.username, b.password)
+        try:
+            yield client
+        finally:
+            put_rapi_client(client)
 
 
 class VirtualMachineDiagnosticManager(models.Manager):
@@ -752,12 +751,3 @@
 
     class Meta:
         ordering = ['-created']
-=======
-        b = backend
-        client = get_rapi_client(b.id, b.hash, b.clustername, b.port,
-                                 b.username, b.password)
-        try:
-            yield client
-        finally:
-            put_rapi_client(client)
->>>>>>> e2f8d066
