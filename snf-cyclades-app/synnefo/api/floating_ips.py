# Copyright 2013-2014 GRNET S.A. All rights reserved.
#
# Redistribution and use in source and binary forms, with or
# without modification, are permitted provided that the following
# conditions are met:
#
#   1. Redistributions of source code must retain the above
#      copyright notice, this list of conditions and the following
#      disclaimer.
#
#   2. Redistributions in binary form must reproduce the above
#      copyright notice, this list of conditions and the following
#      disclaimer in the documentation and/or other materials
#      provided with the distribution.
#
# THIS SOFTWARE IS PROVIDED BY GRNET S.A. ``AS IS'' AND ANY EXPRESS
# OR IMPLIED WARRANTIES, INCLUDING, BUT NOT LIMITED TO, THE IMPLIED
# WARRANTIES OF MERCHANTABILITY AND FITNESS FOR A PARTICULAR
# PURPOSE ARE DISCLAIMED. IN NO EVENT SHALL GRNET S.A OR
# CONTRIBUTORS BE LIABLE FOR ANY DIRECT, INDIRECT, INCIDENTAL,
# SPECIAL, EXEMPLARY, OR CONSEQUENTIAL DAMAGES (INCLUDING, BUT NOT
# LIMITED TO, PROCUREMENT OF SUBSTITUTE GOODS OR SERVICES; LOSS OF
# USE, DATA, OR PROFITS; OR BUSINESS INTERRUPTION) HOWEVER CAUSED
# AND ON ANY THEORY OF LIABILITY, WHETHER IN CONTRACT, STRICT
# LIABILITY, OR TORT (INCLUDING NEGLIGENCE OR OTHERWISE) ARISING IN
# ANY WAY OUT OF THE USE OF THIS SOFTWARE, EVEN IF ADVISED OF THE
# POSSIBILITY OF SUCH DAMAGE.
#
# The views and conclusions contained in the software and
# documentation are those of the authors and should not be
# interpreted as representing official policies, either expressed
# or implied, of GRNET S.A.

from django.conf.urls.defaults import patterns
from django.db import transaction
from django.http import HttpResponse
from django.utils import simplejson as json

from snf_django.lib import api
from snf_django.lib.api import faults, utils
from synnefo.api import util
from synnefo.logic import ips
from synnefo.db.models import Network, IPAddress

from logging import getLogger
log = getLogger(__name__)

'''
ips_urlpatterns = patterns(
    'synnefo.api.floating_ips',
    (r'^(?:/|.json|.xml)?$', 'demux'),
    (r'^/(\w+)(?:.json|.xml)?$', 'floating_ip_demux'),
)

pools_urlpatterns = patterns(
    "synnefo.api.floating_ips",
    (r'^(?:/|.json|.xml)?$', 'list_floating_ip_pools'),
)
'''

ips_urlpatterns = patterns(
    'synnefo.api.floating_ips',
    (r'^(?:/|.json|.xml)?$', 'demux'),
    (r'^/detail(?:.json|.xml)?$', 'list_floating_ips', {'detail': True}),
    (r'^/(\w+)(?:/|.json|.xml)?$', 'floating_ip_demux'),
    (r'^/(\w+)/action(?:.json|.xml)?$', 'floating_ip_action_demux'),
)


def demux(request):
    if request.method == 'GET':
        return list_floating_ips(request)
    elif request.method == 'POST':
        return allocate_floating_ip(request)
    else:
        return api.api_method_not_allowed(request,
                                          allowed_methods=['GET', 'POST'])


def floating_ip_demux(request, floating_ip_id):
    if request.method == 'GET':
        return get_floating_ip(request, floating_ip_id)
    elif request.method == 'DELETE':
        return release_floating_ip(request, floating_ip_id)
    elif request.method == 'PUT':
        return update_floating_ip(request, floating_ip_id)
    else:
        return api.api_method_not_allowed(request,
                                          allowed_methods=['GET', 'DELETE'])


@api.api_method(http_method='POST', user_required=True, logger=log,
                serializations=["json"])
def floating_ip_action_demux(request, floating_ip_id):
    userid = request.user_uniq
    req = utils.get_request_dict(request)
    log.debug('floating_ip_action %s %s', floating_ip_id, req)
    if len(req) != 1:
        raise faults.BadRequest('Malformed request.')
    floating_ip = util.get_floating_ip_by_id(userid,
                                             floating_ip_id,
                                             for_update=True)
    action = req.keys()[0]
    try:
        f = FLOATING_IP_ACTIONS[action]
    except KeyError:
        raise faults.BadRequest("Action %s not supported." % action)
    action_args = req[action]
    if not isinstance(action_args, dict):
        raise faults.BadRequest("Invalid argument.")

    return f(request, floating_ip, action_args)


def ip_to_dict(floating_ip):
    machine_id = None
    port_id = None
    if floating_ip.nic is not None:
        machine_id = floating_ip.nic.machine_id
        port_id = floating_ip.nic.id
    return {"fixed_ip_address": None,
            "id": str(floating_ip.id),
            "instance_id": str(machine_id) if machine_id else None,
            "floating_ip_address": floating_ip.address,
            "port_id": str(port_id) if port_id else None,
            "floating_network_id": str(floating_ip.network_id),
<<<<<<< HEAD
            "user_id": floating_ip.userid,
            "tenant_id": floating_ip.project,
            "deleted": floating_ip.deleted}
=======
            "deleted": floating_ip.deleted,
            "tenant_id": floating_ip.userid,
            "user_id": floating_ip.userid}
>>>>>>> 118dfed0


@api.api_method(http_method="GET", user_required=True, logger=log,
                serializations=["json"])
def list_floating_ips(request):
    """Return user reserved floating IPs"""
    log.debug("list_floating_ips")

    userid = request.user_uniq
    floating_ips = IPAddress.objects.filter(userid=userid, deleted=False,
                                            floating_ip=True).order_by("id")\
                                    .select_related("nic")
    floating_ips = utils.filter_modified_since(request, objects=floating_ips)

    floating_ips = map(ip_to_dict, floating_ips)

    request.serialization = "json"
    data = json.dumps({"floatingips": floating_ips})

    return HttpResponse(data, status=200)


@api.api_method(http_method="GET", user_required=True, logger=log,
                serializations=["json"])
def get_floating_ip(request, floating_ip_id):
    """Return information for a floating IP."""
    userid = request.user_uniq
    floating_ip = util.get_floating_ip_by_id(userid, floating_ip_id)
    request.serialization = "json"
    data = json.dumps({"floatingip": ip_to_dict(floating_ip)})
    return HttpResponse(data, status=200)


@api.api_method(http_method='POST', user_required=True, logger=log,
                serializations=["json"])
@transaction.commit_on_success
def allocate_floating_ip(request):
    """Allocate a floating IP."""
    req = utils.get_request_dict(request)
    floating_ip_dict = api.utils.get_attribute(req, "floatingip",
                                               required=True, attr_type=dict)
    userid = request.user_uniq
<<<<<<< HEAD
    project = floating_ip_dict.get("project", None)
=======
    log.info('allocate_floating_ip user: %s request: %s', userid, req)
>>>>>>> 118dfed0

    # the network_pool is a mandatory field
    network_id = api.utils.get_attribute(floating_ip_dict,
                                         "floating_network_id",
                                         required=False,
                                         attr_type=(basestring, int))
    if network_id is None:
        floating_ip = ips.create_floating_ip(userid, project=project)
    else:
        try:
            network_id = int(network_id)
        except ValueError:
            raise faults.BadRequest("Invalid networkd ID.")

        network = util.get_network(network_id, userid, for_update=True,
                                   non_deleted=True)
        address = api.utils.get_attribute(floating_ip_dict,
                                          "floating_ip_address",
                                          required=False,
                                          attr_type=basestring)
        floating_ip = ips.create_floating_ip(userid, network, address,
                                             project=project)

    log.info("User '%s' allocated floating IP '%s'", userid, floating_ip)
    request.serialization = "json"
    data = json.dumps({"floatingip": ip_to_dict(floating_ip)})
    return HttpResponse(data, status=200)


@api.api_method(http_method='DELETE', user_required=True, logger=log,
                serializations=["json"])
@transaction.commit_on_success
def release_floating_ip(request, floating_ip_id):
    """Release a floating IP."""
    userid = request.user_uniq
    log.info("release_floating_ip '%s'. User '%s'.", floating_ip_id, userid)

    floating_ip = util.get_floating_ip_by_id(userid, floating_ip_id,
                                             for_update=True)
    ips.delete_floating_ip(floating_ip)
    log.info("User '%s' released IP '%s", userid, floating_ip)

    return HttpResponse(status=204)


@api.api_method(http_method='PUT', user_required=True, logger=log,
                serializations=["json"])
@transaction.commit_on_success
def update_floating_ip(request, floating_ip_id):
    """Update a floating IP."""
    raise faults.NotImplemented("Updating a floating IP is not supported.")
    #userid = request.user_uniq
    #log.info("update_floating_ip '%s'. User '%s'.", floating_ip_id, userid)

    #req = utils.get_request_dict(request)
    #info = api.utils.get_attribute(req, "floatingip", required=True)

    #device_id = api.utils.get_attribute(info, "device_id", required=False)

    #floating_ip = util.get_floating_ip_by_id(userid, floating_ip_id,
    #                                         for_update=True)
    #if device_id:
    #    # attach
    #    vm = util.get_vm(device_id, userid)
    #    nic, floating_ip = servers.create_nic(vm, ipaddress=floating_ip)
    #    backend.connect_to_network(vm, nic)
    #else:
    #    # dettach
    #    nic = floating_ip.nic
    #    if not nic:
    #        raise faults.BadRequest("The floating IP is not associated\
    #                                with any device")
    #    vm = nic.machine
    #    servers.disconnect(vm, nic)
    #return HttpResponse(status=202)


# Floating IP pools
@api.api_method(http_method='GET', user_required=True, logger=log,
                serializations=["json"])
def list_floating_ip_pools(request):
    networks = Network.objects.filter(public=True, floating_ip_pool=True,
                                      deleted=False)
    networks = utils.filter_modified_since(request, objects=networks)
    floating_ip_pools = map(network_to_floating_ip_pool, networks)
    request.serialization = "json"
    data = json.dumps({"floating_ip_pools": floating_ip_pools})
    request.serialization = "json"
    return HttpResponse(data, status=200)


@transaction.commit_on_success
def reassign(request, floating_ip, args):
    project = args.get("project")
    if project is None:
        raise faults.BadRequest("Missing 'project' attribute.")
    ips.reassign_floating_ip(floating_ip, project)
    return HttpResponse(status=200)


FLOATING_IP_ACTIONS = {
    "reassign": reassign,
}


def network_to_floating_ip_pool(network):
    """Convert a 'Network' object to a floating IP pool dict."""
    total, free = network.ip_count()
    return {"name": str(network.id),
            "size": total,
            "free": free,
            "deleted": network.deleted}<|MERGE_RESOLUTION|>--- conflicted
+++ resolved
@@ -124,15 +124,9 @@
             "floating_ip_address": floating_ip.address,
             "port_id": str(port_id) if port_id else None,
             "floating_network_id": str(floating_ip.network_id),
-<<<<<<< HEAD
             "user_id": floating_ip.userid,
             "tenant_id": floating_ip.project,
             "deleted": floating_ip.deleted}
-=======
-            "deleted": floating_ip.deleted,
-            "tenant_id": floating_ip.userid,
-            "user_id": floating_ip.userid}
->>>>>>> 118dfed0
 
 
 @api.api_method(http_method="GET", user_required=True, logger=log,
@@ -175,11 +169,8 @@
     floating_ip_dict = api.utils.get_attribute(req, "floatingip",
                                                required=True, attr_type=dict)
     userid = request.user_uniq
-<<<<<<< HEAD
     project = floating_ip_dict.get("project", None)
-=======
     log.info('allocate_floating_ip user: %s request: %s', userid, req)
->>>>>>> 118dfed0
 
     # the network_pool is a mandatory field
     network_id = api.utils.get_attribute(floating_ip_dict,
