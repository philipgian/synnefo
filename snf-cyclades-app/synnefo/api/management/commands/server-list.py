--- conflicted
+++ resolved
@@ -35,11 +35,7 @@
 
 from django.core.management.base import BaseCommand, CommandError
 from synnefo.management.common import (format_vm_state, get_backend,
-<<<<<<< HEAD
-                                       filter_results)
-=======
                                        filter_results, pprint_table)
->>>>>>> 7bdec18f
 from synnefo.api.util import get_image
 from synnefo.db.models import VirtualMachine
 
@@ -106,19 +102,6 @@
         filter_by = options['filter_by']
         if filter_by:
             servers = filter_results(servers, filter_by)
-<<<<<<< HEAD
-
-        labels = ('id', 'name', 'owner', 'flavor', 'image', 'state',
-                  'backend')
-        columns = (3, 12, 20, 11, 12, 9, 40)
-
-        if not options['csv']:
-            line = ' '.join(l.rjust(w) for l, w in zip(labels, columns))
-            self.stdout.write(line + '\n')
-            sep = '-' * len(line)
-            self.stdout.write(sep + '\n')
-=======
->>>>>>> 7bdec18f
 
         cache = ImageCache()
 
