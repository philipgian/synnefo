# Copyright 2012 GRNET S.A. All rights reserved.
#
# Redistribution and use in source and binary forms, with or
# without modification, are permitted provided that the following
# conditions are met:
#
#   1. Redistributions of source code must retain the above
#      copyright notice, this list of conditions and the following
#      disclaimer.
#
#   2. Redistributions in binary form must reproduce the above
#      copyright notice, this list of conditions and the following
#      disclaimer in the documentation and/or other materials
#      provided with the distribution.
#
# THIS SOFTWARE IS PROVIDED BY GRNET S.A. ``AS IS'' AND ANY EXPRESS
# OR IMPLIED WARRANTIES, INCLUDING, BUT NOT LIMITED TO, THE IMPLIED
# WARRANTIES OF MERCHANTABILITY AND FITNESS FOR A PARTICULAR
# PURPOSE ARE DISCLAIMED. IN NO EVENT SHALL GRNET S.A OR
# CONTRIBUTORS BE LIABLE FOR ANY DIRECT, INDIRECT, INCIDENTAL,
# SPECIAL, EXEMPLARY, OR CONSEQUENTIAL DAMAGES (INCLUDING, BUT NOT
# LIMITED TO, PROCUREMENT OF SUBSTITUTE GOODS OR SERVICES; LOSS OF
# USE, DATA, OR PROFITS; OR BUSINESS INTERRUPTION) HOWEVER CAUSED
# AND ON ANY THEORY OF LIABILITY, WHETHER IN CONTRACT, STRICT
# LIABILITY, OR TORT (INCLUDING NEGLIGENCE OR OTHERWISE) ARISING IN
# ANY WAY OUT OF THE USE OF THIS SOFTWARE, EVEN IF ADVISED OF THE
# POSSIBILITY OF SUCH DAMAGE.
#
# The views and conclusions contained in the software and
# documentation are those of the authors and should not be
# interpreted as representing official policies, either expressed
# or implied, of GRNET S.A.

from optparse import make_option

from django.core.management.base import BaseCommand, CommandError

from synnefo.api.util import get_image
from synnefo.db.models import VirtualMachine, Backend
from ._common import format_vm_state


class Command(BaseCommand):
    help = "List servers"

    option_list = BaseCommand.option_list + (
        make_option('-c',
            action='store_true',
            dest='csv',
            default=False,
            help="Use pipes to separate values"),
        make_option('--build',
            action='store_true',
            dest='build',
            default=False,
            help="List only servers in the building state"),
        make_option('--deleted', action='store_true', dest='deleted',
                    default=False,
                    help="Include deletd servers"),
        make_option('--backend-id', dest='backend_id',
                    help="List only servers of the specified backend")
        )

    def handle(self, *args, **options):
        if args:
            raise CommandError("Command doesn't accept any arguments")

        if options['backend_id']:
            try:
                servers = Backend.objects.get(id=options['backend_id'])\
                                         .virtual_machines
            except Backend.DoesNotExist:
                raise CommandError("Backend not found in DB")
        else:
            servers = VirtualMachine.objects

        if options['deleted']:
            servers = servers.all()
        else:
            servers = servers.filter(deleted=False)

        if options['build']:
            servers = servers.filter(operstate='BUILD')

        labels = ('id', 'name', 'owner', 'flavor', 'image', 'state',
                  'backend')
        columns = (3, 12, 20, 11, 12, 9, 40)

        if not options['csv']:
            line = ' '.join(l.rjust(w) for l, w in zip(labels, columns))
            self.stdout.write(line + '\n')
            sep = '-' * len(line)
            self.stdout.write(sep + '\n')

<<<<<<< HEAD
        cache = ImageCache()

        for server in servers:
=======
        for server in servers.order_by('id'):
>>>>>>> 1564a8e0
            id = str(server.id)
            try:
                name = server.name.decode('utf8')
            except UnicodeEncodeError:
                name = server.name
            flavor = server.flavor.name
            try:
                image = cache.get_image(server.imageid, server.userid)['name']
            except:
                image = server.imageid

            state = format_vm_state(server)
            fields = (id, name, server.userid, flavor, image, state,
                      str(server.backend))

            if options['csv']:
                line = '|'.join(fields)
            else:
                line = ' '.join(f.rjust(w) for f, w in zip(fields, columns))

<<<<<<< HEAD
            self.stdout.write(line.encode('utf8') + '\n')


class ImageCache(object):
    def __init__(self):
        self.images = {}

    def get_image(self, imageid, userid):
        if not imageid in self.images:
            self.images[imageid] = get_image(imageid, userid)
        return self.images[imageid]
=======
            self.stdout.write(line.encode('utf8') + '\n')
>>>>>>> 1564a8e0
<|MERGE_RESOLUTION|>--- conflicted
+++ resolved
@@ -92,13 +92,9 @@
             sep = '-' * len(line)
             self.stdout.write(sep + '\n')
 
-<<<<<<< HEAD
         cache = ImageCache()
 
-        for server in servers:
-=======
         for server in servers.order_by('id'):
->>>>>>> 1564a8e0
             id = str(server.id)
             try:
                 name = server.name.decode('utf8')
@@ -119,7 +115,6 @@
             else:
                 line = ' '.join(f.rjust(w) for f, w in zip(fields, columns))
 
-<<<<<<< HEAD
             self.stdout.write(line.encode('utf8') + '\n')
 
 
@@ -130,7 +125,4 @@
     def get_image(self, imageid, userid):
         if not imageid in self.images:
             self.images[imageid] = get_image(imageid, userid)
-        return self.images[imageid]
-=======
-            self.stdout.write(line.encode('utf8') + '\n')
->>>>>>> 1564a8e0
+        return self.images[imageid]