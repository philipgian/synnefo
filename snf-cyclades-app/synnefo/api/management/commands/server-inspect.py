--- conflicted
+++ resolved
@@ -63,12 +63,8 @@
             dest='jobs',
             default=False,
             help="Show non-archived jobs concerning server."),
-<<<<<<< HEAD
         make_option(
-            '--uuids',
-=======
-        make_option('--displayname',
->>>>>>> 7b922cf7
+            '--displayname',
             action='store_true',
             dest='displayname',
             default=False,
@@ -116,15 +112,9 @@
             self.stdout.write(l.ljust(18) + ': ' + f.ljust(20) + '\n')
         self.stdout.write('\n')
         for nic in vm.nics.all():
-<<<<<<< HEAD
-            msg = "nic/%d: IPv4: %s, MAC: %s, IPv6:%s,  Network: %s\n"\
-                  % (nic.index, nic.ipv4, nic.mac, nic.ipv6,  nic.network)
-            self.stdout.write(msg)
-=======
             params = (nic.index, nic.ipv4, nic.mac, nic.ipv6,  nic.network)
             self.stdout.write("nic/%d: IPv4: %s, MAC: %s, IPv6:%s,"
                               " Network: %s\n" % params)
->>>>>>> 7b922cf7
 
         client = vm.get_client()
         try:
