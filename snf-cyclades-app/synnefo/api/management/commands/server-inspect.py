# Copyright 2012-2013 GRNET S.A. All rights reserved.
#
# Redistribution and use in source and binary forms, with or
# without modification, are permitted provided that the following
# conditions are met:
#
#   1. Redistributions of source code must retain the above
#      copyright notice, this list of conditions and the following
#      disclaimer.
#
#   2. Redistributions in binary form must reproduce the above
#      copyright notice, this list of conditions and the following
#      disclaimer in the documentation and/or other materials
#      provided with the distribution.
#
# THIS SOFTWARE IS PROVIDED BY GRNET S.A. ``AS IS'' AND ANY EXPRESS
# OR IMPLIED WARRANTIES, INCLUDING, BUT NOT LIMITED TO, THE IMPLIED
# WARRANTIES OF MERCHANTABILITY AND FITNESS FOR A PARTICULAR
# PURPOSE ARE DISCLAIMED. IN NO EVENT SHALL GRNET S.A OR
# CONTRIBUTORS BE LIABLE FOR ANY DIRECT, INDIRECT, INCIDENTAL,
# SPECIAL, EXEMPLARY, OR CONSEQUENTIAL DAMAGES (INCLUDING, BUT NOT
# LIMITED TO, PROCUREMENT OF SUBSTITUTE GOODS OR SERVICES; LOSS OF
# USE, DATA, OR PROFITS; OR BUSINESS INTERRUPTION) HOWEVER CAUSED
# AND ON ANY THEORY OF LIABILITY, WHETHER IN CONTRACT, STRICT
# LIABILITY, OR TORT (INCLUDING NEGLIGENCE OR OTHERWISE) ARISING IN
# ANY WAY OUT OF THE USE OF THIS SOFTWARE, EVEN IF ADVISED OF THE
# POSSIBILITY OF SUCH DAMAGE.
#
# The views and conclusions contained in the software and
# documentation are those of the authors and should not be
# interpreted as representing official policies, either expressed
# or implied, of GRNET S.A.

from optparse import make_option
from django.core.management.base import BaseCommand, CommandError

from synnefo.management import common
<<<<<<< HEAD
from synnefo.settings import (CYCLADES_SERVICE_TOKEN as ASTAKOS_TOKEN,
                              ASTAKOS_AUTH_URL)


# Fields to print from a gnt-instance info
GANETI_INSTANCE_FIELDS = ('name', 'oper_state', 'admin_state', 'status',
                          'pnode', 'snode', 'network_port', 'disk_template',
                          'disk_usage', 'oper_ram', 'oper_vcpus', 'mtime',
                          'nic.ips', 'nic.macs', 'nic.networks', 'nic.modes')

# Fields to print from a gnt-job info
GANETI_JOB_FIELDS = ('id', 'status', 'summary', 'opresult', 'opstatus',
                     'oplog', 'start_ts', 'end_ts')
=======
from synnefo.management import pprint
>>>>>>> 3043ce18


class Command(BaseCommand):
    help = "Inspect a server on DB and Ganeti"
    args = "<server ID>"

    option_list = BaseCommand.option_list + (
        make_option(
            '--jobs',
            action='store_true',
            dest='jobs',
            default=False,
            help="Show non-archived jobs concerning server."),
        make_option(
            '--displayname',
            action='store_true',
            dest='displayname',
            default=False,
            help="Display both uuid and display name"),
    )

    def handle(self, *args, **options):
        if len(args) != 1:
            raise CommandError("Please provide a server ID")

        vm = common.get_vm(args[0])

        displayname = options['displayname']

<<<<<<< HEAD
        ucache = UserCache(ASTAKOS_AUTH_URL, ASTAKOS_TOKEN)

        try:
            image = common.get_image(vm.imageid, vm.userid)['name']
        except:
            image = vm.imageid

        sep = '-' * 80 + '\n'
        labels = filter(lambda x: x is not Omit,
                        ['name', 'owner_uuid',
                         'owner_name' if displayname else Omit,
                         'flavor', 'image', 'state', 'backend', 'deleted',
                         'action', 'task', 'task_job', 'backendjobid',
                         'backendopcode', 'backendjobstatus', 'backend_time'])

        uuid = vm.userid
        if displayname:
            dname = ucache.get_name(uuid)

        fields = filter(lambda x: x is not Omit,
                        [vm.name, uuid, dname if displayname else Omit,
                         vm.flavor.name, image, common.format_vm_state(vm),
                         str(vm.backend), str(vm.deleted), str(vm.action),
                         str(vm.task), str(vm.task_job_id),
                         str(vm.backendjobid), str(vm.backendopcode),
                         str(vm.backendjobstatus), str(vm.backendtime)])

        self.stdout.write(sep)
        self.stdout.write('State of Server in DB\n')
        self.stdout.write(sep)
        for l, f in zip(labels, fields):
            self.stdout.write(l.ljust(18) + ': ' + f.ljust(20) + '\n')
        self.stdout.write('\n')
        for nic in vm.nics.all():
            params = (nic.index, nic.ipv4, nic.mac, nic.ipv6,  nic.network)
            self.stdout.write("nic/%d: IPv4: %s, MAC: %s, IPv6:%s,"
                              " Network: %s\n" % params)

        client = vm.get_client()
        try:
            g_vm = client.GetInstance(vm.backend_vm_id)
            self.stdout.write('\n')
            self.stdout.write(sep)
            self.stdout.write('State of Server in Ganeti\n')
            self.stdout.write(sep)
            for i in GANETI_INSTANCE_FIELDS:
                try:
                    value = g_vm[i]
                    if i.find('time') != -1:
                        value = datetime.fromtimestamp(value)
                    self.stdout.write(i.ljust(14) + ': ' + str(value) + '\n')
                except KeyError:
                    pass
        except GanetiApiError as e:
            if e.code == 404:
                self.stdout.write('Server does not exist in backend %s\n' %
                                  vm.backend.clustername)
            else:
                raise e

        if not options['jobs']:
            return

        self.stdout.write('\n')
        self.stdout.write(sep)
        self.stdout.write('Non-archived jobs concerning Server in Ganeti\n')
        self.stdout.write(sep)
        jobs = client.GetJobs()
        for j in jobs:
            info = client.GetJobStatus(j)
            summary = ' '.join(info['summary'])
            job_is_relevant = summary.startswith("INSTANCE") and\
                (summary.find(vm.backend_vm_id) != -1)
            if job_is_relevant:
                for i in GANETI_JOB_FIELDS:
                    value = info[i]
                    if i.find('_ts') != -1:
                        value = merge_time(value)
                    try:
                        self.stdout.write(i.ljust(14) + ': ' + str(value) +
                                          '\n')
                    except KeyError:
                        pass
                self.stdout.write('\n' + sep)
        # Return the RAPI client to pool
        vm.put_client(client)
=======
        pprint.pprint_server(vm, display_mails=displayname, stdout=self.stdout)
        self.stdout.write("\n")
        pprint.pprint_server_nics(vm, stdout=self.stdout)
        self.stdout.write("\n")
        pprint.pprint_server_in_ganeti(vm, print_jobs=options["jobs"],
                                       stdout=self.stdout)
        self.stdout.write("\n")
>>>>>>> 3043ce18
<|MERGE_RESOLUTION|>--- conflicted
+++ resolved
@@ -35,23 +35,7 @@
 from django.core.management.base import BaseCommand, CommandError
 
 from synnefo.management import common
-<<<<<<< HEAD
-from synnefo.settings import (CYCLADES_SERVICE_TOKEN as ASTAKOS_TOKEN,
-                              ASTAKOS_AUTH_URL)
-
-
-# Fields to print from a gnt-instance info
-GANETI_INSTANCE_FIELDS = ('name', 'oper_state', 'admin_state', 'status',
-                          'pnode', 'snode', 'network_port', 'disk_template',
-                          'disk_usage', 'oper_ram', 'oper_vcpus', 'mtime',
-                          'nic.ips', 'nic.macs', 'nic.networks', 'nic.modes')
-
-# Fields to print from a gnt-job info
-GANETI_JOB_FIELDS = ('id', 'status', 'summary', 'opresult', 'opstatus',
-                     'oplog', 'start_ts', 'end_ts')
-=======
 from synnefo.management import pprint
->>>>>>> 3043ce18
 
 
 class Command(BaseCommand):
@@ -81,99 +65,10 @@
 
         displayname = options['displayname']
 
-<<<<<<< HEAD
-        ucache = UserCache(ASTAKOS_AUTH_URL, ASTAKOS_TOKEN)
-
-        try:
-            image = common.get_image(vm.imageid, vm.userid)['name']
-        except:
-            image = vm.imageid
-
-        sep = '-' * 80 + '\n'
-        labels = filter(lambda x: x is not Omit,
-                        ['name', 'owner_uuid',
-                         'owner_name' if displayname else Omit,
-                         'flavor', 'image', 'state', 'backend', 'deleted',
-                         'action', 'task', 'task_job', 'backendjobid',
-                         'backendopcode', 'backendjobstatus', 'backend_time'])
-
-        uuid = vm.userid
-        if displayname:
-            dname = ucache.get_name(uuid)
-
-        fields = filter(lambda x: x is not Omit,
-                        [vm.name, uuid, dname if displayname else Omit,
-                         vm.flavor.name, image, common.format_vm_state(vm),
-                         str(vm.backend), str(vm.deleted), str(vm.action),
-                         str(vm.task), str(vm.task_job_id),
-                         str(vm.backendjobid), str(vm.backendopcode),
-                         str(vm.backendjobstatus), str(vm.backendtime)])
-
-        self.stdout.write(sep)
-        self.stdout.write('State of Server in DB\n')
-        self.stdout.write(sep)
-        for l, f in zip(labels, fields):
-            self.stdout.write(l.ljust(18) + ': ' + f.ljust(20) + '\n')
-        self.stdout.write('\n')
-        for nic in vm.nics.all():
-            params = (nic.index, nic.ipv4, nic.mac, nic.ipv6,  nic.network)
-            self.stdout.write("nic/%d: IPv4: %s, MAC: %s, IPv6:%s,"
-                              " Network: %s\n" % params)
-
-        client = vm.get_client()
-        try:
-            g_vm = client.GetInstance(vm.backend_vm_id)
-            self.stdout.write('\n')
-            self.stdout.write(sep)
-            self.stdout.write('State of Server in Ganeti\n')
-            self.stdout.write(sep)
-            for i in GANETI_INSTANCE_FIELDS:
-                try:
-                    value = g_vm[i]
-                    if i.find('time') != -1:
-                        value = datetime.fromtimestamp(value)
-                    self.stdout.write(i.ljust(14) + ': ' + str(value) + '\n')
-                except KeyError:
-                    pass
-        except GanetiApiError as e:
-            if e.code == 404:
-                self.stdout.write('Server does not exist in backend %s\n' %
-                                  vm.backend.clustername)
-            else:
-                raise e
-
-        if not options['jobs']:
-            return
-
-        self.stdout.write('\n')
-        self.stdout.write(sep)
-        self.stdout.write('Non-archived jobs concerning Server in Ganeti\n')
-        self.stdout.write(sep)
-        jobs = client.GetJobs()
-        for j in jobs:
-            info = client.GetJobStatus(j)
-            summary = ' '.join(info['summary'])
-            job_is_relevant = summary.startswith("INSTANCE") and\
-                (summary.find(vm.backend_vm_id) != -1)
-            if job_is_relevant:
-                for i in GANETI_JOB_FIELDS:
-                    value = info[i]
-                    if i.find('_ts') != -1:
-                        value = merge_time(value)
-                    try:
-                        self.stdout.write(i.ljust(14) + ': ' + str(value) +
-                                          '\n')
-                    except KeyError:
-                        pass
-                self.stdout.write('\n' + sep)
-        # Return the RAPI client to pool
-        vm.put_client(client)
-=======
         pprint.pprint_server(vm, display_mails=displayname, stdout=self.stdout)
         self.stdout.write("\n")
         pprint.pprint_server_nics(vm, stdout=self.stdout)
         self.stdout.write("\n")
         pprint.pprint_server_in_ganeti(vm, print_jobs=options["jobs"],
                                        stdout=self.stdout)
-        self.stdout.write("\n")
->>>>>>> 3043ce18
+        self.stdout.write("\n")