--- conflicted
+++ resolved
@@ -49,15 +49,8 @@
            "<ram>[,<ram>,...] " \
            "<disk>[,<disk>,...] " \
            "<disk template>[,<disk template>,...]"
-<<<<<<< HEAD
-    help = "Create one or more flavors.\n\n"\
-           " The flavors that will be created are"\
-           " those belonging to the cartesian product of the arguments"\
-=======
     help = "Create one or more flavors.\n\nThe flavors that will be created"\
            " are those belonging to the cartesian product of the arguments"
->>>>>>> b2a4ab3a
-
 
     def handle(self, *args, **options):
         if len(args) != 4:
