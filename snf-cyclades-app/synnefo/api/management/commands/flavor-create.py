# Copyright 2012 GRNET S.A. All rights reserved.
#
# Redistribution and use in source and binary forms, with or
# without modification, are permitted provided that the following
# conditions are met:
#
#   1. Redistributions of source code must retain the above
#      copyright notice, this list of conditions and the following
#      disclaimer.
#
#   2. Redistributions in binary form must reproduce the above
#      copyright notice, this list of conditions and the following
#      disclaimer in the documentation and/or other materials
#      provided with the distribution.
#
# THIS SOFTWARE IS PROVIDED BY GRNET S.A. ``AS IS'' AND ANY EXPRESS
# OR IMPLIED WARRANTIES, INCLUDING, BUT NOT LIMITED TO, THE IMPLIED
# WARRANTIES OF MERCHANTABILITY AND FITNESS FOR A PARTICULAR
# PURPOSE ARE DISCLAIMED. IN NO EVENT SHALL GRNET S.A OR
# CONTRIBUTORS BE LIABLE FOR ANY DIRECT, INDIRECT, INCIDENTAL,
# SPECIAL, EXEMPLARY, OR CONSEQUENTIAL DAMAGES (INCLUDING, BUT NOT
# LIMITED TO, PROCUREMENT OF SUBSTITUTE GOODS OR SERVICES; LOSS OF
# USE, DATA, OR PROFITS; OR BUSINESS INTERRUPTION) HOWEVER CAUSED
# AND ON ANY THEORY OF LIABILITY, WHETHER IN CONTRACT, STRICT
# LIABILITY, OR TORT (INCLUDING NEGLIGENCE OR OTHERWISE) ARISING IN
# ANY WAY OUT OF THE USE OF THIS SOFTWARE, EVEN IF ADVISED OF THE
# POSSIBILITY OF SUCH DAMAGE.
#
# The views and conclusions contained in the software and
# documentation are those of the authors and should not be
# interpreted as representing official policies, either expressed
# or implied, of GRNET S.A.

from itertools import product
from optparse import make_option

from django.core.management.base import BaseCommand, CommandError

from synnefo.db.models import Flavor


class Command(BaseCommand):
    output_transaction = True

    option_list = BaseCommand.option_list + (
        make_option("-n", "--dry-run", dest="dry_run", action="store_true"),
    )
    args = "<cpu>[,<cpu>,...] " \
           "<ram>[,<ram>,...] " \
           "<disk>[,<disk>,...] " \
           "<disk template>[,<disk template>,...]"
<<<<<<< HEAD
    help = "Create one or more flavors.\n\n"\
           " The flavors that will be created are"\
           " those belonging to the cartesian product of the arguments"\
=======
    help = "Create one or more flavors.\n\nThe flavors that will be created"\
           " are those belonging to the cartesian product of the arguments"
>>>>>>> 17fcbf28


    def handle(self, *args, **options):
        if len(args) != 4:
            raise CommandError("Invalid number of arguments")

        cpus = args[0].split(',')
        rams = args[1].split(',')
        disks = args[2].split(',')
        templates = args[3].split(',')

        flavors = []
        for cpu, ram, disk, template in product(cpus, rams, disks, templates):
            try:
                flavors.append((int(cpu), int(ram), int(disk), template))
            except ValueError:
                raise CommandError("Invalid values")

        for cpu, ram, disk, template in flavors:
            if options["dry_run"]:
                flavor = Flavor(cpu=cpu, ram=ram, disk=disk,
                                disk_template=template)
                self.stdout.write("Creating flavor '%s'\n" % (flavor.name,))
            else:
                flavor, created = \
                    Flavor.objects.get_or_create(cpu=cpu, ram=ram, disk=disk,
                                                 disk_template=template)
                if created:
                    self.stdout.write("Created flavor '%s'\n" % (flavor.name,))
                else:
                    self.stdout.write("Flavor '%s' already exists\n"
                                      % flavor.name)
                    if flavor.deleted:
                        msg = "Flavor '%s' is marked as deleted. Use"\
                        " 'snf-manage flavor-modify' to restore this flavor\n"\
                        % flavor.name
                        self.stdout.write(msg)<|MERGE_RESOLUTION|>--- conflicted
+++ resolved
@@ -49,14 +49,9 @@
            "<ram>[,<ram>,...] " \
            "<disk>[,<disk>,...] " \
            "<disk template>[,<disk template>,...]"
-<<<<<<< HEAD
     help = "Create one or more flavors.\n\n"\
            " The flavors that will be created are"\
            " those belonging to the cartesian product of the arguments"\
-=======
-    help = "Create one or more flavors.\n\nThe flavors that will be created"\
-           " are those belonging to the cartesian product of the arguments"
->>>>>>> 17fcbf28
 
 
     def handle(self, *args, **options):
