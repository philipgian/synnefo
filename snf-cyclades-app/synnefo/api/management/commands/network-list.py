# Copyright 2012 GRNET S.A. All rights reserved.
#
# Redistribution and use in source and binary forms, with or
# without modification, are permitted provided that the following
# conditions are met:
#
#   1. Redistributions of source code must retain the above
#      copyright notice, this list of conditions and the following
#      disclaimer.
#
#   2. Redistributions in binary form must reproduce the above
#      copyright notice, this list of conditions and the following
#      disclaimer in the documentation and/or other materials
#      provided with the distribution.
#
# THIS SOFTWARE IS PROVIDED BY GRNET S.A. ``AS IS'' AND ANY EXPRESS
# OR IMPLIED WARRANTIES, INCLUDING, BUT NOT LIMITED TO, THE IMPLIED
# WARRANTIES OF MERCHANTABILITY AND FITNESS FOR A PARTICULAR
# PURPOSE ARE DISCLAIMED. IN NO EVENT SHALL GRNET S.A OR
# CONTRIBUTORS BE LIABLE FOR ANY DIRECT, INDIRECT, INCIDENTAL,
# SPECIAL, EXEMPLARY, OR CONSEQUENTIAL DAMAGES (INCLUDING, BUT NOT
# LIMITED TO, PROCUREMENT OF SUBSTITUTE GOODS OR SERVICES; LOSS OF
# USE, DATA, OR PROFITS; OR BUSINESS INTERRUPTION) HOWEVER CAUSED
# AND ON ANY THEORY OF LIABILITY, WHETHER IN CONTRACT, STRICT
# LIABILITY, OR TORT (INCLUDING NEGLIGENCE OR OTHERWISE) ARISING IN
# ANY WAY OUT OF THE USE OF THIS SOFTWARE, EVEN IF ADVISED OF THE
# POSSIBILITY OF SUCH DAMAGE.
#
# The views and conclusions contained in the software and
# documentation are those of the authors and should not be
# interpreted as representing official policies, either expressed
# or implied, of GRNET S.A.

from optparse import make_option

from django.core.management.base import BaseCommand, CommandError
from synnefo.management.common import (format_bool, filter_results, UserCache,
                                       Omit)
from synnefo.db.models import Network
from synnefo.management.common import pprint_table

FIELDS = Network._meta.get_all_field_names()


class Command(BaseCommand):
    help = "List networks"

    option_list = BaseCommand.option_list + (
        make_option(
            '-c',
            action='store_true',
            dest='csv',
            default=False,
            help="Use pipes to separate values"),
        make_option(
            '--deleted',
            action='store_true',
            dest='deleted',
            default=False,
            help="Include deleted networks"),
        make_option(
            '--public',
            action='store_true',
            dest='public',
            default=False,
            help="List only public networks"),
<<<<<<< HEAD
        make_option(
            '--ipv6',
=======
        make_option('--user',
            dest='user',
            help="List only networks of the specified user"
                 " (uuid or display name"),
        make_option('--ipv6',
>>>>>>> 7b922cf7
            action='store_true',
            dest='ipv6',
            default=False,
            help="Show IPv6 information of the network"),
        make_option(
            '--filter-by',
            dest='filter_by',
            help="Filter results. Comma seperated list of key 'cond' val pairs"
                 " that displayed entries must satisfy. e.g."
                 " --filter-by \"name=Network-1,link!=prv0\"."
                 " Available keys are: %s" % ", ".join(FIELDS)),
        make_option('--displayname',
            action='store_true',
            dest='displayname',
            default=False,
<<<<<<< HEAD
            help="Display UUIDs instead of user emails"),
    )
=======
            help="Display both uuid and display name"),
        )
>>>>>>> 7b922cf7

    def handle(self, *args, **options):
        if args:
            raise CommandError("Command doesn't accept any arguments")

        ucache = UserCache()

        if options['deleted']:
            networks = Network.objects.all()
        else:
            networks = Network.objects.filter(deleted=False)

        if options['public']:
            networks = networks.filter(public=True)

        user = options['user']
        if user:
            if '@' in user:
                user = ucache.get_uuid(user)
            networks = networks.filter(userid=user)

        filter_by = options['filter_by']
        if filter_by:
            networks = filter_results(networks, filter_by)

<<<<<<< HEAD
        headers = ['id', 'name', 'flavor', 'owner',
                   'mac_prefix', 'dhcp', 'state', 'link', 'vms', 'public']
=======
        displayname = options['displayname']

        headers = filter(lambda x: x is not Omit,
                         ['id',
                          'name',
                          'flavor',
                          'owner_uuid',
                          'owner_name' if displayname else Omit,
                          'mac_prefix',
                          'dhcp',
                          'state',
                          'link',
                          'vms',
                          'public',
                          ])
>>>>>>> 7b922cf7

        if options['ipv6']:
            headers.extend(['IPv6 Subnet', 'IPv6 Gateway'])
        else:
            headers.extend(['IPv4 Subnet', 'IPv4 Gateway'])

        uuids = list(set([network.userid for network in networks]))
        ucache.fetch_names(uuids)

        table = []
        for network in networks.order_by("id"):
            uuid = network.userid
            if displayname:
                dname = ucache.get_name(uuid)

            fields = filter(lambda x: x is not Omit,
                            [str(network.id),
                             network.name,
                             network.flavor,
                             uuid or '-',
                             dname or '-' if displayname else Omit,
                             network.mac_prefix or '-',
                             str(network.dhcp),
                             network.state,
                             network.link or '-',
                             str(network.machines.count()),
                             format_bool(network.public),
                             ])

            if options['ipv6']:
                fields.extend([network.subnet6 or '', network.gateway6 or ''])
            else:
                fields.extend([network.subnet, network.gateway or ''])
            table.append(fields)

        separator = " | " if options['csv'] else None
        pprint_table(self.stdout, table, headers, separator)<|MERGE_RESOLUTION|>--- conflicted
+++ resolved
@@ -64,16 +64,12 @@
             dest='public',
             default=False,
             help="List only public networks"),
-<<<<<<< HEAD
         make_option(
-            '--ipv6',
-=======
-        make_option('--user',
+            '--user',
             dest='user',
             help="List only networks of the specified user"
                  " (uuid or display name"),
         make_option('--ipv6',
->>>>>>> 7b922cf7
             action='store_true',
             dest='ipv6',
             default=False,
@@ -85,17 +81,13 @@
                  " that displayed entries must satisfy. e.g."
                  " --filter-by \"name=Network-1,link!=prv0\"."
                  " Available keys are: %s" % ", ".join(FIELDS)),
-        make_option('--displayname',
+        make_option(
+            '--displayname',
             action='store_true',
             dest='displayname',
             default=False,
-<<<<<<< HEAD
-            help="Display UUIDs instead of user emails"),
+            help="Display both uuid and display name"),
     )
-=======
-            help="Display both uuid and display name"),
-        )
->>>>>>> 7b922cf7
 
     def handle(self, *args, **options):
         if args:
@@ -121,10 +113,6 @@
         if filter_by:
             networks = filter_results(networks, filter_by)
 
-<<<<<<< HEAD
-        headers = ['id', 'name', 'flavor', 'owner',
-                   'mac_prefix', 'dhcp', 'state', 'link', 'vms', 'public']
-=======
         displayname = options['displayname']
 
         headers = filter(lambda x: x is not Omit,
@@ -140,7 +128,6 @@
                           'vms',
                           'public',
                           ])
->>>>>>> 7b922cf7
 
         if options['ipv6']:
             headers.extend(['IPv6 Subnet', 'IPv6 Gateway'])
