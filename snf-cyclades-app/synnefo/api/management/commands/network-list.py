# Copyright 2012-2013 GRNET S.A. All rights reserved.
#
# Redistribution and use in source and binary forms, with or
# without modification, are permitted provided that the following
# conditions are met:
#
#   1. Redistributions of source code must retain the above
#      copyright notice, this list of conditions and the following
#      disclaimer.
#
#   2. Redistributions in binary form must reproduce the above
#      copyright notice, this list of conditions and the following
#      disclaimer in the documentation and/or other materials
#      provided with the distribution.
#
# THIS SOFTWARE IS PROVIDED BY GRNET S.A. ``AS IS'' AND ANY EXPRESS
# OR IMPLIED WARRANTIES, INCLUDING, BUT NOT LIMITED TO, THE IMPLIED
# WARRANTIES OF MERCHANTABILITY AND FITNESS FOR A PARTICULAR
# PURPOSE ARE DISCLAIMED. IN NO EVENT SHALL GRNET S.A OR
# CONTRIBUTORS BE LIABLE FOR ANY DIRECT, INDIRECT, INCIDENTAL,
# SPECIAL, EXEMPLARY, OR CONSEQUENTIAL DAMAGES (INCLUDING, BUT NOT
# LIMITED TO, PROCUREMENT OF SUBSTITUTE GOODS OR SERVICES; LOSS OF
# USE, DATA, OR PROFITS; OR BUSINESS INTERRUPTION) HOWEVER CAUSED
# AND ON ANY THEORY OF LIABILITY, WHETHER IN CONTRACT, STRICT
# LIABILITY, OR TORT (INCLUDING NEGLIGENCE OR OTHERWISE) ARISING IN
# ANY WAY OUT OF THE USE OF THIS SOFTWARE, EVEN IF ADVISED OF THE
# POSSIBILITY OF SUCH DAMAGE.
#
# The views and conclusions contained in the software and
# documentation are those of the authors and should not be
# interpreted as representing official policies, either expressed
# or implied, of GRNET S.A.

from optparse import make_option

from synnefo.webproject.management.commands import ListCommand
from synnefo.db.models import Network
from synnefo.settings import (CYCLADES_ASTAKOS_SERVICE_TOKEN as ASTAKOS_TOKEN,
                              ASTAKOS_URL)

from logging import getLogger
log = getLogger(__name__)


class Command(ListCommand):
    option_list = ListCommand.option_list + (
        make_option(
            '--public',
            action='store_true',
            dest='public',
            default=False,
            help="List only public networks"),
        make_option(
            '--ipv6',
            action='store_true',
            dest='ipv6',
            default=False,
            help="Include IPv6 information"),
    )

    object_class = Network
    deleted_field = "deleted"
    user_uuid_field = "userid"
    astakos_url = ASTAKOS_URL
    astakos_token = ASTAKOS_TOKEN

    def get_machines(network):
        return network.machines.filter(deleted=False).count()

    def get_backends(network):
        return network.backend_networks.values_list("backend_id", flat=True)

    FIELDS = {
        "id": ("id", "The ID of the network"),
        "name": ("name", "The name of the network"),
        "user.uuid": ("userid", "The UUID of the network's owner"),
        "public": ("public", "Whether network is public or private"),
        "flavor": ("flavor", "The network's flavor"),
        "state": ("state", "The network's state"),
        "dhcp": ("dhcp", "Whether network uses nfdhcpd or not"),
        "subnet.ipv4": ("subnet", "The IPv4 subnet of the network"),
        "gateway.ipv4": ("gateway", "The IPv4 gateway of the network"),
        "subnet.ipv6": ("subnet", "The IPv6 subnet of the network"),
        "gateway.ipv6": ("gateway", "The IPv6 gateway of the network"),
        "created": ("created", "The date the network was created"),
<<<<<<< HEAD
        "updated": ("created", "The date the network was updated"),
=======
        "updated": ("updated", "The date the network was updated"),
>>>>>>> 3e963f99
        "deleted": ("deleted", "Whether the network is deleted or not"),
        "mode": ("mode", "The mode of the network"),
        "link": ("link", "The link of the network"),
        "mac_prefix": ("mac_prefix", "The network's MAC prefix"),
        "vms": (get_machines, "Number of connected servers"),
        "backends": (get_backends, "IDs of Ganeti backends that the network is"
                                   " connected to"),
    }

    fields = ["id", "name", "user.uuid", "state", "public", "subnet.ipv4",
              "gateway.ipv4", "link", "mac_prefix"]

    def handle_args(self, *args, **options):
        if options["public"]:
            self.filters["public"] = True
        if options["ipv6"]:
            self.fields.extend(["subnet.ipv6", "gateway.ipv6"])<|MERGE_RESOLUTION|>--- conflicted
+++ resolved
@@ -83,11 +83,7 @@
         "subnet.ipv6": ("subnet", "The IPv6 subnet of the network"),
         "gateway.ipv6": ("gateway", "The IPv6 gateway of the network"),
         "created": ("created", "The date the network was created"),
-<<<<<<< HEAD
-        "updated": ("created", "The date the network was updated"),
-=======
         "updated": ("updated", "The date the network was updated"),
->>>>>>> 3e963f99
         "deleted": ("deleted", "Whether the network is deleted or not"),
         "mode": ("mode", "The mode of the network"),
         "link": ("link", "The link of the network"),
