# Copyright 2011-2012 GRNET S.A. All rights reserved.
#
# Redistribution and use in source and binary forms, with or
# without modification, are permitted provided that the following
# conditions are met:
#
#   1. Redistributions of source code must retain the above
#      copyright notice, this list of conditions and the following
#      disclaimer.
#
#   2. Redistributions in binary form must reproduce the above
#      copyright notice, this list of conditions and the following
#      disclaimer in the documentation and/or other materials
#      provided with the distribution.
#
# THIS SOFTWARE IS PROVIDED BY GRNET S.A. ``AS IS'' AND ANY EXPRESS
# OR IMPLIED WARRANTIES, INCLUDING, BUT NOT LIMITED TO, THE IMPLIED
# WARRANTIES OF MERCHANTABILITY AND FITNESS FOR A PARTICULAR
# PURPOSE ARE DISCLAIMED. IN NO EVENT SHALL GRNET S.A OR
# CONTRIBUTORS BE LIABLE FOR ANY DIRECT, INDIRECT, INCIDENTAL,
# SPECIAL, EXEMPLARY, OR CONSEQUENTIAL DAMAGES (INCLUDING, BUT NOT
# LIMITED TO, PROCUREMENT OF SUBSTITUTE GOODS OR SERVICES; LOSS OF
# USE, DATA, OR PROFITS; OR BUSINESS INTERRUPTION) HOWEVER CAUSED
# AND ON ANY THEORY OF LIABILITY, WHETHER IN CONTRACT, STRICT
# LIABILITY, OR TORT (INCLUDING NEGLIGENCE OR OTHERWISE) ARISING IN
# ANY WAY OUT OF THE USE OF THIS SOFTWARE, EVEN IF ADVISED OF THE
# POSSIBILITY OF SUCH DAMAGE.
#
# The views and conclusions contained in the software and
# documentation are those of the authors and should not be
# interpreted as representing official policies, either expressed
# or implied, of GRNET S.A.

<<<<<<< HEAD
import ipaddr

=======
>>>>>>> e6487c85
from base64 import b64encode, b64decode
from hashlib import sha256
from logging import getLogger
from random import choice
from string import digits, lowercase, uppercase

from Crypto.Cipher import AES

from django.conf import settings
from django.http import HttpResponse
from django.template.loader import render_to_string
from django.utils import simplejson as json
from django.db.models import Q

from snf_django.lib.api import faults
from synnefo.db.models import (Flavor, VirtualMachine, VirtualMachineMetadata,
                               Network, BackendNetwork, NetworkInterface,
                               BridgePoolTable, MacPrefixPoolTable, Backend,
                               FloatingIP)
from synnefo.db.pools import EmptyPool

from synnefo.plankton.utils import image_backend

from synnefo.cyclades_settings import cyclades_services, BASE_HOST
from synnefo.lib.services import get_service_path
from synnefo.lib import join_urls

COMPUTE_URL = \
    join_urls(BASE_HOST,
              get_service_path(cyclades_services, "compute", version="v2.0"))
SERVERS_URL = join_urls(COMPUTE_URL, "servers/")
NETWORKS_URL = join_urls(COMPUTE_URL, "networks/")
FLAVORS_URL = join_urls(COMPUTE_URL, "flavors/")
IMAGES_URL = join_urls(COMPUTE_URL, "images/")
PLANKTON_URL = \
    join_urls(BASE_HOST,
              get_service_path(cyclades_services, "image", version="v1.0"))
IMAGES_PLANKTON_URL = join_urls(PLANKTON_URL, "images/")


log = getLogger('synnefo.api')


def random_password():
    """Generates a random password

    We generate a windows compliant password: it must contain at least
    one charachter from each of the groups: upper case, lower case, digits.
    """

    pool = lowercase + uppercase + digits
    lowerset = set(lowercase)
    upperset = set(uppercase)
    digitset = set(digits)
    length = 10

    password = ''.join(choice(pool) for i in range(length - 2))

    # Make sure the password is compliant
    chars = set(password)
    if not chars & lowerset:
        password += choice(lowercase)
    if not chars & upperset:
        password += choice(uppercase)
    if not chars & digitset:
        password += choice(digits)

    # Pad if necessary to reach required length
    password += ''.join(choice(pool) for i in range(length - len(password)))

    return password


def zeropad(s):
    """Add zeros at the end of a string in order to make its length
       a multiple of 16."""

    npad = 16 - len(s) % 16
    return s + '\x00' * npad


def encrypt(plaintext):
    # Make sure key is 32 bytes long
    key = sha256(settings.SECRET_KEY).digest()

    aes = AES.new(key)
    enc = aes.encrypt(zeropad(plaintext))
    return b64encode(enc)


def get_vm(server_id, user_id, for_update=False, non_deleted=False,
           non_suspended=False):
    """Find a VirtualMachine instance based on ID and owner."""

    try:
        server_id = int(server_id)
        servers = VirtualMachine.objects
        if for_update:
            servers = servers.select_for_update()
        vm = servers.get(id=server_id, userid=user_id)
        if non_deleted and vm.deleted:
            raise faults.BadRequest("Server has been deleted.")
        if non_suspended and vm.suspended:
            raise faults.Forbidden("Administratively Suspended VM")
        return vm
    except ValueError:
        raise faults.BadRequest('Invalid server ID.')
    except VirtualMachine.DoesNotExist:
        raise faults.ItemNotFound('Server not found.')


def get_vm_meta(vm, key):
    """Return a VirtualMachineMetadata instance or raise ItemNotFound."""

    try:
        return VirtualMachineMetadata.objects.get(meta_key=key, vm=vm)
    except VirtualMachineMetadata.DoesNotExist:
        raise faults.ItemNotFound('Metadata key not found.')


def get_image(image_id, user_id):
    """Return an Image instance or raise ItemNotFound."""

    with image_backend(user_id) as backend:
        return backend.get_image(image_id)


def get_image_dict(image_id, user_id):
    image = {}
    img = get_image(image_id, user_id)
    properties = img.get('properties', {})
    image["id"] = img["id"]
    image["name"] = img["name"]
    image['backend_id'] = img['location']
    image['format'] = img['disk_format']
    image['metadata'] = dict((key.upper(), val)
                             for key, val in properties.items())
    image['checksum'] = img['checksum']

    return image


def get_flavor(flavor_id, include_deleted=False):
    """Return a Flavor instance or raise ItemNotFound."""

    try:
        flavor_id = int(flavor_id)
        if include_deleted:
            return Flavor.objects.get(id=flavor_id)
        else:
            return Flavor.objects.get(id=flavor_id, deleted=include_deleted)
    except (ValueError, Flavor.DoesNotExist):
        raise faults.ItemNotFound('Flavor not found.')


def get_flavor_provider(flavor):
    """Extract provider from disk template.

    Provider for `ext` disk_template is encoded in the disk template
    name, which is formed `ext_<provider_name>`. Provider is None
    for all other disk templates.

    """
    disk_template = flavor.disk_template
    provider = None
    if disk_template.startswith("ext"):
        disk_template, provider = disk_template.split("_", 1)
    return disk_template, provider


def get_network(network_id, user_id, for_update=False, non_deleted=False):
    """Return a Network instance or raise ItemNotFound."""

    try:
        network_id = int(network_id)
        objects = Network.objects
        if for_update:
            objects = objects.select_for_update()
        network = objects.get(Q(userid=user_id) | Q(public=True),
                              id=network_id)
        if non_deleted and network.deleted:
            raise faults.BadRequest("Network has been deleted.")
        return network
    except (ValueError, Network.DoesNotExist):
        raise faults.ItemNotFound('Network not found.')


def get_floating_ip(user_id, ipv4, for_update=False):
    try:
        objects = FloatingIP.objects
        if for_update:
            objects = objects.select_for_update()
        return objects.get(userid=user_id, ipv4=ipv4, deleted=False)
    except FloatingIP.DoesNotExist:
        raise faults.ItemNotFound("Floating IP does not exist.")
<<<<<<< HEAD


def validate_network_params(subnet=None, gateway=None, subnet6=None,
                            gateway6=None):
    if (subnet is None) and (subnet6 is None):
        raise faults.BadRequest("subnet or subnet6 is required")

    if subnet:
        try:
            # Use strict option to not all subnets with host bits set
            network = ipaddr.IPv4Network(subnet, strict=True)
        except ValueError:
            raise faults.BadRequest("Invalid network IPv4 subnet")

        # Check that network size is allowed!
        if not validate_network_size(network.prefixlen):
            raise faults.OverLimit(message="Unsupported network size",
                                   details="Network mask must be in range"
                                           " (%s, 29]" % MAX_CIDR_BLOCK)
        if gateway:  # Check that gateway belongs to network
            try:
                gateway = ipaddr.IPv4Address(gateway)
            except ValueError:
                raise faults.BadRequest("Invalid network IPv4 gateway")
            if not gateway in network:
                raise faults.BadRequest("Invalid network IPv4 gateway")

    if subnet6:
        try:
            # Use strict option to not all subnets with host bits set
            network6 = ipaddr.IPv6Network(subnet6, strict=True)
        except ValueError:
            raise faults.BadRequest("Invalid network IPv6 subnet")
        if gateway6:
            try:
                gateway6 = ipaddr.IPv6Address(gateway6)
            except ValueError:
                raise faults.BadRequest("Invalid network IPv6 gateway")
            if not gateway6 in network6:
                raise faults.BadRequest("Invalid network IPv6 gateway")


def validate_network_size(cidr_block):
    """Return True if network size is allowed."""
    return cidr_block <= 29 and cidr_block > MAX_CIDR_BLOCK
=======
>>>>>>> e6487c85


def allocate_public_address(backend):
    """Get a public IP for any available network of a backend."""
    # Guarantee exclusive access to backend, because accessing the IP pools of
    # the backend networks may result in a deadlock with backend allocator
    # which also checks that backend networks have a free IP.
    backend = Backend.objects.select_for_update().get(id=backend.id)
    public_networks = backend_public_networks(backend)
    return get_free_ip(public_networks)


def backend_public_networks(backend):
    """Return available public networks of the backend.

    Iterator for non-deleted public networks that are available
    to the specified backend.

    """
    bnets = BackendNetwork.objects.filter(backend=backend,
                                          network__public=True,
                                          network__deleted=False,
                                          network__floating_ip_pool=False,
                                          network__subnet__isnull=False,
                                          network__drained=False)
    return [b.network for b in bnets]


def get_free_ip(networks):
    for network in networks:
        try:
            address = get_network_free_address(network)
            return network, address
        except faults.OverLimit:
            pass
    msg = "Can not allocate public IP. Public networks are full."
    log.error(msg)
    raise faults.OverLimit(msg)


def get_network_free_address(network):
    """Reserve an IP address from the IP Pool of the network."""

    pool = network.get_pool()
    try:
        address = pool.get()
    except EmptyPool:
        raise faults.OverLimit("Network %s is full." % network.backend_id)
    pool.save()
    return address


def get_nic(machine, network):
    try:
        return NetworkInterface.objects.get(machine=machine, network=network)
    except NetworkInterface.DoesNotExist:
        raise faults.ItemNotFound('Server not connected to this network.')


def get_nic_from_index(vm, nic_index):
    """Returns the nic_index-th nic of a vm
       Error Response Codes: itemNotFound (404), badMediaType (415)
    """
    matching_nics = vm.nics.filter(index=nic_index)
    matching_nics_len = len(matching_nics)
    if matching_nics_len < 1:
        raise faults.ItemNotFound('NIC not found on VM')
    elif matching_nics_len > 1:
        raise faults.BadMediaType('NIC index conflict on VM')
    nic = matching_nics[0]
    return nic


def render_metadata(request, metadata, use_values=False, status=200):
    if request.serialization == 'xml':
        data = render_to_string('metadata.xml', {'metadata': metadata})
    else:
        if use_values:
            d = {'metadata': {'values': metadata}}
        else:
            d = {'metadata': metadata}
        data = json.dumps(d)
    return HttpResponse(data, status=status)


def render_meta(request, meta, status=200):
    if request.serialization == 'xml':
        key, val = meta.items()[0]
        data = render_to_string('meta.xml', dict(key=key, val=val))
    else:
        data = json.dumps(dict(meta=meta))
    return HttpResponse(data, status=status)


def construct_nic_id(nic):
    return "-".join(["nic", unicode(nic.machine.id), unicode(nic.index)])


def verify_personality(personality):
    """Verify that a a list of personalities is well formed"""
    if len(personality) > settings.MAX_PERSONALITY:
        raise faults.OverLimit("Maximum number of personalities"
                               " exceeded")
    for p in personality:
        # Verify that personalities are well-formed
        try:
            assert isinstance(p, dict)
            keys = set(p.keys())
            allowed = set(['contents', 'group', 'mode', 'owner', 'path'])
            assert keys.issubset(allowed)
            contents = p['contents']
            if len(contents) > settings.MAX_PERSONALITY_SIZE:
                # No need to decode if contents already exceed limit
                raise faults.OverLimit("Maximum size of personality exceeded")
            if len(b64decode(contents)) > settings.MAX_PERSONALITY_SIZE:
                raise faults.OverLimit("Maximum size of personality exceeded")
        except AssertionError:
            raise faults.BadRequest("Malformed personality in request")


def values_from_flavor(flavor):
    """Get Ganeti connectivity info from flavor type.

    If link or mac_prefix equals to "pool", then the resources
    are allocated from the corresponding Pools.

    """
    try:
        flavor = Network.FLAVORS[flavor]
    except KeyError:
        raise faults.BadRequest("Unknown network flavor")

    mode = flavor.get("mode")

    link = flavor.get("link")
    if link == "pool":
        link = allocate_resource("bridge")

    mac_prefix = flavor.get("mac_prefix")
    if mac_prefix == "pool":
        mac_prefix = allocate_resource("mac_prefix")

    tags = flavor.get("tags")

    return mode, link, mac_prefix, tags


def allocate_resource(res_type):
    table = get_pool_table(res_type)
    pool = table.get_pool()
    value = pool.get()
    pool.save()
    return value


def release_resource(res_type, value):
    table = get_pool_table(res_type)
    pool = table.get_pool()
    pool.put(value)
    pool.save()


def get_pool_table(res_type):
    if res_type == "bridge":
        return BridgePoolTable
    elif res_type == "mac_prefix":
        return MacPrefixPoolTable
    else:
        raise Exception("Unknown resource type")


def get_existing_users():
    """
    Retrieve user ids stored in cyclades user agnostic models.
    """
    # also check PublicKeys a user with no servers/networks exist
    from synnefo.userdata.models import PublicKeyPair
    from synnefo.db.models import VirtualMachine, Network

    keypairusernames = PublicKeyPair.objects.filter().values_list('user',
                                                                  flat=True)
    serverusernames = VirtualMachine.objects.filter().values_list('userid',
                                                                  flat=True)
    networkusernames = Network.objects.filter().values_list('userid',
                                                            flat=True)

    return set(list(keypairusernames) + list(serverusernames) +
               list(networkusernames))


def vm_to_links(vm_id):
    href = join_urls(SERVERS_URL, str(vm_id))
    return [{"rel": rel, "href": href} for rel in ("self", "bookmark")]


def network_to_links(network_id):
    href = join_urls(NETWORKS_URL, str(network_id))
    return [{"rel": rel, "href": href} for rel in ("self", "bookmark")]


def flavor_to_links(flavor_id):
    href = join_urls(FLAVORS_URL, str(flavor_id))
    return [{"rel": rel, "href": href} for rel in ("self", "bookmark")]


def image_to_links(image_id):
    href = join_urls(IMAGES_URL, str(image_id))
    links = [{"rel": rel, "href": href} for rel in ("self", "bookmark")]
    links.append({"rel": "alternate",
                  "href": join_urls(IMAGES_PLANKTON_URL, str(image_id))})
    return links


def start_action(vm, action, jobId):
    vm.action = action
    vm.backendjobid = jobId
    vm.backendopcode = None
    vm.backendjobstatus = None
    vm.backendlogmsg = None
    vm.save()<|MERGE_RESOLUTION|>--- conflicted
+++ resolved
@@ -31,11 +31,6 @@
 # interpreted as representing official policies, either expressed
 # or implied, of GRNET S.A.
 
-<<<<<<< HEAD
-import ipaddr
-
-=======
->>>>>>> e6487c85
 from base64 import b64encode, b64decode
 from hashlib import sha256
 from logging import getLogger
@@ -231,54 +226,6 @@
         return objects.get(userid=user_id, ipv4=ipv4, deleted=False)
     except FloatingIP.DoesNotExist:
         raise faults.ItemNotFound("Floating IP does not exist.")
-<<<<<<< HEAD
-
-
-def validate_network_params(subnet=None, gateway=None, subnet6=None,
-                            gateway6=None):
-    if (subnet is None) and (subnet6 is None):
-        raise faults.BadRequest("subnet or subnet6 is required")
-
-    if subnet:
-        try:
-            # Use strict option to not all subnets with host bits set
-            network = ipaddr.IPv4Network(subnet, strict=True)
-        except ValueError:
-            raise faults.BadRequest("Invalid network IPv4 subnet")
-
-        # Check that network size is allowed!
-        if not validate_network_size(network.prefixlen):
-            raise faults.OverLimit(message="Unsupported network size",
-                                   details="Network mask must be in range"
-                                           " (%s, 29]" % MAX_CIDR_BLOCK)
-        if gateway:  # Check that gateway belongs to network
-            try:
-                gateway = ipaddr.IPv4Address(gateway)
-            except ValueError:
-                raise faults.BadRequest("Invalid network IPv4 gateway")
-            if not gateway in network:
-                raise faults.BadRequest("Invalid network IPv4 gateway")
-
-    if subnet6:
-        try:
-            # Use strict option to not all subnets with host bits set
-            network6 = ipaddr.IPv6Network(subnet6, strict=True)
-        except ValueError:
-            raise faults.BadRequest("Invalid network IPv6 subnet")
-        if gateway6:
-            try:
-                gateway6 = ipaddr.IPv6Address(gateway6)
-            except ValueError:
-                raise faults.BadRequest("Invalid network IPv6 gateway")
-            if not gateway6 in network6:
-                raise faults.BadRequest("Invalid network IPv6 gateway")
-
-
-def validate_network_size(cidr_block):
-    """Return True if network size is allowed."""
-    return cidr_block <= 29 and cidr_block > MAX_CIDR_BLOCK
-=======
->>>>>>> e6487c85
 
 
 def allocate_public_address(backend):
