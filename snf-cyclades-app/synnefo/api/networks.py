--- conflicted
+++ resolved
@@ -172,8 +172,7 @@
     except (KeyError, ValueError):
         raise BadRequest('Malformed request.')
 
-<<<<<<< HEAD
-    if net_type == 'PUBLIC_ROUTED':
+    if public:
         raise Forbidden('Can not create a public network.')
 
     if net_type not in ['PUBLIC_ROUTED', 'PRIVATE_MAC_FILTERED',
@@ -182,13 +181,6 @@
         raise BadRequest("Invalid network type: %s", net_type)
     if net_type not in settings.ENABLED_NETWORKS:
         raise Forbidden("Can not create %s network" % net_type)
-=======
-    if public:
-        raise Unauthorized('Can not create a public network.')
->>>>>>> 1564a8e0
-
-    if net_type not in ('PRIVATE_MAC_FILTERED', 'PRIVATE_PHYSICAL_VLAN'):
-        raise Unauthorized('Can not create a network of type %s.' % net_type)
 
     user_networks = len(Network.objects.filter(userid=request.user_uniq,
                                                deleted=False))
