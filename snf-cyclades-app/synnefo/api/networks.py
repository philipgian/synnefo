# Copyright 2011-2013 GRNET S.A. All rights reserved.
#
# Redistribution and use in source and binary forms, with or
# without modification, are permitted provided that the following
# conditions are met:
#
#   1. Redistributions of source code must retain the above
#      copyright notice, this list of conditions and the following
#      disclaimer.
#
#   2. Redistributions in binary form must reproduce the above
#      copyright notice, this list of conditions and the following
#      disclaimer in the documentation and/or other materials
#      provided with the distribution.
#
# THIS SOFTWARE IS PROVIDED BY GRNET S.A. ``AS IS'' AND ANY EXPRESS
# OR IMPLIED WARRANTIES, INCLUDING, BUT NOT LIMITED TO, THE IMPLIED
# WARRANTIES OF MERCHANTABILITY AND FITNESS FOR A PARTICULAR
# PURPOSE ARE DISCLAIMED. IN NO EVENT SHALL GRNET S.A OR
# CONTRIBUTORS BE LIABLE FOR ANY DIRECT, INDIRECT, INCIDENTAL,
# SPECIAL, EXEMPLARY, OR CONSEQUENTIAL DAMAGES (INCLUDING, BUT NOT
# LIMITED TO, PROCUREMENT OF SUBSTITUTE GOODS OR SERVICES; LOSS OF
# USE, DATA, OR PROFITS; OR BUSINESS INTERRUPTION) HOWEVER CAUSED
# AND ON ANY THEORY OF LIABILITY, WHETHER IN CONTRACT, STRICT
# LIABILITY, OR TORT (INCLUDING NEGLIGENCE OR OTHERWISE) ARISING IN
# ANY WAY OUT OF THE USE OF THIS SOFTWARE, EVEN IF ADVISED OF THE
# POSSIBILITY OF SUCH DAMAGE.
#
# The views and conclusions contained in the software and
# documentation are those of the authors and should not be
# interpreted as representing official policies, either expressed
# or implied, of GRNET S.A.
from django.conf import settings
<<<<<<< HEAD
from django.conf.urls.defaults import patterns
=======
try:
    from django.conf.urls import patterns
except ImportError:  # Django==1.2
    from django.conf.urls.defaults import patterns

from django.db import transaction
>>>>>>> ed9a7f37
from django.db.models import Q
from django.http import HttpResponse
from django.template.loader import render_to_string
from django.utils import simplejson as json

from snf_django.lib import api
from snf_django.lib.api import faults, utils
from synnefo.api import util
from synnefo.api.servers import network_actions
from synnefo.db.models import Network
from synnefo.logic import networks


from logging import getLogger
log = getLogger(__name__)

urlpatterns = patterns(
    'synnefo.api.networks',
    (r'^(?:/|.json|.xml)?$', 'demux'),
    (r'^/detail(?:.json|.xml)?$', 'list_networks', {'detail': True}),
    (r'^/(\w+)(?:.json|.xml)?$', 'network_demux'),
    (r'^/(\w+)/action(?:.json|.xml)?$', 'demux_network_action'),
)


def demux(request):
    if request.method == 'GET':
        return list_networks(request)
    elif request.method == 'POST':
        return create_network(request)
    else:
        return api.api_method_not_allowed(request)


def network_demux(request, network_id):
    if request.method == 'GET':
        return get_network_details(request, network_id)
    elif request.method == 'PUT':
        return update_network_name(request, network_id)
    elif request.method == 'DELETE':
        return delete_network(request, network_id)
    else:
        return api.api_method_not_allowed(request)


def network_to_dict(network, user_id, detail=True):
    d = {'id': str(network.id), 'name': network.name}
    d['links'] = util.network_to_links(network.id)
    if detail:
        d['user_id'] = network.userid
        d['tenant_id'] = network.userid
        d['cidr'] = network.subnet
        d['cidr6'] = network.subnet6
        d['gateway'] = network.gateway
        d['gateway6'] = network.gateway6
        d['dhcp'] = network.dhcp
        d['type'] = network.flavor
        d['updated'] = utils.isoformat(network.updated)
        d['created'] = utils.isoformat(network.created)
        d['status'] = network.state
        d['public'] = network.public

        attachments = [util.construct_nic_id(nic)
                       for nic in network.nics.filter(machine__userid=user_id)
                                              .filter(state="ACTIVE")
                                              .order_by('machine')]
        d['attachments'] = attachments
    return d


def render_network(request, networkdict, status=200):
    if request.serialization == 'xml':
        data = render_to_string('network.xml', {'network': networkdict})
    else:
        data = json.dumps({'network': networkdict})
    return HttpResponse(data, status=status)


@api.api_method(http_method='GET', user_required=True, logger=log)
def list_networks(request, detail=False):
    # Normal Response Codes: 200, 203
    # Error Response Codes: computeFault (400, 500),
    #                       serviceUnavailable (503),
    #                       unauthorized (401),
    #                       badRequest (400),
    #                       overLimit (413)

    log.debug('list_networks detail=%s', detail)
    user_networks = Network.objects.filter(Q(userid=request.user_uniq) |
                                           Q(public=True))
    user_networks = utils.filter_modified_since(request, objects=user_networks)

    networks_dict = [network_to_dict(network, request.user_uniq, detail)
                     for network in user_networks.order_by('id')]

    if request.serialization == 'xml':
        data = render_to_string('list_networks.xml', {
            'networks': networks_dict,
            'detail': detail})
    else:
        data = json.dumps({'networks': networks_dict})

    return HttpResponse(data, status=200)


@api.api_method(http_method='POST', user_required=True, logger=log)
<<<<<<< HEAD
=======
@transaction.commit_on_success
>>>>>>> ed9a7f37
def create_network(request):
    # Normal Response Code: 202
    # Error Response Codes: computeFault (400, 500),
    #                       serviceUnavailable (503),
    #                       unauthorized (401),
    #                       badMediaType(415),
    #                       badRequest (400),
    #                       forbidden (403)
    #                       overLimit (413)

    req = utils.get_request_dict(request)
    log.info('create_network %s', req)
<<<<<<< HEAD
=======

>>>>>>> ed9a7f37
    user_id = request.user_uniq
    try:
        d = req['network']
        name = d['name']
    except KeyError:
        raise faults.BadRequest("Malformed request")

    # Get and validate flavor. Flavors are still exposed as 'type' in the
    # API.
    flavor = d.get("type", None)
    if flavor is None:
        raise faults.BadRequest("Missing request parameter 'type'")
    elif flavor not in Network.FLAVORS.keys():
        raise faults.BadRequest("Invalid network type '%s'" % flavor)
    elif flavor not in settings.API_ENABLED_NETWORK_FLAVORS:
<<<<<<< HEAD
            raise faults.Forbidden("Can not create network of type '%s'" %
                                   flavor)
=======
        raise faults.Forbidden("Can not create network of type '%s'" %
                               flavor)

>>>>>>> ed9a7f37
    public = d.get("public", False)
    if public:
        raise faults.Forbidden("Can not create a public network.")

    dhcp = d.get('dhcp', True)

    # Get and validate network parameters
    subnet = d.get('cidr', '192.168.1.0/24')
    subnet6 = d.get('cidr6', None)
    gateway = d.get('gateway', None)
    gateway6 = d.get('gateway6', None)
<<<<<<< HEAD

    network = networks.create(user_id=user_id, name=name, flavor=flavor,
                              subnet=subnet, gateway=gateway, subnet6=subnet6,
                              gateway6=gateway6, dhcp=dhcp, public=False)
=======
    # Check that user provided a valid subnet
    util.validate_network_params(subnet, gateway, subnet6, gateway6)

    try:
        mode, link, mac_prefix, tags = util.values_from_flavor(flavor)
        validate_mac(mac_prefix + "0:00:00:00")
        network = Network.objects.create(
            name=name,
            userid=user_id,
            subnet=subnet,
            subnet6=subnet6,
            gateway=gateway,
            gateway6=gateway6,
            dhcp=dhcp,
            flavor=flavor,
            mode=mode,
            link=link,
            mac_prefix=mac_prefix,
            tags=tags,
            action='CREATE',
            state='ACTIVE')
    except EmptyPool:
        log.error("Failed to allocate resources for network of type: %s",
                  flavor)
        raise faults.ServiceUnavailable("Failed to allocate network resources")

    # Issue commission to Quotaholder and accept it since at the end of
    # this transaction the Network object will be created in the DB.
    # Note: the following call does a commit!
    quotas.issue_and_accept_commission(network)
>>>>>>> ed9a7f37

    networkdict = network_to_dict(network, request.user_uniq)
    response = render_network(request, networkdict, status=202)

    return response


@api.api_method(http_method='GET', user_required=True, logger=log)
def get_network_details(request, network_id):
    # Normal Response Codes: 200, 203
    # Error Response Codes: computeFault (400, 500),
    #                       serviceUnavailable (503),
    #                       unauthorized (401),
    #                       badRequest (400),
    #                       itemNotFound (404),
    #                       overLimit (413)

    log.debug('get_network_details %s', network_id)
    net = util.get_network(network_id, request.user_uniq)
    netdict = network_to_dict(net, request.user_uniq)
    return render_network(request, netdict)


@api.api_method(http_method='PUT', user_required=True, logger=log)
def update_network_name(request, network_id):
    # Normal Response Code: 204
    # Error Response Codes: computeFault (400, 500),
    #                       serviceUnavailable (503),
    #                       unauthorized (401),
    #                       badRequest (400),
    #                       forbidden (403)
    #                       badMediaType(415),
    #                       itemNotFound (404),
    #                       overLimit (413)

    req = utils.get_request_dict(request)
    log.info('update_network_name %s', network_id)

    try:
        name = req['network']['name']
    except (TypeError, KeyError):
        raise faults.BadRequest('Malformed request.')

    network = util.get_network(network_id, request.user_uniq)
    if network.public:
        raise faults.Forbidden('Can not rename the public network.')
    network = networks.rename(network, name)
    return HttpResponse(status=204)


@api.api_method(http_method='DELETE', user_required=True, logger=log)
def delete_network(request, network_id):
    # Normal Response Code: 204
    # Error Response Codes: computeFault (400, 500),
    #                       serviceUnavailable (503),
    #                       unauthorized (401),
    #                       forbidden (403)
    #                       itemNotFound (404),
    #                       overLimit (413)

    log.info('delete_network %s', network_id)
    network = util.get_network(network_id, request.user_uniq, for_update=True)
    if network.public:
        raise faults.Forbidden('Can not delete the public network.')
    networks.delete(network)
    return HttpResponse(status=204)


def key_to_action(action):
    return action.upper()


@api.api_method(http_method='POST', user_required=True, logger=log)
def demux_network_action(request, network_id):
    req = utils.get_request_dict(request)
    log.debug('network_action %s %s', network_id, req)
    if len(req) != 1:
        raise faults.BadRequest('Malformed request.')

    net = util.get_network(network_id, request.user_uniq)
    if net.public:
        raise faults.Forbidden('Can not modify the public network.')
    if net.deleted:
        raise faults.BadRequest("Network has been deleted.")

    action = req.keys()[0]
    if key_to_action(action) not in [x[0] for x in Network.ACTIONS]:
        raise faults.BadRequest("Action %s not supported." % action)
    action_args = req[action]
    if not isinstance(action_args, dict):
        raise faults.BadRequest("Invalid argument.")
    return network_actions[action](request, net, action_args)<|MERGE_RESOLUTION|>--- conflicted
+++ resolved
@@ -31,16 +31,11 @@
 # interpreted as representing official policies, either expressed
 # or implied, of GRNET S.A.
 from django.conf import settings
-<<<<<<< HEAD
-from django.conf.urls.defaults import patterns
-=======
 try:
     from django.conf.urls import patterns
 except ImportError:  # Django==1.2
     from django.conf.urls.defaults import patterns
 
-from django.db import transaction
->>>>>>> ed9a7f37
 from django.db.models import Q
 from django.http import HttpResponse
 from django.template.loader import render_to_string
@@ -147,10 +142,6 @@
 
 
 @api.api_method(http_method='POST', user_required=True, logger=log)
-<<<<<<< HEAD
-=======
-@transaction.commit_on_success
->>>>>>> ed9a7f37
 def create_network(request):
     # Normal Response Code: 202
     # Error Response Codes: computeFault (400, 500),
@@ -163,10 +154,6 @@
 
     req = utils.get_request_dict(request)
     log.info('create_network %s', req)
-<<<<<<< HEAD
-=======
-
->>>>>>> ed9a7f37
     user_id = request.user_uniq
     try:
         d = req['network']
@@ -182,14 +169,9 @@
     elif flavor not in Network.FLAVORS.keys():
         raise faults.BadRequest("Invalid network type '%s'" % flavor)
     elif flavor not in settings.API_ENABLED_NETWORK_FLAVORS:
-<<<<<<< HEAD
-            raise faults.Forbidden("Can not create network of type '%s'" %
-                                   flavor)
-=======
         raise faults.Forbidden("Can not create network of type '%s'" %
                                flavor)
 
->>>>>>> ed9a7f37
     public = d.get("public", False)
     if public:
         raise faults.Forbidden("Can not create a public network.")
@@ -201,43 +183,10 @@
     subnet6 = d.get('cidr6', None)
     gateway = d.get('gateway', None)
     gateway6 = d.get('gateway6', None)
-<<<<<<< HEAD
 
     network = networks.create(user_id=user_id, name=name, flavor=flavor,
                               subnet=subnet, gateway=gateway, subnet6=subnet6,
                               gateway6=gateway6, dhcp=dhcp, public=False)
-=======
-    # Check that user provided a valid subnet
-    util.validate_network_params(subnet, gateway, subnet6, gateway6)
-
-    try:
-        mode, link, mac_prefix, tags = util.values_from_flavor(flavor)
-        validate_mac(mac_prefix + "0:00:00:00")
-        network = Network.objects.create(
-            name=name,
-            userid=user_id,
-            subnet=subnet,
-            subnet6=subnet6,
-            gateway=gateway,
-            gateway6=gateway6,
-            dhcp=dhcp,
-            flavor=flavor,
-            mode=mode,
-            link=link,
-            mac_prefix=mac_prefix,
-            tags=tags,
-            action='CREATE',
-            state='ACTIVE')
-    except EmptyPool:
-        log.error("Failed to allocate resources for network of type: %s",
-                  flavor)
-        raise faults.ServiceUnavailable("Failed to allocate network resources")
-
-    # Issue commission to Quotaholder and accept it since at the end of
-    # this transaction the Network object will be created in the DB.
-    # Note: the following call does a commit!
-    quotas.issue_and_accept_commission(network)
->>>>>>> ed9a7f37
 
     networkdict = network_to_dict(network, request.user_uniq)
     response = render_network(request, networkdict, status=202)
