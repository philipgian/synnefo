--- conflicted
+++ resolved
@@ -8,114 +8,54 @@
             "created": "2011-02-06 00:00:00",
             "updated": "2011-06-29 13:14:00",
             "state": "ACTIVE",
-<<<<<<< HEAD
-            "backend_id": "debian_base",
+            "backend_id": "debian_base-6.0.2.1-1",
             "format": "dump",
             "public": 1
-=======
-            "backend_id": "debian_base-6.0.2.1-1",
-            "format": "dump"
->>>>>>> 89e0c2d0
         }
     },
     {
         "model": "db.ImageMetadata",
         "pk": 1,
         "fields": {
-<<<<<<< HEAD
-            "name": "Debian 6.0.1a Desktop",
-            "owner": 1,
-            "created": "2011-02-06 00:00:00",
-            "updated": "2011-02-06 00:00:00",
-            "state": "ACTIVE",
-            "backend_id": "debian-6.0.1a",
-            "format": "dump",
-            "public": 1
-=======
             "meta_key": "OS",
             "meta_value": "debian",
             "image": 1
->>>>>>> 89e0c2d0
         }
     },
     {
         "model": "db.ImageMetadata",
         "pk": 2,
         "fields": {
-<<<<<<< HEAD
-            "name": "Ubuntu 11.04 Server",
-            "owner": 1,
-            "created": "2011-02-06 00:00:00",
-            "updated": "2011-02-06 00:00:00",
-            "state": "ACTIVE",
-            "backend_id": "ubuntu_11.04_server",
-            "format": "dump",
-            "public": 1
-=======
             "meta_key": "description",
             "meta_value": "Debian Squeeze Base System",
             "image": 1
->>>>>>> 89e0c2d0
         }
     },
     {
         "model": "db.ImageMetadata",
         "pk": 3,
         "fields": {
-<<<<<<< HEAD
-            "name": "Ubuntu 11.04 Desktop",
-            "owner": 1,
-            "created": "2011-02-06 00:00:00",
-            "updated": "2011-02-06 00:00:00",
-            "state": "ACTIVE",
-            "backend_id": "ubuntu_11.04_desktop",
-            "format": "dump",
-            "public": 1
-=======
             "meta_key": "size",
             "meta_value": "473",
             "image": 1
->>>>>>> 89e0c2d0
         }
     },
     {
         "model": "db.ImageMetadata",
         "pk": 4,
         "fields": {
-<<<<<<< HEAD
-            "name": "Debian base LVM",
-            "owner": 1,
-            "created": "2011-02-06 00:00:00",
-            "updated": "2011-02-06 00:00:00",
-            "state": "ACTIVE",
-            "backend_id": "debian_base",
-            "format": "lvm",
-            "public": 1
-=======
             "meta_key": "kernel",
             "meta_value": "2.6.32",
             "image": 1
->>>>>>> 89e0c2d0
         }
     },
     {
         "model": "db.ImageMetadata",
         "pk": 5,
         "fields": {
-<<<<<<< HEAD
-            "name": "Fedora 14 Desktop",
-            "owner": 1,
-            "created": "2011-05-27 00:00:00",
-            "updated": "2011-05-27 00:00:00",
-            "state": "ACTIVE",
-            "backend_id": "fedora-14-1",
-            "format": "dump",
-            "public": 1
-=======
             "meta_key": "GUI",
             "meta_value": "No GUI",
             "image": 1
->>>>>>> 89e0c2d0
         }
     },
     {
@@ -127,188 +67,185 @@
             "created": "2011-06-29 19:33:00",
             "updated": "2011-02-06 19:33:00",
             "state": "ACTIVE",
-<<<<<<< HEAD
+            "backend_id": "debian_desktop-6.0.2.1-1",
+            "format": "dump"
+        }
+    },
+    {
+        "model": "db.ImageMetadata",
+        "pk": 6,
+        "fields": {
+            "meta_key": "OS",
+            "meta_value": "debian",
+            "image": 2
+        }
+    },
+    {
+        "model": "db.ImageMetadata",
+        "pk": 7,
+        "fields": {
+            "meta_key": "description",
+            "meta_value": "Debian Squeeze Desktop",
+            "image": 2
+        }
+    },
+    {
+        "model": "db.ImageMetadata",
+        "pk": 8,
+        "fields": {
+            "meta_key": "size",
+            "meta_value": "3261",
+            "image": 2
+        }
+    },
+    {
+        "model": "db.ImageMetadata",
+        "pk": 9,
+        "fields": {
+            "meta_key": "kernel",
+            "meta_value": "2.6.32",
+            "image": 2
+        }
+    },
+    {
+        "model": "db.ImageMetadata",
+        "pk": 10,
+        "fields": {
+            "meta_key": "GUI",
+            "meta_value": "GNOME 2.30",
+            "image": 2
+        }
+    },
+    {
+        "model": "db.Image",
+        "pk": 3,
+        "fields": {
+            "name": "Ubuntu",
+            "owner": 1,
+            "created": "2011-06-30 16:45:00",
+            "updated": "2011-06-30 16:45:00",
+            "state": "ACTIVE",
+            "backend_id": "ubuntu_desktop-11.04-1",
+            "format": "dump",
+            "public": 1
+        }
+    },
+    {
+        "model": "db.ImageMetadata",
+        "pk": 11,
+        "fields": {
+            "meta_key": "OS",
+            "meta_value": "ubuntu",
+            "image": 3
+        }
+    },
+    {
+        "model": "db.ImageMetadata",
+        "pk": 12,
+        "fields": {
+            "meta_key": "description",
+            "meta_value": "Ubuntu 11.04",
+            "image": 3
+        }
+    },
+    {
+        "model": "db.ImageMetadata",
+        "pk": 13,
+        "fields": {
+            "meta_key": "size",
+            "meta_value": "2279",
+            "image": 3
+        }
+    },
+    {
+        "model": "db.ImageMetadata",
+        "pk": 14,
+        "fields": {
+            "meta_key": "kernel",
+            "meta_value": "2.6.38",
+            "image": 3
+        }
+    },
+    {
+        "model": "db.ImageMetadata",
+        "pk": 15,
+        "fields": {
+            "meta_key": "GUI",
+            "meta_value": "Unity/GNOME 2.32.1",
+            "image": 3
+        }
+    },
+    {
+        "model": "db.Image",
+        "pk": 4,
+        "fields": {
+            "name": "Kubuntu",
+            "owner": 1,
+            "created": "2011-06-30 16:45:00",
+            "updated": "2011-06-30 16:45:00",
+            "state": "ACTIVE",
+            "backend_id": "kubuntu_desktop-11.04-1",
+            "format": "dump",
+            "public": 1
+        }
+    },
+    {
+        "model": "db.ImageMetadata",
+        "pk": 16,
+        "fields": {
+            "meta_key": "OS",
+            "meta_value": "ubuntu",
+            "image": 4
+        }
+    },
+    {
+        "model": "db.ImageMetadata",
+        "pk": 17,
+        "fields": {
+            "meta_key": "description",
+            "meta_value": "Kubuntu 11.04",
+            "image": 4
+        }
+    },
+    {
+        "model": "db.ImageMetadata",
+        "pk": 18,
+        "fields": {
+            "meta_key": "size",
+            "meta_value": "2270",
+            "image": 4
+        }
+    },
+    {
+        "model": "db.ImageMetadata",
+        "pk": 19,
+        "fields": {
+            "meta_key": "kernel",
+            "meta_value": "2.6.38",
+            "image": 4
+        }
+    },
+    {
+        "model": "db.ImageMetadata",
+        "pk": 20,
+        "fields": {
+            "meta_key": "GUI",
+            "meta_value": "KDE 4.6.2",
+            "image": 4
+        }
+    },
+    {
+        "model": "db.Image",
+        "pk": 5,
+        "fields": {
+            "name": "Fedora Desktop",
+            "owner": 1,
+            "created": "2011-06-30 18:54:00",
+            "updated": "2011-06-30 18:54:00",
+            "state": "ACTIVE",
             "backend_id": "fedora-15-1",
             "format": "dump",
             "public": 1
-=======
-            "backend_id": "debian_desktop-6.0.2.1-1",
-            "format": "dump"
->>>>>>> 89e0c2d0
-        }
-    },
-    {
-        "model": "db.ImageMetadata",
-        "pk": 6,
-        "fields": {
-            "meta_key": "OS",
-            "meta_value": "debian",
-            "image": 2
-        }
-    },
-    {
-        "model": "db.ImageMetadata",
-        "pk": 7,
-        "fields": {
-            "meta_key": "description",
-            "meta_value": "Debian Squeeze Desktop",
-            "image": 2
-        }
-    },
-    {
-        "model": "db.ImageMetadata",
-        "pk": 8,
-        "fields": {
-            "meta_key": "size",
-            "meta_value": "3261",
-            "image": 2
-        }
-    },
-    {
-        "model": "db.ImageMetadata",
-        "pk": 9,
-        "fields": {
-            "meta_key": "kernel",
-            "meta_value": "2.6.32",
-            "image": 2
-        }
-    },
-    {
-        "model": "db.ImageMetadata",
-        "pk": 10,
-        "fields": {
-            "meta_key": "GUI",
-            "meta_value": "GNOME 2.30",
-            "image": 2
-        }
-    },
-    {
-        "model": "db.Image",
-        "pk": 3,
-        "fields": {
-            "name": "Ubuntu",
-            "owner": 1,
-            "created": "2011-06-30 16:45:00",
-            "updated": "2011-06-30 16:45:00",
-            "state": "ACTIVE",
-            "backend_id": "ubuntu_desktop-11.04-1",
-            "format": "dump"
-        }
-    },
-    {
-        "model": "db.ImageMetadata",
-        "pk": 11,
-        "fields": {
-            "meta_key": "OS",
-            "meta_value": "ubuntu",
-            "image": 3
-        }
-    },
-    {
-        "model": "db.ImageMetadata",
-        "pk": 12,
-        "fields": {
-            "meta_key": "description",
-            "meta_value": "Ubuntu 11.04",
-            "image": 3
-        }
-    },
-    {
-        "model": "db.ImageMetadata",
-        "pk": 13,
-        "fields": {
-            "meta_key": "size",
-            "meta_value": "2279",
-            "image": 3
-        }
-    },
-    {
-        "model": "db.ImageMetadata",
-        "pk": 14,
-        "fields": {
-            "meta_key": "kernel",
-            "meta_value": "2.6.38",
-            "image": 3
-        }
-    },
-    {
-        "model": "db.ImageMetadata",
-        "pk": 15,
-        "fields": {
-            "meta_key": "GUI",
-            "meta_value": "Unity/GNOME 2.32.1",
-            "image": 3
-        }
-    },
-    {
-        "model": "db.Image",
-        "pk": 4,
-        "fields": {
-            "name": "Kubuntu",
-            "owner": 1,
-            "created": "2011-06-30 16:45:00",
-            "updated": "2011-06-30 16:45:00",
-            "state": "ACTIVE",
-            "backend_id": "kubuntu_desktop-11.04-1",
-            "format": "dump"
-        }
-    },
-    {
-        "model": "db.ImageMetadata",
-        "pk": 16,
-        "fields": {
-            "meta_key": "OS",
-            "meta_value": "ubuntu",
-            "image": 4
-        }
-    },
-    {
-        "model": "db.ImageMetadata",
-        "pk": 17,
-        "fields": {
-            "meta_key": "description",
-            "meta_value": "Kubuntu 11.04",
-            "image": 4
-        }
-    },
-    {
-        "model": "db.ImageMetadata",
-        "pk": 18,
-        "fields": {
-            "meta_key": "size",
-            "meta_value": "2270",
-            "image": 4
-        }
-    },
-    {
-        "model": "db.ImageMetadata",
-        "pk": 19,
-        "fields": {
-            "meta_key": "kernel",
-            "meta_value": "2.6.38",
-            "image": 4
-        }
-    },
-    {
-        "model": "db.ImageMetadata",
-        "pk": 20,
-        "fields": {
-            "meta_key": "GUI",
-            "meta_value": "KDE 4.6.2",
-            "image": 4
-        }
-    },
-    {
-        "model": "db.Image",
-        "pk": 5,
-        "fields": {
-            "name": "Fedora Desktop",
-            "owner": 1,
-            "created": "2011-06-30 18:54:00",
-            "updated": "2011-06-30 18:54:00",
-            "state": "ACTIVE",
-            "backend_id": "fedora-15-1",
-            "format": "dump"
         }
     },
     {
@@ -366,7 +303,8 @@
             "updated": "2011-06-09 00:00:00",
             "state": "ACTIVE",
             "backend_id": "windows-2008R2-1",
-            "format": "ntfsclone"
+            "format": "ntfsclone",
+            "public": 1
         }
     },
    {
@@ -414,4 +352,4 @@
             "image": 6
         }
     }
-]+]
