from django.conf import settings
from django.http import HttpResponse, HttpResponseRedirect
from django.utils.cache import patch_vary_headers
from synnefo.db.models import SynnefoUser
from synnefo.aai.shibboleth import Tokens, register_shibboleth_user
import time

<<<<<<< HEAD
DONT_CHECK = ['/api/', '/invitations/login']

class SynnefoAuthMiddleware(object):
    auth_token     = "X-Auth-Token"
    auth_user      = "X-Auth-User"
    auth_key       = "X-Auth-Key"

=======
class SynnefoAuthMiddleware(object):
>>>>>>> deae6b17
    def process_request(self, request):

        for path in DONT_CHECK:
            if request.path.startswith(path):
                return

        # Special case for testing purposes, delivers the cookie for the
        # test user on first access
        if settings.BYPASS_AUTHENTICATION and \
           request.GET.get('test') is not None:
            u = SynnefoUser.objects.get(
                auth_token='46e427d657b20defe352804f0eb6f8a2')
            return self._redirect_shib_auth_user(user = u)

        token = None
<<<<<<< HEAD
        # Try to find token in a cookie
        try:
            token = request.COOKIES['X-Auth-Token']
        except Exception:
            pass

=======

        # Try to find token in a cookie
        token = request.COOKIES.get('X-Auth-Token', None)

>>>>>>> deae6b17
        # Try to find token in request header
        if not token:
            token = request.META.get('HTTP_X_AUTH_TOKEN', None)

        if token:
<<<<<<< HEAD
            user = None
            # Retrieve user from DB or other caching mechanism
=======
            # token was found, retrieve user from backing store
>>>>>>> deae6b17
            try:
                user = SynnefoUser.objects.get(auth_token=token)

            except SynnefoUser.DoesNotExist:
                return HttpResponseRedirect(settings.APP_INSTALL_URL +
                                            settings.LOGIN_PATH)

<<<<<<< HEAD
            # Check user's auth token
            if (time.time() -
                time.mktime(user.auth_token_expires.timetuple())) > 0:
                # The user's token has expired, re-login
                return HttpResponseRedirect(settings.APP_INSTALL_URL +
                                            settings.LOGIN_PATH)
=======
            # check user's auth token validity
            if (time.time() -
                time.mktime(user.auth_token_expires.timetuple())) > 0:
                # the user's token has expired, prompt to re-login
                return HttpResponseRedirect(settings.APP_INSTALL_URL + settings.LOGIN_PATH)
>>>>>>> deae6b17

            request.user = user
            return

<<<<<<< HEAD
        # A user authenticated by Shibboleth, must include a uniq id
        if Tokens.SIB_EPPN in request.META and \
           Tokens.SIB_SESSION_ID in request.META:
            user = None
=======
        # token was not found but user authenticated by Shibboleth
        if Tokens.SHIB_EPPN in request.META and \
           Tokens.SHIB_SESSION_ID in request.META:
>>>>>>> deae6b17
            try:
                user = SynnefoUser.objects.get(uniq=request.META[Tokens.SHIB_EPPN])
                return self._redirect_shib_auth_user(user)
            except SynnefoUser.DoesNotExist:
<<<<<<< HEAD
                pass

            # No user with this id could be found in the database
            if user is None:
                # Attempt to register the incoming user
=======
                # attempt to create a new user object
>>>>>>> deae6b17
                if register_shibboleth_user(request.META):
                    user = SynnefoUser.objects.get(uniq=request.META[Tokens.SHIB_EPPN])
                    return self._redirect_shib_auth_user(user)
                else:
                    return HttpResponseRedirect(settings.APP_INSTALL_URL +
                                                settings.LOGIN_PATH)

<<<<<<< HEAD
            # User and authentication token valid, user allowed to proceed
            return self._redirect_shib_auth_user(user)

        if settings.TEST:
            if 'TEST-AAI' in request.META:
                return HttpResponseRedirect(settings.APP_INSTALL_URL +
                                            settings.LOGIN_PATH)
        else:
            # Avoid redirect loops
            if request.path.endswith(settings.LOGIN_PATH): 
                return
            else :
                # No authentication info found in headers, redirect to Shiboleth
                return HttpResponseRedirect(settings.APP_INSTALL_URL +
                                            settings.LOGIN_PATH)

    def process_response(self, request, response):
        # Tell proxies and other interested parties that the
        # request varies based on the auth token, to avoid
        # caching of results
        response['Vary'] = self.auth_token
=======
        if settings.TEST and 'TEST-AAI' in request.META:
            return HttpResponseRedirect(settings.APP_INSTALL_URL + settings.LOGIN_PATH)

        if request.path.endswith(settings.LOGIN_PATH):
            # avoid redirect loops
            return
        else:
            # no authentication info found in headers, redirect back
            return HttpResponseRedirect(settings.APP_INSTALL_URL + settings.LOGIN_PATH)

    def process_response(self, request, response):
        # Tell proxies and other interested parties that the request varies
        # based on X-Auth-Token, to avoid caching of results
        patch_vary_headers(response, ('X-Auth-Token',))
>>>>>>> deae6b17
        return response

    def _redirect_shib_auth_user(self, user):
        expire_fmt = user.auth_token_expires.strftime('%a, %d-%b-%Y %H:%M:%S %Z')

        response = HttpResponse()
<<<<<<< HEAD

        response.set_cookie('X-Auth-Token', value=user.auth_token,
                            expires = expire_fmt, path='/')
        response[self.auth_token] = user.auth_token
=======
        response.set_cookie('X-Auth-Token', value=user.auth_token, expires=expire_fmt, path='/')
        response['X-Auth-Token'] = user.auth_token
>>>>>>> deae6b17
        response['Location'] = settings.APP_INSTALL_URL
        response.status_code = 302
        return response


def add_url_exception(url):
    if not url in DONT_CHECK:
        DONT_CHECK.append(url)
<|MERGE_RESOLUTION|>--- conflicted
+++ resolved
@@ -5,17 +5,10 @@
 from synnefo.aai.shibboleth import Tokens, register_shibboleth_user
 import time
 
-<<<<<<< HEAD
 DONT_CHECK = ['/api/', '/invitations/login']
 
 class SynnefoAuthMiddleware(object):
-    auth_token     = "X-Auth-Token"
-    auth_user      = "X-Auth-User"
-    auth_key       = "X-Auth-Key"
 
-=======
-class SynnefoAuthMiddleware(object):
->>>>>>> deae6b17
     def process_request(self, request):
 
         for path in DONT_CHECK:
@@ -31,78 +24,38 @@
             return self._redirect_shib_auth_user(user = u)
 
         token = None
-<<<<<<< HEAD
-        # Try to find token in a cookie
-        try:
-            token = request.COOKIES['X-Auth-Token']
-        except Exception:
-            pass
-
-=======
 
         # Try to find token in a cookie
         token = request.COOKIES.get('X-Auth-Token', None)
 
->>>>>>> deae6b17
         # Try to find token in request header
         if not token:
             token = request.META.get('HTTP_X_AUTH_TOKEN', None)
 
         if token:
-<<<<<<< HEAD
-            user = None
-            # Retrieve user from DB or other caching mechanism
-=======
             # token was found, retrieve user from backing store
->>>>>>> deae6b17
             try:
                 user = SynnefoUser.objects.get(auth_token=token)
 
             except SynnefoUser.DoesNotExist:
                 return HttpResponseRedirect(settings.APP_INSTALL_URL +
                                             settings.LOGIN_PATH)
-
-<<<<<<< HEAD
-            # Check user's auth token
-            if (time.time() -
-                time.mktime(user.auth_token_expires.timetuple())) > 0:
-                # The user's token has expired, re-login
-                return HttpResponseRedirect(settings.APP_INSTALL_URL +
-                                            settings.LOGIN_PATH)
-=======
             # check user's auth token validity
             if (time.time() -
                 time.mktime(user.auth_token_expires.timetuple())) > 0:
                 # the user's token has expired, prompt to re-login
                 return HttpResponseRedirect(settings.APP_INSTALL_URL + settings.LOGIN_PATH)
->>>>>>> deae6b17
 
             request.user = user
             return
 
-<<<<<<< HEAD
-        # A user authenticated by Shibboleth, must include a uniq id
-        if Tokens.SIB_EPPN in request.META and \
-           Tokens.SIB_SESSION_ID in request.META:
-            user = None
-=======
         # token was not found but user authenticated by Shibboleth
         if Tokens.SHIB_EPPN in request.META and \
            Tokens.SHIB_SESSION_ID in request.META:
->>>>>>> deae6b17
             try:
                 user = SynnefoUser.objects.get(uniq=request.META[Tokens.SHIB_EPPN])
                 return self._redirect_shib_auth_user(user)
             except SynnefoUser.DoesNotExist:
-<<<<<<< HEAD
-                pass
-
-            # No user with this id could be found in the database
-            if user is None:
-                # Attempt to register the incoming user
-=======
-                # attempt to create a new user object
->>>>>>> deae6b17
                 if register_shibboleth_user(request.META):
                     user = SynnefoUser.objects.get(uniq=request.META[Tokens.SHIB_EPPN])
                     return self._redirect_shib_auth_user(user)
@@ -110,29 +63,6 @@
                     return HttpResponseRedirect(settings.APP_INSTALL_URL +
                                                 settings.LOGIN_PATH)
 
-<<<<<<< HEAD
-            # User and authentication token valid, user allowed to proceed
-            return self._redirect_shib_auth_user(user)
-
-        if settings.TEST:
-            if 'TEST-AAI' in request.META:
-                return HttpResponseRedirect(settings.APP_INSTALL_URL +
-                                            settings.LOGIN_PATH)
-        else:
-            # Avoid redirect loops
-            if request.path.endswith(settings.LOGIN_PATH): 
-                return
-            else :
-                # No authentication info found in headers, redirect to Shiboleth
-                return HttpResponseRedirect(settings.APP_INSTALL_URL +
-                                            settings.LOGIN_PATH)
-
-    def process_response(self, request, response):
-        # Tell proxies and other interested parties that the
-        # request varies based on the auth token, to avoid
-        # caching of results
-        response['Vary'] = self.auth_token
-=======
         if settings.TEST and 'TEST-AAI' in request.META:
             return HttpResponseRedirect(settings.APP_INSTALL_URL + settings.LOGIN_PATH)
 
@@ -147,22 +77,14 @@
         # Tell proxies and other interested parties that the request varies
         # based on X-Auth-Token, to avoid caching of results
         patch_vary_headers(response, ('X-Auth-Token',))
->>>>>>> deae6b17
         return response
 
     def _redirect_shib_auth_user(self, user):
         expire_fmt = user.auth_token_expires.strftime('%a, %d-%b-%Y %H:%M:%S %Z')
 
         response = HttpResponse()
-<<<<<<< HEAD
-
-        response.set_cookie('X-Auth-Token', value=user.auth_token,
-                            expires = expire_fmt, path='/')
-        response[self.auth_token] = user.auth_token
-=======
         response.set_cookie('X-Auth-Token', value=user.auth_token, expires=expire_fmt, path='/')
         response['X-Auth-Token'] = user.auth_token
->>>>>>> deae6b17
         response['Location'] = settings.APP_INSTALL_URL
         response.status_code = 302
         return response
@@ -170,4 +92,4 @@
 
 def add_url_exception(url):
     if not url in DONT_CHECK:
-        DONT_CHECK.append(url)
+        DONT_CHECK.append(url)