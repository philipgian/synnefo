--- conflicted
+++ resolved
@@ -65,11 +65,7 @@
 
 # Package requirements
 INSTALL_REQUIRES = [
-<<<<<<< HEAD
-    'Django>=1.2, <1.3',
-=======
-    'Django>=1.2, <=1.4.5',
->>>>>>> ed9a7f37
+    'Django>=1.2, <1.5',
     'South>=0.7.3',
     'httplib2>=0.6.0',
     'snf-common',
