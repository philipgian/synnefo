# Set the expiration time of newly created auth tokens
# to be this many hours after their creation time.
#ASTAKOS_AUTH_TOKEN_DURATION = 30 * 24

# Authenticate via Twitter.
#ASTAKOS_TWITTER_KEY = ''
#ASTAKOS_TWITTER_SECRET = ''

#ASTAKOS_DEFAULT_USER_LEVEL = 4

#ASTAKOS_INVITATIONS_PER_LEVEL = {
#    0   :   100,
#    1   :   2,
#    2   :   0,
#    3   :   0,
#    4   :   0
#}

# Address to use for outgoing emails
#ASTAKOS_DEFAULT_FROM_EMAIL = 'GRNET Cloud <no-reply@grnet.gr>'
#ASTAKOS_DEFAULT_CONTACT_EMAIL = 'support@cloud.grnet.gr'
#ASTAKOS_DEFAULT_ADMIN_EMAIL = 'admin@cloud.grnet.gr'

# Identity Management enabled modules
#ASTAKOS_IM_MODULES = ['local', 'twitter', 'shibboleth']

# Force user profile verification
#ASTAKOS_FORCE_PROFILE_UPDATE = True

#Enable invitations
#ASTAKOS_INVITATIONS_ENABLED = True

#ASTAKOS_COOKIE_NAME = '_pithos2_a'
#ASTAKOS_COOKIE_DOMAIN = None
#ASTAKOS_COOKIE_SECURE = True

#ASTAKOS_IM_STATIC_URL = '/static/im/'

# If set to False and invitations not enabled newly created user will be 
# automatically accepted
#ASTAKOS_MODERATION_ENABLED = True

# Set baseurl
#ASTAKOS_BASEURL = 'http://pithos.dev.grnet.gr'

# Set service name
#ASTAKOS_SITENAME = 'GRNET Cloud'

# Set recaptcha keys
# http://www.google.com/recaptcha/whyrecaptcha 
#ASTAKOS_RECAPTCHA_PUBLIC_KEY = ''
#ASTAKOS_RECAPTCHA_PRIVATE_KEY = ''
#ASTAKOS_RECAPTCHA_OPTIONS = {'theme':'white'}
#ASTAKOS_RECAPTCHA_USE_SSL = True
#ASTAKOS_RECAPTCHA_ENABLED = True

# set AstakosUser fields to propagate in the billing system
#ASTAKOS_BILLING_FIELDS = ['is_active']

# Queue for billing.
#'rabbitmq://guest:guest@localhost:5672/astakos'
#QUEUE_CONNECTION = None 

# Set where the user should be redirected after logout
#ASTAKOS_LOGOUT_NEXT = ''

# Set user email patterns that are automatically activated
#ASTAKOS_RE_USER_EMAIL_PATTERNS = []

# Messages to display on login page header
# e.g. [('warning', 'This warning message will be displayed on the top of login page')]
#ASTAKOS_LOGIN_MESSAGES = []

# Messages to display on signup page header
# e.g. [('warning', 'This warning message will be displayed on the top of signup page')]
#ASTAKOS_SIGNUP_MESSAGES = []

# Messages to display on profile page header
# e.g. [('warning', 'This warning message will be displayed on the top of profile pages')]
#ASTAKOS_PROFILE_MESSAGES = []

# Messages to display on global page header
# e.g. [('warning', 'This warning message will be displayed on the top of all pages')]
#ASTAKOS_GLOBAL_MESSAGES = []

# messages to display as extra actions in account forms
# e.g. {'https://cms.okeanos.grnet.gr/': 'Back to ~okeanos'}
#ASTAKOS_PROFILE_EXTRA_LINKS = []

# The number of unsuccessful login requests per minute allowed for a specific email
#ASTAKOS_RATELIMIT_RETRIES_ALLOWED = 3

# If False the email change mechanism is disabled
#ASTAKOS_EMAILCHANGE_ENABLED = False

# Set the expiration time (in days) of email change requests
#ASTAKOS_EMAILCHANGE_ACTIVATION_DAYS = 10

# Set the astakos main functions logging severity (None to disable)
#from logging import INFO
#ASTAKOS_LOGGING_LEVEL = INFO

<<<<<<< HEAD
# Set the quota holder component URI
#ASTAKOS_QUOTA_HOLDER_URL = ''

# Set the cloud service properties
# SERVICES = getattr(settings, 'ASTAKOS_SERVICES',
#                    {'cyclades': {'url':'https://node1.example.com/ui/',
#                                  'quota': {'vm': 2}},
#                     'pithos+':  {'url':'https://node2.example.com/ui/',
#                                  'quota': {'diskspace': 50 * 1024 * 1024 * 1024}}})

# Set the billing URI
#ASTAKOS_AQUARIUM_URL = ''

# Email subjects configuration. For admin/helper notification emails %(user)s
=======
# Email subjects configuration. For admin/helper notification emails %(user)s 
>>>>>>> 798020f9
# maps to registered/activated user email.
#ASTAKOS_INVITATION_EMAIL_SUBJECT = 'Invitation to %s alpha2 testing' % SITENAME
#ASTAKOS_GREETING_EMAIL_SUBJECT = 'Welcome to %s alpha2 testing' % SITENAME
#ASTAKOS_FEEDBACK_EMAIL_SUBJECT = 'Feedback from %s alpha2 testing' % SITENAME
#ASTAKOS_VERIFICATION_EMAIL_SUBJECT = '%s alpha2 testing account activation is needed' % SITENAME
#ASTAKOS_ADMIN_NOTIFICATION_EMAIL_SUBJECT = '%s alpha2 testing account created (%%(user)s)' % SITENAME
#ASTAKOS_HELPDESK_NOTIFICATION_EMAIL_SUBJECT = '%s alpha2 testing account activated (%%(user)s)' % SITENAME
#ASTAKOS_EMAIL_CHANGE_EMAIL_SUBJECT = 'Email change on %s alpha2 testing' % SITENAME
#ASTAKOS_PASSWORD_RESET_EMAIL_SUBJECT = 'Password reset on %s alpha2 testing' % SITENAME
<<<<<<< HEAD

# Set how many objects should be displayed per page
#PAGINATE_BY = getattr(settings, 'ASTAKOS_PAGINATE_BY', 10)
=======
>>>>>>> 798020f9
<|MERGE_RESOLUTION|>--- conflicted
+++ resolved
@@ -100,7 +100,17 @@
 #from logging import INFO
 #ASTAKOS_LOGGING_LEVEL = INFO
 
-<<<<<<< HEAD
+# Email subjects configuration. For admin/helper notification emails %(user)s
+# maps to registered/activated user email.
+#ASTAKOS_INVITATION_EMAIL_SUBJECT = 'Invitation to %s alpha2 testing' % SITENAME
+#ASTAKOS_GREETING_EMAIL_SUBJECT = 'Welcome to %s alpha2 testing' % SITENAME
+#ASTAKOS_FEEDBACK_EMAIL_SUBJECT = 'Feedback from %s alpha2 testing' % SITENAME
+#ASTAKOS_VERIFICATION_EMAIL_SUBJECT = '%s alpha2 testing account activation is needed' % SITENAME
+#ASTAKOS_ADMIN_NOTIFICATION_EMAIL_SUBJECT = '%s alpha2 testing account created (%%(user)s)' % SITENAME
+#ASTAKOS_HELPDESK_NOTIFICATION_EMAIL_SUBJECT = '%s alpha2 testing account activated (%%(user)s)' % SITENAME
+#ASTAKOS_EMAIL_CHANGE_EMAIL_SUBJECT = 'Email change on %s alpha2 testing' % SITENAME
+#ASTAKOS_PASSWORD_RESET_EMAIL_SUBJECT = 'Password reset on %s alpha2 testing' % SITENAME
+
 # Set the quota holder component URI
 #ASTAKOS_QUOTA_HOLDER_URL = ''
 
@@ -114,22 +124,5 @@
 # Set the billing URI
 #ASTAKOS_AQUARIUM_URL = ''
 
-# Email subjects configuration. For admin/helper notification emails %(user)s
-=======
-# Email subjects configuration. For admin/helper notification emails %(user)s 
->>>>>>> 798020f9
-# maps to registered/activated user email.
-#ASTAKOS_INVITATION_EMAIL_SUBJECT = 'Invitation to %s alpha2 testing' % SITENAME
-#ASTAKOS_GREETING_EMAIL_SUBJECT = 'Welcome to %s alpha2 testing' % SITENAME
-#ASTAKOS_FEEDBACK_EMAIL_SUBJECT = 'Feedback from %s alpha2 testing' % SITENAME
-#ASTAKOS_VERIFICATION_EMAIL_SUBJECT = '%s alpha2 testing account activation is needed' % SITENAME
-#ASTAKOS_ADMIN_NOTIFICATION_EMAIL_SUBJECT = '%s alpha2 testing account created (%%(user)s)' % SITENAME
-#ASTAKOS_HELPDESK_NOTIFICATION_EMAIL_SUBJECT = '%s alpha2 testing account activated (%%(user)s)' % SITENAME
-#ASTAKOS_EMAIL_CHANGE_EMAIL_SUBJECT = 'Email change on %s alpha2 testing' % SITENAME
-#ASTAKOS_PASSWORD_RESET_EMAIL_SUBJECT = 'Password reset on %s alpha2 testing' % SITENAME
-<<<<<<< HEAD
-
 # Set how many objects should be displayed per page
-#PAGINATE_BY = getattr(settings, 'ASTAKOS_PAGINATE_BY', 10)
-=======
->>>>>>> 798020f9
+#PAGINATE_BY = getattr(settings, 'ASTAKOS_PAGINATE_BY', 10)