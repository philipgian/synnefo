# Copyright 2011-2012 GRNET S.A. All rights reserved.
#
# Redistribution and use in source and binary forms, with or
# without modification, are permitted provided that the following
# conditions are met:
#
#   1. Redistributions of source code must retain the above
#      copyright notice, this list of conditions and the following
#      disclaimer.
#
#   2. Redistributions in binary form must reproduce the above
#      copyright notice, this list of conditions and the following
#      disclaimer in the documentation and/or other materials
#      provided with the distribution.
#
# THIS SOFTWARE IS PROVIDED BY GRNET S.A. ``AS IS'' AND ANY EXPRESS
# OR IMPLIED WARRANTIES, INCLUDING, BUT NOT LIMITED TO, THE IMPLIED
# WARRANTIES OF MERCHANTABILITY AND FITNESS FOR A PARTICULAR
# PURPOSE ARE DISCLAIMED. IN NO EVENT SHALL GRNET S.A OR
# CONTRIBUTORS BE LIABLE FOR ANY DIRECT, INDIRECT, INCIDENTAL,
# SPECIAL, EXEMPLARY, OR CONSEQUENTIAL DAMAGES (INCLUDING, BUT NOT
# LIMITED TO, PROCUREMENT OF SUBSTITUTE GOODS OR SERVICES; LOSS OF
# USE, DATA, OR PROFITS; OR BUSINESS INTERRUPTION HOWEVER CAUSED
# AND ON ANY THEORY OF LIABILITY, WHETHER IN CONTRACT, STRICT
# LIABILITY, OR TORT (INCLUDING NEGLIGENCE OR OTHERWISE ARISING IN
# ANY WAY OUT OF THE USE OF THIS SOFTWARE, EVEN IF ADVISED OF THE
# POSSIBILITY OF SUCH DAMAGE.
#
# The views and conclusions contained in the software and
# documentation are those of the authors and should not be
# interpreted as representing official policies, either expressed
# or implied, of GRNET S.A.

from django.conf import settings
import astakos.im.settings as astakos_settings


LOGGED_IN_WARNING = 'It seems that you are already logged in.'
ACCOUNT_ALREADY_VERIFIED = 'This account is already verified.'
ACCOUNT_ALREADY_MODERATED = 'This account is already moderated.'
ACCOUNT_ALREADY_ACTIVE = 'This account is already active.'
ACCOUNT_REJECTED = 'This account has been rejected.'
ACCOUNT_NOT_ACTIVE = 'User account is not active.'
ACCOUNT_NOT_MODERATED = 'User account is not moderated.'
ACCOUNT_NOT_VERIFIED = 'User account does not have a verified email address.'
ACCOUNT_RESEND_ACTIVATION = (
    'It seems that an activation email has been sent to you, but you have '
    'not followed the activation link. '
    '<a href="%(send_activation_url)s">Resend activation email.</a>')
INACTIVE_ACCOUNT_CHANGE_EMAIL = ''.join(
    [ACCOUNT_RESEND_ACTIVATION,
     ' Or <a href="%(signup_url)s">Send activation to a new email.</a>'])

ACCOUNT_PENDING_ACTIVATION_HELP = (
    'An activation email has been sent to you. Make sure you check your '
    'spam folder, too.')

ACCOUNT_ACTIVATED = 'Congratulations. Your account has' + \
    ' been activated. You are now logged in.'
ACCOUNT_DEACTIVATED = 'Your account is inactive'
PASSWORD_RESET_DONE = (
    'An email with details on how to change your password has been sent. '
    'Please check your Inbox.')
PASSWORD_RESET_CONFIRM_DONE = (
    'Your password has changed successfully. You '
    'can now login using your new password.')
PASSWORD_CHANGED = 'Your new password was set successfully.'

ACCOUNT_RESEND_ACTIVATION = 'Resend activation email'
ACCOUNT_USER_ACTIVATION_PENDING = 'You have not followed the activation link'

ACCOUNT_UNKNOWN = 'There is no such account.'
TOKEN_UNKNOWN = 'There is no user matching this authentication token.'
TOKEN_UPDATED = 'Your authentication token has been updated successfully.'

PROFILE_UPDATED = 'Your profile has been updated successfully.'
FEEDBACK_SENT = (
    'Thank you for contacting us. We will process your message carefully '
    'and get back to you.')
EMAIL_CHANGED = 'The email of your account changed successfully.'
EMAIL_CHANGE_REGISTERED = (
    'Your request for changing your email has been registered successfully. '
    'A verification email will be sent to your new address.')

OBJECT_CREATED = 'The %(verbose_name)s was created successfully.'
USER_MEMBERSHIP_REJECTED = (
    'Request by %s to join the project has been rejected.')
BILLING_ERROR = 'Service response status: %(status)d'

GENERIC_ERROR = (
    'Hmm... It seems something bad has happened, and we don\'t know the '
    'details right now. Please contact the administrators by email for '
    'more details.')

MAX_INVITATION_NUMBER_REACHED = (
    'You have reached the maximum amount of invitations for your account. '
    'No invitations left.')
GROUP_MAX_PARTICIPANT_NUMBER_REACHED = (
    'This Group reached its maximum number of members. No other member can '
    'be added.')
PROJECT_MAX_PARTICIPANT_NUMBER_REACHED = (
    'This Project reached its maximum number of members. No other member '
    'can be added.')
NO_APPROVAL_TERMS = 'There are no terms of service to approve.'
PENDING_EMAIL_CHANGE_REQUEST = (
    'It seems there is already a pending request for an email change. '
    'Submitting a new request to change your email will cancel all previous '
    'requests.')
OBJECT_CREATED_FAILED = 'The %(verbose_name)s creation failed: %(reason)s.'
GROUP_JOIN_FAILURE = 'Failed to join this Group.'
PROJECT_JOIN_FAILURE = 'Failed to join this Project.'
GROUPKIND_UNKNOWN = 'The kind of Project you specified does not exist.'
NOT_MEMBER = 'User is not a member of the Project.'
NOT_OWNER = 'User is not the Project\'s owner.'
OWNER_CANNOT_LEAVE_GROUP = (
    'You are the owner of this Project. Owners can not leave their Projects.')

# Field validation fields
REQUIRED_FIELD = 'This field is required.'
EMAIL_USED = 'There is already an account with this email address.'
SHIBBOLETH_EMAIL_USED = (
    'This email is already associated with another shibboleth account.')
SHIBBOLETH_INACTIVE_ACC = (
    'This email is already associated with an account that is not '
    'yet activated. '
    'If that is your account, you need to activate it before being able to '
    'associate it with this shibboleth account.')
SHIBBOLETH_MISSING_EPPN = (
    'Your request is missing a unique ' +
    'token. This means your academic ' +
    'institution does not yet allow its users to log ' +
    'into %(domain)s with their academic ' +
    'account. Please contact %(contact_email)s' +
    ' for more information.')
SHIBBOLETH_MISSING_NAME = 'This request is missing the user name.'

SIGN_TERMS = "Please, you need to 'Agree with the terms' before proceeding."
CAPTCHA_VALIDATION_ERR = (
    "You have not entered the correct words. Please try again."
)
SUSPENDED_LOCAL_ACC = (
    "This account does not have a local password. "
    "Please try logging in using an external login provider (e.g.: twitter)"
)
EMAIL_UNKNOWN = (
    "This email address doesn't have an associated user account. "
    "Please make sure you have registered, before proceeding."
)
INVITATION_EMAIL_EXISTS = "An invitation has already been sent to this email."
INVITATION_CONSUMED_ERR = "The invitation has already been used."
UNKNOWN_USERS = "Unknown users: %s"
UNIQUE_EMAIL_IS_ACTIVE_CONSTRAIN_ERR = (
    "More than one account with the same email & 'is_active' field. Error."
)
INVALID_ACTIVATION_KEY = "Invalid activation key."
NEW_EMAIL_ADDR_RESERVED = (
    "The new email address you requested is already used by another account. "
    "Please provide a different one."
)
EMAIL_RESERVED = "Email: %(email)s is already reserved."
NO_LOCAL_AUTH = (
    "Only external login providers are enabled for this account. "
    "You can not login with a local password."
)
SWITCH_ACCOUNT_FAILURE = "Account failed to switch. Invalid parameters."
SWITCH_ACCOUNT_SUCCESS_WITH_PROVIDER = (
    "Account failed to switch to %(provider)s."
)
SWITCH_ACCOUNT_SUCCESS = (
    "Account successfully switched to %(provider)s."
)

# Field help text
ADD_GROUP_MEMBERS_Q_HELP = (
    'Add a comma separated list of user emails, eg. user1@user.com, '
    'user2@user.com')
ASTAKOSUSER_GROUPS_HELP = (
    'In addition to the permissions assigned manually, '
    'this user will also get all permissions coming from his/her groups.')

EMAIL_SEND_ERR = 'Failed to send %s.'
ADMIN_NOTIFICATION_SEND_ERR = EMAIL_SEND_ERR % 'admin notification'
VERIFICATION_SEND_ERR = EMAIL_SEND_ERR % 'verification'
INVITATION_SEND_ERR = EMAIL_SEND_ERR % 'invitation'
GREETING_SEND_ERR = EMAIL_SEND_ERR % 'greeting'
FEEDBACK_SEND_ERR = EMAIL_SEND_ERR % 'feedback'
CHANGE_EMAIL_SEND_ERR = EMAIL_SEND_ERR % 'email change'
NOTIFICATION_SEND_ERR = EMAIL_SEND_ERR % 'notification'
DETAILED_NOTIFICATION_SEND_ERR = (
    'Failed to send %(subject)s notification to %(recipients)s.')

MISSING_NEXT_PARAMETER = 'The next parameter is missing.'

INVITATION_SENT = 'Invitation sent to %(email)s.'
VERIFICATION_SENT = (
    'Your information has been submitted successfully. A verification email, '
    'with an activation link has been sent to the email address you provided. '
    'Please follow the activation link on this email to complete the '
    'registration process.')
VERIFICATION_FAILED = 'Email verification process failed.'
SWITCH_ACCOUNT_LINK_SENT = (
    'This email is already associated with a local account, '
    'and a verification email has been sent to %(email)s. To complete '
    'the association process, go back to your Inbox and follow the link '
    'inside the verification email.')
NOTIFICATION_SENT = (
    'Your request for an account has been submitted successfully, and is '
    'now pending approval. You will be notified by email in the next few '
    'days. Thanks for your interest!')
ACTIVATION_SENT = (
    'An email containing your activation link has been sent to your '
    'email address.')

REGISTRATION_COMPLETED = (
    'Your registration completed successfully. You can now login to your '
    'new account!')

NO_RESPONSE = 'There is no response.'
NOT_ALLOWED_NEXT_PARAM = 'Not allowed next parameter.'
MISSING_KEY_PARAMETER = 'Missing key parameter.'
INVALID_KEY_PARAMETER = 'Invalid key.'
DOMAIN_VALUE_ERR = 'Enter a valid domain.'
QH_SYNC_ERROR = 'Failed to get synchronized with quotaholder.'
UNIQUE_PROJECT_NAME_CONSTRAIN_ERR = (
    'The project name (as specified in its application\'s definition) must '
    'be unique among all active projects.')
INVALID_PROJECT = 'Project %(id)s is invalid.'
NOT_ALIVE_PROJECT = 'Project %(id)s is not alive.'
NOT_SUSPENDED_PROJECT = 'Project %(id)s is not suspended.'
NOT_ALLOWED = 'You do not have the permissions to perform this action.'
MEMBER_NUMBER_LIMIT_REACHED = (
    'You have reached the maximum number of members for this Project.')
MEMBER_JOIN_POLICY_CLOSED = 'The Project\'s member join policy is closed.'
MEMBER_LEAVE_POLICY_CLOSED = 'The project\'s member leave policy is closed.'
NOT_MEMBERSHIP_REQUEST = 'This is not a valid membership request.'
NOT_ACCEPTED_MEMBERSHIP = 'This is not an accepted membership.'
MEMBERSHIP_REQUEST_EXISTS = 'The membership request already exists.'
NO_APPLICANT = (
    'Project application requires at least one applicant. None found.')
INVALID_PROJECT_START_DATE = (
    'Project start date should be equal or greater than the current date.')
INVALID_PROJECT_END_DATE = (
    'Project end date should be equal or greater than than the current date.')
INCONSISTENT_PROJECT_DATES = (
    'Project end date should be greater than the project start date.')
ADD_PROJECT_MEMBERS_Q_HELP = (
    'Add a comma separated list of user emails, eg. user1@user.com, '
    'user2@user.com')
ADD_PROJECT_MEMBERS_Q_PLACEHOLDER = 'user1@user.com, user2@user.com'
MISSING_IDENTIFIER = 'Missing identifier.'
UNKNOWN_USER_ID = 'There is no user identified by %s.'
UNKNOWN_PROJECT_APPLICATION_ID = (
    'There is no project application identified by %s.')
UNKNOWN_PROJECT_ID = 'There is no project identified by %s.'
UNKNOWN_IDENTIFIER = 'Unknown identifier.'
PENDING_MEMBERSHIP_LEAVE = (
    'Your request is pending moderation by the Project owner.')
USER_MEMBERSHIP_ACCEPTED = '%s has been accepted in the project.'
USER_MEMBERSHIP_REMOVED = '%s has been removed from the project.'
USER_LEFT_PROJECT = 'You have left the project.'
USER_LEAVE_REQUEST_SUBMITTED = (
    'Your request to leave the project has been submitted successfully.')
USER_JOIN_REQUEST_SUBMITTED = (
    'Your request to join the project has been submitted successfully.')
USER_JOINED_PROJECT = 'You have joined the project.'
USER_REQUEST_CANCELLED = 'Your request to join the project has been cancelled.'
APPLICATION_CANNOT_APPROVE = "Cannot approve application %s in state '%s'"
APPLICATION_CANNOT_DENY = "Cannot deny application %s in state '%s'"
APPLICATION_CANNOT_DISMISS = "Cannot dismiss application %s in state '%s'"
APPLICATION_CANNOT_CANCEL = "Cannot cancel application %s in state '%s'"
APPLICATION_CANCELLED = "Your project application has been cancelled."

REACHED_PENDING_APPLICATION_LIMIT = ("You have reached the maximum number "
                                     "of pending project applications: %s.")

PENDING_APPLICATION_LIMIT_ADD = \
    ("You are not allowed to create a new project "
     "because you have reached the maximum [%s] for "
     "pending project applications. "
     "Consider cancelling any unnecessary ones.")

PENDING_APPLICATION_LIMIT_MODIFY = \
    ("You are not allowed to modify this project "
     "because you have reached the maximum [%s] for "
     "pending project applications. "
     "Consider cancelling any unnecessary ones.")

# Auth providers messages
<<<<<<< HEAD
AUTH_PROVIDER_LOGIN_SUCCESS = "Logged in successfully, using {method_prompt}."
AUTH_PROVIDER_LOGOUT_SUCCESS = "Logged out successfully."
AUTH_PROVIDER_LOGOUT_SUCCESS_EXTRA = (
    "You may still be logged in at {title} though. "
    "Consider logging out from there too.")
AUTH_PROVIDER_NOT_ACTIVE = "'{method_prompt}' is disabled."
AUTH_PROVIDER_ADD_DISABLED = "{method_prompt} is disabled for your account."
AUTH_PROVIDER_NOT_ACTIVE_FOR_USER = "You cannot login using '{method_prompt}'."
AUTH_PROVIDER_NOT_ACTIVE_FOR_CREATE = (
    "Sign up using '{method_prompt}' is disabled.")
AUTH_PROVIDER_NOT_ACTIVE_FOR_ADD = "You cannot add {method_prompt}."
AUTH_PROVIDER_ADDED = "{method_prompt} enabled for this account."
AUTH_PROVIDER_SWITCHED = "{method_prompt} changed for this account."
AUTH_PROVIDER_REMOVED = "{method_prompt} removed for this account."
AUTH_PROVIDER_ADD_FAILED = "Failed to add {method_prompt}."
AUTH_PROVIDER_ADD_EXISTS = (
    "It seems that this '{method_prompt}' is already in use by "
    "another account.")
AUTH_PROVIDER_LOGIN_TO_ADD = (
    "The new login method will be assigned once you login to your account.")
AUTH_PROVIDER_INVALID_LOGIN = "No account exists."
AUTH_PROVIDER_REQUIRED = (
    "{method_prompt} is required. Add one from your profile page.")
AUTH_PROVIDER_CANNOT_CHANGE_PASSWORD = "Changing password is not supported."
AUTH_PROVIDER_SIGNUP_FROM_LOGIN = None
AUTH_PROVIDER_UNUSABLE_PASSWORD = (
    '{method_prompt} is not enabled'
    ' for your account. You can access your account by logging in with'
    ' {available_methods_links}.')
AUTH_PROVIDER_LOGIN_DISABLED = AUTH_PROVIDER_UNUSABLE_PASSWORD
AUTH_PROVIDER_SIGNUP_FROM_LOGIN = ''
AUTH_PROVIDER_AUTHENTICATION_FAILED = (
    'Authentication with this account failed.')
=======
AUTH_PROVIDER_LOGIN_SUCCESS                  =   "Logged in successfully, using {method_prompt}."
AUTH_PROVIDER_LOGOUT_SUCCESS                 =   "Logged out successfully from {service_name}."
AUTH_PROVIDER_LOGOUT_SUCCESS_EXTRA           =   "You may still be logged in at {title} though. Consider logging out from there too."
AUTH_PROVIDER_NOT_ACTIVE                     =   "'{method_prompt}' is disabled."
AUTH_PROVIDER_ADD_DISABLED                   =   "{method_prompt} is disabled for your account."
AUTH_PROVIDER_NOT_ACTIVE_FOR_USER            =   "You cannot login using '{method_prompt}'."
AUTH_PROVIDER_NOT_ACTIVE_FOR_CREATE          =   "Sign up using '{method_prompt}' is disabled."
AUTH_PROVIDER_NOT_ACTIVE_FOR_ADD             =   "You cannot add {method_prompt}."
AUTH_PROVIDER_ADDED                          =   "{method_prompt} enabled for this account."
AUTH_PROVIDER_SWITCHED                       =   "{method_prompt} changed for this account."
AUTH_PROVIDER_REMOVED                        =   "{method_prompt} removed for this account."
AUTH_PROVIDER_ADD_FAILED                     =   "Failed to add {method_prompt}."
AUTH_PROVIDER_ADD_EXISTS                     =   "It seems that this '{method_prompt}' is already in use by another account."
AUTH_PROVIDER_LOGIN_TO_ADD                   =   "The new login method will be assigned once you login to your account."
AUTH_PROVIDER_INVALID_LOGIN                  =   "No account exists."
AUTH_PROVIDER_REQUIRED                       =   "{method_prompt} is required. Add one from your profile page."
AUTH_PROVIDER_CANNOT_CHANGE_PASSWORD         =   "Changing password is not supported."
AUTH_PROVIDER_SIGNUP_FROM_LOGIN              =   None
AUTH_PROVIDER_UNUSABLE_PASSWORD              =   '{method_prompt} is not enabled' \
                                                 ' for your account. You can access your account by logging in with' \
                                                 ' {available_methods_links}.'
AUTH_PROVIDER_LOGIN_DISABLED                 =   AUTH_PROVIDER_UNUSABLE_PASSWORD
AUTH_PROVIDER_SIGNUP_FROM_LOGIN              =   ''
AUTH_PROVIDER_AUTHENTICATION_FAILED          =   'Authentication with this account failed.'
>>>>>>> 9ececcf9


AUTH_PROVIDER_PENDING_REGISTRATION = '''A pending registration exists for
{title} account {username}. The email used for the registration is
{user_email}. If you decide to procceed with the signup process once again,
all pending registrations will be deleted.'''

AUTH_PROVIDER_PENDING_RESEND_ACTIVATION = (
    '<a href="{resend_activation_url}">Click here to resend activation '
    'email.</a>')
AUTH_PROVIDER_PENDING_MODERATION = (
    'Your account request is pending moderation.')
AUTH_PROVIDER_PENDING_ACTIVATION = (
    'Your account request is pending activation.')
AUTH_PROVIDER_ACCOUNT_INACTIVE = 'Your account is disabled.'

AUTH_PROVIDER_ADD_TO_EXISTING_ACCOUNT = (
    "You can add {method_prompt} to your existing account from your "
    " <a href='{profile_url}'>profile page</a>")

# Email subjects
_SITENAME = astakos_settings.SITENAME
INVITATION_EMAIL_SUBJECT = 'Invitation to %s' % _SITENAME
GREETING_EMAIL_SUBJECT = 'Welcome to %s' % _SITENAME
FEEDBACK_EMAIL_SUBJECT = 'Feedback from %s' % _SITENAME
VERIFICATION_EMAIL_SUBJECT = '%s account activation is needed' % _SITENAME
ACCOUNT_CREATION_SUBJECT = '%s account created (%%(user)s)' % _SITENAME
HELPDESK_NOTIFICATION_EMAIL_SUBJECT = \
    '%s account activated (%%(user)s)' % _SITENAME
EMAIL_CHANGE_EMAIL_SUBJECT = 'Email change on %s ' % _SITENAME
PASSWORD_RESET_EMAIL_SUBJECT = 'Password reset on %s ' % _SITENAME
PROJECT_CREATION_SUBJECT = \
    '%s project application created (%%(name)s)' % _SITENAME
PROJECT_APPROVED_SUBJECT = \
    '%s project application approved (%%(name)s)' % _SITENAME
PROJECT_DENIED_SUBJECT = \
    '%s project application denied (%%(name)s)' % _SITENAME
PROJECT_TERMINATION_SUBJECT = \
    '%s project terminated (%%(name)s)' % _SITENAME
PROJECT_SUSPENSION_SUBJECT = \
    '%s project suspended (%%(name)s)' % _SITENAME
PROJECT_MEMBERSHIP_CHANGE_SUBJECT = \
    '%s project membership changed (%%(name)s)' % _SITENAME
PROJECT_MEMBERSHIP_ENROLL_SUBJECT = \
    '%s project enrollment (%%(name)s)' % _SITENAME
PROJECT_MEMBERSHIP_REQUEST_SUBJECT = \
    '%s project membership request (%%(name)s)' % _SITENAME
PROJECT_MEMBERSHIP_LEAVE_REQUEST_SUBJECT = \
    '%s project membership leave request (%%(name)s)' % _SITENAME


messages = locals().keys()
for msg in messages:
    if msg == msg.upper():
        attr = "ASTAKOS_%s_MESSAGE" % msg
        settings_value = getattr(settings, attr, None)
        if settings_value:
            locals()[msg] = settings_value<|MERGE_RESOLUTION|>--- conflicted
+++ resolved
@@ -286,9 +286,8 @@
      "Consider cancelling any unnecessary ones.")
 
 # Auth providers messages
-<<<<<<< HEAD
 AUTH_PROVIDER_LOGIN_SUCCESS = "Logged in successfully, using {method_prompt}."
-AUTH_PROVIDER_LOGOUT_SUCCESS = "Logged out successfully."
+AUTH_PROVIDER_LOGOUT_SUCCESS = "Logged out successfully from {service_name}."
 AUTH_PROVIDER_LOGOUT_SUCCESS_EXTRA = (
     "You may still be logged in at {title} though. "
     "Consider logging out from there too.")
@@ -320,32 +319,6 @@
 AUTH_PROVIDER_SIGNUP_FROM_LOGIN = ''
 AUTH_PROVIDER_AUTHENTICATION_FAILED = (
     'Authentication with this account failed.')
-=======
-AUTH_PROVIDER_LOGIN_SUCCESS                  =   "Logged in successfully, using {method_prompt}."
-AUTH_PROVIDER_LOGOUT_SUCCESS                 =   "Logged out successfully from {service_name}."
-AUTH_PROVIDER_LOGOUT_SUCCESS_EXTRA           =   "You may still be logged in at {title} though. Consider logging out from there too."
-AUTH_PROVIDER_NOT_ACTIVE                     =   "'{method_prompt}' is disabled."
-AUTH_PROVIDER_ADD_DISABLED                   =   "{method_prompt} is disabled for your account."
-AUTH_PROVIDER_NOT_ACTIVE_FOR_USER            =   "You cannot login using '{method_prompt}'."
-AUTH_PROVIDER_NOT_ACTIVE_FOR_CREATE          =   "Sign up using '{method_prompt}' is disabled."
-AUTH_PROVIDER_NOT_ACTIVE_FOR_ADD             =   "You cannot add {method_prompt}."
-AUTH_PROVIDER_ADDED                          =   "{method_prompt} enabled for this account."
-AUTH_PROVIDER_SWITCHED                       =   "{method_prompt} changed for this account."
-AUTH_PROVIDER_REMOVED                        =   "{method_prompt} removed for this account."
-AUTH_PROVIDER_ADD_FAILED                     =   "Failed to add {method_prompt}."
-AUTH_PROVIDER_ADD_EXISTS                     =   "It seems that this '{method_prompt}' is already in use by another account."
-AUTH_PROVIDER_LOGIN_TO_ADD                   =   "The new login method will be assigned once you login to your account."
-AUTH_PROVIDER_INVALID_LOGIN                  =   "No account exists."
-AUTH_PROVIDER_REQUIRED                       =   "{method_prompt} is required. Add one from your profile page."
-AUTH_PROVIDER_CANNOT_CHANGE_PASSWORD         =   "Changing password is not supported."
-AUTH_PROVIDER_SIGNUP_FROM_LOGIN              =   None
-AUTH_PROVIDER_UNUSABLE_PASSWORD              =   '{method_prompt} is not enabled' \
-                                                 ' for your account. You can access your account by logging in with' \
-                                                 ' {available_methods_links}.'
-AUTH_PROVIDER_LOGIN_DISABLED                 =   AUTH_PROVIDER_UNUSABLE_PASSWORD
-AUTH_PROVIDER_SIGNUP_FROM_LOGIN              =   ''
-AUTH_PROVIDER_AUTHENTICATION_FAILED          =   'Authentication with this account failed.'
->>>>>>> 9ececcf9
 
 
 AUTH_PROVIDER_PENDING_REGISTRATION = '''A pending registration exists for
