# Copyright 2011-2012 GRNET S.A. All rights reserved.
#
# Redistribution and use in source and binary forms, with or
# without modification, are permitted provided that the following
# conditions are met:
#
#   1. Redistributions of source code must retain the above
#      copyright notice, this list of conditions and the following
#      disclaimer.
#
#   2. Redistributions in binary form must reproduce the above
#      copyright notice, this list of conditions and the following
#      disclaimer in the documentation and/or other materials
#      provided with the distribution.
#
# THIS SOFTWARE IS PROVIDED BY GRNET S.A. ``AS IS'' AND ANY EXPRESS
# OR IMPLIED WARRANTIES, INCLUDING, BUT NOT LIMITED TO, THE IMPLIED
# WARRANTIES OF MERCHANTABILITY AND FITNESS FOR A PARTICULAR
# PURPOSE ARE DISCLAIMED. IN NO EVENT SHALL GRNET S.A OR
# CONTRIBUTORS BE LIABLE FOR ANY DIRECT, INDIRECT, INCIDENTAL,
# SPECIAL, EXEMPLARY, OR CONSEQUENTIAL DAMAGES (INCLUDING, BUT NOT
# LIMITED TO, PROCUREMENT OF SUBSTITUTE GOODS OR SERVICES; LOSS OF
# USE, DATA, OR PROFITS; OR BUSINESS INTERRUPTION HOWEVER CAUSED
# AND ON ANY THEORY OF LIABILITY, WHETHER IN CONTRACT, STRICT
# LIABILITY, OR TORT (INCLUDING NEGLIGENCE OR OTHERWISE ARISING IN
# ANY WAY OUT OF THE USE OF THIS SOFTWARE, EVEN IF ADVISED OF THE
# POSSIBILITY OF SUCH DAMAGE.
#
# The views and conclusions contained in the software and
# documentation are those of the authors and should not be
# interpreted as representing official policies, either expressed
# or implied, of GRNET S.A.

from django.conf import settings
import astakos.im.settings as astakos_settings


LOGGED_IN_WARNING = 'It seems that you are already logged in.'
ACCOUNT_ALREADY_VERIFIED = 'This account is already verified.'
ACCOUNT_ALREADY_MODERATED = 'This account is already moderated.'
ACCOUNT_ALREADY_ACTIVE = 'This account is already active.'
ACCOUNT_REJECTED = 'This account has been rejected.'
ACCOUNT_NOT_ACTIVE = 'User account is not active.'
ACCOUNT_NOT_MODERATED = 'User account is not moderated.'
ACCOUNT_NOT_VERIFIED = 'User account does not have a verified email address.'
ACCOUNT_RESEND_ACTIVATION = (
    'It seems that an activation email has been sent to you, but you have '
    'not followed the activation link. '
    '<a href="%(send_activation_url)s">Resend activation email.</a>')
INACTIVE_ACCOUNT_CHANGE_EMAIL = ''.join(
    [ACCOUNT_RESEND_ACTIVATION,
     ' Or <a href="%(signup_url)s">Send activation to a new email.</a>'])

ACCOUNT_PENDING_ACTIVATION_HELP = (
    'An activation email has been sent to you. Make sure you check your '
    'spam folder, too.')

ACCOUNT_ACTIVATED = 'Congratulations. Your account has' + \
    ' been activated. You are now logged in.'
ACCOUNT_DEACTIVATED = 'Your account is inactive'
PASSWORD_RESET_DONE = (
    'An email with details on how to change your password has been sent. '
    'Please check your Inbox.')
PASSWORD_RESET_CONFIRM_DONE = (
    'Your password has changed successfully. You '
    'can now login using your new password.')
PASSWORD_CHANGED = 'Your new password was set successfully.'

ACCOUNT_RESEND_ACTIVATION = 'Resend activation email'
ACCOUNT_USER_ACTIVATION_PENDING = 'You have not followed the activation link'

ACCOUNT_UNKNOWN = 'There is no such account.'
TOKEN_UNKNOWN = 'There is no user matching this authentication token.'
TOKEN_UPDATED = 'Your authentication token has been updated successfully.'

PROFILE_UPDATED = 'Your profile has been updated successfully.'
FEEDBACK_SENT = (
    'Thank you for contacting us. We will process your message carefully '
    'and get back to you.')
EMAIL_CHANGED = 'The email of your account changed successfully.'
EMAIL_CHANGE_REGISTERED = (
    'Your request for changing your email has been registered successfully. '
    'A verification email will be sent to your new address.')

OBJECT_CREATED = 'The %(verbose_name)s was created successfully.'
USER_MEMBERSHIP_REJECTED = (
    'Request by %s to join the project has been rejected.')
BILLING_ERROR = 'Service response status: %(status)d'

GENERIC_ERROR = (
    'Hmm... It seems something bad has happened, and we don\'t know the '
    'details right now. Please contact the administrators by email for '
    'more details.')

MAX_INVITATION_NUMBER_REACHED = (
    'You have reached the maximum amount of invitations for your account. '
    'No invitations left.')
GROUP_MAX_PARTICIPANT_NUMBER_REACHED = (
    'This Group reached its maximum number of members. No other member can '
    'be added.')
PROJECT_MAX_PARTICIPANT_NUMBER_REACHED = (
    'This Project reached its maximum number of members. No other member '
    'can be added.')
NO_APPROVAL_TERMS = 'There are no terms of service to approve.'
PENDING_EMAIL_CHANGE_REQUEST = (
    'It seems there is already a pending request for an email change. '
    'Submitting a new request to change your email will cancel all previous '
    'requests.')
OBJECT_CREATED_FAILED = 'The %(verbose_name)s creation failed: %(reason)s.'
GROUP_JOIN_FAILURE = 'Failed to join this Group.'
PROJECT_JOIN_FAILURE = 'Failed to join this Project.'
GROUPKIND_UNKNOWN = 'The kind of Project you specified does not exist.'
NOT_MEMBER = 'User is not a member of the Project.'
NOT_OWNER = 'User is not the Project\'s owner.'
OWNER_CANNOT_LEAVE_GROUP = (
    'You are the owner of this Project. Owners can not leave their Projects.')

# Field validation fields
REQUIRED_FIELD = 'This field is required.'
EMAIL_USED = 'There is already an account with this email address.'
SHIBBOLETH_EMAIL_USED = (
    'This email is already associated with another shibboleth account.')
SHIBBOLETH_INACTIVE_ACC = (
    'This email is already associated with an account that is not '
    'yet activated. '
    'If that is your account, you need to activate it before being able to '
    'associate it with this shibboleth account.')
SHIBBOLETH_MISSING_EPPN = (
    'Your request is missing a unique ' +
    'token. This means your academic ' +
    'institution does not yet allow its users to log ' +
    'into %(domain)s with their academic ' +
    'account. Please contact %(contact_email)s' +
    ' for more information.')
SHIBBOLETH_MISSING_NAME = 'This request is missing the user name.'

<<<<<<< HEAD
SIGN_TERMS = 'Please, you need to \'Agree with the terms\' before proceeding.'
CAPTCHA_VALIDATION_ERR = (
    'You have not entered the correct words. Please try again.')
SUSPENDED_LOCAL_ACC = (
    'This account does not have a local password. '
    'Please try logging in using an external login provider (e.g.: twitter)')
EMAIL_UNKNOWN = (
    'This email address doesn\'t have an associated user account. '
    'Please make sure you have registered, before proceeding.')
INVITATION_EMAIL_EXISTS = 'An invitation has already been sent to this email.'
INVITATION_CONSUMED_ERR = 'Invitation is used.'
UNKNOWN_USERS = 'Unknown users: %s'
UNIQUE_EMAIL_IS_ACTIVE_CONSTRAIN_ERR = (
    'More than one account with the same email & \'is_active\' field. Error.')
INVALID_ACTIVATION_KEY = 'Invalid activation key.'
NEW_EMAIL_ADDR_RESERVED = (
    'The new email address you requested is already used by another account. '
    'Please provide a different one.')
EMAIL_RESERVED = 'Email: %(email)s is already reserved.'
NO_LOCAL_AUTH = (
    'Only external login providers are enabled for this account. '
    'You can not login with a local password.')
SWITCH_ACCOUNT_FAILURE = 'Account failed to switch. Invalid parameters.'
SWITCH_ACCOUNT_SUCCESS_WITH_PROVIDER = (
    'Account failed to switch to %(provider)s.')
SWITCH_ACCOUNT_SUCCESS = 'Account successfully switched to %(provider)s.'
=======
SIGN_TERMS                              =   'Please, you need to \'Agree with the terms\' before proceeding.'
CAPTCHA_VALIDATION_ERR                  =   'You have not entered the correct words. Please try again.'
SUSPENDED_LOCAL_ACC                     =   'This account does not have a local password. \
                                               Please try logging in using an external login provider (e.g.: twitter)'
EMAIL_UNKNOWN                           =   'This email address doesn\'t have an associated user account. \
                                               Please make sure you have registered, before proceeding.'
INVITATION_EMAIL_EXISTS                 =   'An invitation has already been sent to this email.'
INVITATION_CONSUMED_ERR                 =   'Invitation is used.'
UNKNOWN_USERS                           =   'Unknown users: %s'
UNIQUE_EMAIL_IS_ACTIVE_CONSTRAIN_ERR    =   'More than one account with the same email & \'is_active\' field. Error.'
INVALID_ACTIVATION_KEY                  =   'Invalid activation key.'
NEW_EMAIL_ADDR_RESERVED                 =   'The new email address you requested is already used by another account. Please provide a different one.'
EMAIL_RESERVED                          =   'Email: %(email)s is already reserved.'
NO_LOCAL_AUTH                           =   'Only external login providers are enabled for this account. You can not login with a local password.'
SWITCH_ACCOUNT_FAILURE                  =   'Account failed to switch. Invalid parameters.'
SWITCH_ACCOUNT_SUCCESS_WITH_PROVIDER    =   'Account failed to switch to %(provider)s.'
SWITCH_ACCOUNT_SUCCESS                  =   'Account successfully switched to %(provider)s.'
>>>>>>> 758a1bb7

# Field help text
ADD_GROUP_MEMBERS_Q_HELP = (
    'Add a comma separated list of user emails, eg. user1@user.com, '
    'user2@user.com')
ASTAKOSUSER_GROUPS_HELP = (
    'In addition to the permissions assigned manually, '
    'this user will also get all permissions coming from his/her groups.')

EMAIL_SEND_ERR = 'Failed to send %s.'
ADMIN_NOTIFICATION_SEND_ERR = EMAIL_SEND_ERR % 'admin notification'
VERIFICATION_SEND_ERR = EMAIL_SEND_ERR % 'verification'
INVITATION_SEND_ERR = EMAIL_SEND_ERR % 'invitation'
GREETING_SEND_ERR = EMAIL_SEND_ERR % 'greeting'
FEEDBACK_SEND_ERR = EMAIL_SEND_ERR % 'feedback'
CHANGE_EMAIL_SEND_ERR = EMAIL_SEND_ERR % 'email change'
NOTIFICATION_SEND_ERR = EMAIL_SEND_ERR % 'notification'
DETAILED_NOTIFICATION_SEND_ERR = (
    'Failed to send %(subject)s notification to %(recipients)s.')

MISSING_NEXT_PARAMETER = 'The next parameter is missing.'

INVITATION_SENT = 'Invitation sent to %(email)s.'
VERIFICATION_SENT = (
    'Your information has been submitted successfully. A verification email, '
    'with an activation link has been sent to the email address you provided. '
    'Please follow the activation link on this email to complete the '
    'registration process.')
VERIFICATION_FAILED = 'Email verification process failed.'
SWITCH_ACCOUNT_LINK_SENT = (
    'This email is already associated with a local account, '
    'and a verification email has been sent to %(email)s. To complete '
    'the association process, go back to your Inbox and follow the link '
    'inside the verification email.')
NOTIFICATION_SENT = (
    'Your request for an account has been submitted successfully, and is '
    'now pending approval. You will be notified by email in the next few '
    'days. Thanks for your interest!')
ACTIVATION_SENT = (
    'An email containing your activation link has been sent to your '
    'email address.')

REGISTRATION_COMPLETED = (
    'Your registration completed successfully. You can now login to your '
    'new account!')

NO_RESPONSE = 'There is no response.'
NOT_ALLOWED_NEXT_PARAM = 'Not allowed next parameter.'
MISSING_KEY_PARAMETER = 'Missing key parameter.'
INVALID_KEY_PARAMETER = 'Invalid key.'
DOMAIN_VALUE_ERR = 'Enter a valid domain.'
QH_SYNC_ERROR = 'Failed to get synchronized with quotaholder.'
UNIQUE_PROJECT_NAME_CONSTRAIN_ERR = (
    'The project name (as specified in its application\'s definition) must '
    'be unique among all active projects.')
INVALID_PROJECT = 'Project %(id)s is invalid.'
NOT_ALIVE_PROJECT = 'Project %(id)s is not alive.'
NOT_SUSPENDED_PROJECT = 'Project %(id)s is not suspended.'
NOT_ALLOWED = 'You do not have the permissions to perform this action.'
MEMBER_NUMBER_LIMIT_REACHED = (
    'You have reached the maximum number of members for this Project.')
MEMBER_JOIN_POLICY_CLOSED = 'The Project\'s member join policy is closed.'
MEMBER_LEAVE_POLICY_CLOSED = 'The project\'s member leave policy is closed.'
NOT_MEMBERSHIP_REQUEST = 'This is not a valid membership request.'
NOT_ACCEPTED_MEMBERSHIP = 'This is not an accepted membership.'
MEMBERSHIP_REQUEST_EXISTS = 'The membership request already exists.'
NO_APPLICANT = (
    'Project application requires at least one applicant. None found.')
INVALID_PROJECT_START_DATE = (
    'Project start date should be equal or greater than the current date.')
INVALID_PROJECT_END_DATE = (
    'Project end date should be equal or greater than than the current date.')
INCONSISTENT_PROJECT_DATES = (
    'Project end date should be greater than the project start date.')
ADD_PROJECT_MEMBERS_Q_HELP = (
    'Add a comma separated list of user emails, eg. user1@user.com, '
    'user2@user.com')
ADD_PROJECT_MEMBERS_Q_PLACEHOLDER = 'user1@user.com, user2@user.com'
MISSING_IDENTIFIER = 'Missing identifier.'
UNKNOWN_USER_ID = 'There is no user identified by %s.'
UNKNOWN_PROJECT_APPLICATION_ID = (
    'There is no project application identified by %s.')
UNKNOWN_PROJECT_ID = 'There is no project identified by %s.'
UNKNOWN_IDENTIFIER = 'Unknown identifier.'
PENDING_MEMBERSHIP_LEAVE = (
    'Your request is pending moderation by the Project owner.')
USER_MEMBERSHIP_ACCEPTED = '%s has been accepted in the project.'
USER_MEMBERSHIP_REMOVED = '%s has been removed from the project.'
USER_LEFT_PROJECT = 'You have left the project.'
USER_LEAVE_REQUEST_SUBMITTED = (
    'Your request to leave the project has been submitted successfully.')
USER_JOIN_REQUEST_SUBMITTED = (
    'Your request to join the project has been submitted successfully.')
USER_JOINED_PROJECT = 'You have joined the project.'
USER_REQUEST_CANCELLED = 'Your request to join the project has been cancelled.'
APPLICATION_CANNOT_APPROVE = "Cannot approve application %s in state '%s'"
APPLICATION_CANNOT_DENY = "Cannot deny application %s in state '%s'"
APPLICATION_CANNOT_DISMISS = "Cannot dismiss application %s in state '%s'"
APPLICATION_CANNOT_CANCEL = "Cannot cancel application %s in state '%s'"
APPLICATION_CANCELLED = "Your project application has been cancelled."

REACHED_PENDING_APPLICATION_LIMIT = ("You have reached the maximum number "
                                     "of pending project applications: %s.")

PENDING_APPLICATION_LIMIT_ADD = \
    ("You are not allowed to create a new project "
     "because you have reached the maximum [%s] for "
     "pending project applications. "
     "Consider cancelling any unnecessary ones.")

PENDING_APPLICATION_LIMIT_MODIFY = \
    ("You are not allowed to modify this project "
     "because you have reached the maximum [%s] for "
     "pending project applications. "
     "Consider cancelling any unnecessary ones.")

# Auth providers messages
AUTH_PROVIDER_LOGIN_SUCCESS = "Logged in successfully, using {method_prompt}."
AUTH_PROVIDER_LOGOUT_SUCCESS = "Logged out successfully."
AUTH_PROVIDER_LOGOUT_SUCCESS_EXTRA = (
    "You may still be logged in at {title} though. "
    "Consider logging out from there too.")
AUTH_PROVIDER_NOT_ACTIVE = "'{method_prompt}' is disabled."
AUTH_PROVIDER_ADD_DISABLED = "{method_prompt} is disabled for your account."
AUTH_PROVIDER_NOT_ACTIVE_FOR_USER = "You cannot login using '{method_prompt}'."
AUTH_PROVIDER_NOT_ACTIVE_FOR_CREATE = (
    "Sign up using '{method_prompt}' is disabled.")
AUTH_PROVIDER_NOT_ACTIVE_FOR_ADD = "You cannot add {method_prompt}."
AUTH_PROVIDER_ADDED = "{method_prompt} enabled for this account."
AUTH_PROVIDER_SWITCHED = "{method_prompt} changed for this account."
AUTH_PROVIDER_REMOVED = "{method_prompt} removed for this account."
AUTH_PROVIDER_ADD_FAILED = "Failed to add {method_prompt}."
AUTH_PROVIDER_ADD_EXISTS = (
    "It seems that this '{method_prompt}' is already in use by "
    "another account.")
AUTH_PROVIDER_LOGIN_TO_ADD = (
    "The new login method will be assigned once you login to your account.")
AUTH_PROVIDER_INVALID_LOGIN = "No account exists."
AUTH_PROVIDER_REQUIRED = (
    "{method_prompt} is required. Add one from your profile page.")
AUTH_PROVIDER_CANNOT_CHANGE_PASSWORD = "Changing password is not supported."
AUTH_PROVIDER_SIGNUP_FROM_LOGIN = None
AUTH_PROVIDER_UNUSABLE_PASSWORD = (
    '{method_prompt} is not enabled'
    ' for your account. You can access your account by logging in with'
    ' {available_methods_links}.')
AUTH_PROVIDER_LOGIN_DISABLED = AUTH_PROVIDER_UNUSABLE_PASSWORD
AUTH_PROVIDER_SIGNUP_FROM_LOGIN = ''
AUTH_PROVIDER_AUTHENTICATION_FAILED = (
    'Authentication with this account failed.')


AUTH_PROVIDER_PENDING_REGISTRATION = '''A pending registration exists for
{title} account {username}. The email used for the registration is
{user_email}. If you decide to procceed with the signup process once again,
all pending registrations will be deleted.'''

AUTH_PROVIDER_PENDING_RESEND_ACTIVATION = (
    '<a href="{resend_activation_url}">Click here to resend activation '
    'email.</a>')
AUTH_PROVIDER_PENDING_MODERATION = (
    'Your account request is pending moderation.')
AUTH_PROVIDER_PENDING_ACTIVATION = (
    'Your account request is pending activation.')
AUTH_PROVIDER_ACCOUNT_INACTIVE = 'Your account is disabled.'

AUTH_PROVIDER_ADD_TO_EXISTING_ACCOUNT = (
    "You can add {method_prompt} to your existing account from your "
    " <a href='{profile_url}'>profile page</a>")

# Email subjects
_SITENAME = astakos_settings.SITENAME
INVITATION_EMAIL_SUBJECT = 'Invitation to %s' % _SITENAME
GREETING_EMAIL_SUBJECT = 'Welcome to %s' % _SITENAME
FEEDBACK_EMAIL_SUBJECT = 'Feedback from %s' % _SITENAME
VERIFICATION_EMAIL_SUBJECT = '%s account activation is needed' % _SITENAME
ACCOUNT_CREATION_SUBJECT = '%s account created (%%(user)s)' % _SITENAME
HELPDESK_NOTIFICATION_EMAIL_SUBJECT = \
    '%s account activated (%%(user)s)' % _SITENAME
EMAIL_CHANGE_EMAIL_SUBJECT = 'Email change on %s ' % _SITENAME
PASSWORD_RESET_EMAIL_SUBJECT = 'Password reset on %s ' % _SITENAME
PROJECT_CREATION_SUBJECT = \
    '%s project application created (%%(name)s)' % _SITENAME
PROJECT_APPROVED_SUBJECT = \
    '%s project application approved (%%(name)s)' % _SITENAME
PROJECT_DENIED_SUBJECT = \
    '%s project application denied (%%(name)s)' % _SITENAME
PROJECT_TERMINATION_SUBJECT = \
    '%s project terminated (%%(name)s)' % _SITENAME
PROJECT_SUSPENSION_SUBJECT = \
    '%s project suspended (%%(name)s)' % _SITENAME
PROJECT_MEMBERSHIP_CHANGE_SUBJECT = \
    '%s project membership changed (%%(name)s)' % _SITENAME
PROJECT_MEMBERSHIP_ENROLL_SUBJECT = \
    '%s project enrollment (%%(name)s)' % _SITENAME
PROJECT_MEMBERSHIP_REQUEST_SUBJECT = \
    '%s project membership request (%%(name)s)' % _SITENAME
PROJECT_MEMBERSHIP_LEAVE_REQUEST_SUBJECT = \
    '%s project membership leave request (%%(name)s)' % _SITENAME


messages = locals().keys()
for msg in messages:
    if msg == msg.upper():
        attr = "ASTAKOS_%s_MESSAGE" % msg
        settings_value = getattr(settings, attr, None)
        if settings_value:
            locals()[msg] = settings_value<|MERGE_RESOLUTION|>--- conflicted
+++ resolved
@@ -134,52 +134,39 @@
     ' for more information.')
 SHIBBOLETH_MISSING_NAME = 'This request is missing the user name.'
 
-<<<<<<< HEAD
-SIGN_TERMS = 'Please, you need to \'Agree with the terms\' before proceeding.'
-CAPTCHA_VALIDATION_ERR = (
-    'You have not entered the correct words. Please try again.')
+SIGN_TERMS = "Please, you need to 'Agree with the terms' before proceeding."
+CAPTCHA_VALIDATION_ERR = "You have not entered the correct words. Please try again."
 SUSPENDED_LOCAL_ACC = (
-    'This account does not have a local password. '
-    'Please try logging in using an external login provider (e.g.: twitter)')
+    "This account does not have a local password. "
+    "Please try logging in using an external login provider (e.g.: twitter)"
+)
 EMAIL_UNKNOWN = (
-    'This email address doesn\'t have an associated user account. '
-    'Please make sure you have registered, before proceeding.')
-INVITATION_EMAIL_EXISTS = 'An invitation has already been sent to this email.'
-INVITATION_CONSUMED_ERR = 'Invitation is used.'
-UNKNOWN_USERS = 'Unknown users: %s'
+    "This email address doesn't have an associated user account. "
+    "Please make sure you have registered, before proceeding."
+)
+INVITATION_EMAIL_EXISTS = "An invitation has already been sent to this email."
+INVITATION_CONSUMED_ERR = "The invitation has already been used."
+UNKNOWN_USERS = "Unknown users: %s"
 UNIQUE_EMAIL_IS_ACTIVE_CONSTRAIN_ERR = (
-    'More than one account with the same email & \'is_active\' field. Error.')
-INVALID_ACTIVATION_KEY = 'Invalid activation key.'
+    "More than one account with the same email & 'is_active' field. Error."
+)
+INVALID_ACTIVATION_KEY =  "Invalid activation key."
 NEW_EMAIL_ADDR_RESERVED = (
-    'The new email address you requested is already used by another account. '
-    'Please provide a different one.')
-EMAIL_RESERVED = 'Email: %(email)s is already reserved.'
+    "The new email address you requested is already used by another account. "
+    "Please provide a different one."
+)
+EMAIL_RESERVED = "Email: %(email)s is already reserved."
 NO_LOCAL_AUTH = (
-    'Only external login providers are enabled for this account. '
-    'You can not login with a local password.')
-SWITCH_ACCOUNT_FAILURE = 'Account failed to switch. Invalid parameters.'
+    "Only external login providers are enabled for this account. "
+    "You can not login with a local password."
+)
+SWITCH_ACCOUNT_FAILURE = "Account failed to switch. Invalid parameters."
 SWITCH_ACCOUNT_SUCCESS_WITH_PROVIDER = (
-    'Account failed to switch to %(provider)s.')
-SWITCH_ACCOUNT_SUCCESS = 'Account successfully switched to %(provider)s.'
-=======
-SIGN_TERMS                              =   'Please, you need to \'Agree with the terms\' before proceeding.'
-CAPTCHA_VALIDATION_ERR                  =   'You have not entered the correct words. Please try again.'
-SUSPENDED_LOCAL_ACC                     =   'This account does not have a local password. \
-                                               Please try logging in using an external login provider (e.g.: twitter)'
-EMAIL_UNKNOWN                           =   'This email address doesn\'t have an associated user account. \
-                                               Please make sure you have registered, before proceeding.'
-INVITATION_EMAIL_EXISTS                 =   'An invitation has already been sent to this email.'
-INVITATION_CONSUMED_ERR                 =   'Invitation is used.'
-UNKNOWN_USERS                           =   'Unknown users: %s'
-UNIQUE_EMAIL_IS_ACTIVE_CONSTRAIN_ERR    =   'More than one account with the same email & \'is_active\' field. Error.'
-INVALID_ACTIVATION_KEY                  =   'Invalid activation key.'
-NEW_EMAIL_ADDR_RESERVED                 =   'The new email address you requested is already used by another account. Please provide a different one.'
-EMAIL_RESERVED                          =   'Email: %(email)s is already reserved.'
-NO_LOCAL_AUTH                           =   'Only external login providers are enabled for this account. You can not login with a local password.'
-SWITCH_ACCOUNT_FAILURE                  =   'Account failed to switch. Invalid parameters.'
-SWITCH_ACCOUNT_SUCCESS_WITH_PROVIDER    =   'Account failed to switch to %(provider)s.'
-SWITCH_ACCOUNT_SUCCESS                  =   'Account successfully switched to %(provider)s.'
->>>>>>> 758a1bb7
+    "Account failed to switch to %(provider)s."
+)
+SWITCH_ACCOUNT_SUCCESS = (
+    "Account successfully switched to %(provider)s."
+)
 
 # Field help text
 ADD_GROUP_MEMBERS_Q_HELP = (
