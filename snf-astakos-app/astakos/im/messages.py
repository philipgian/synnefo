--- conflicted
+++ resolved
@@ -172,14 +172,6 @@
 # Auth providers messages
 AUTH_PROVIDER_NOT_ACTIVE                     =   "'%(provider)s' is disabled"
 AUTH_PROVIDER_NOT_ACTIVE_FOR_LOGIN           =   "Login using '%(provider)s' is disabled"
-<<<<<<< HEAD
-AUTH_PROVIDER_NOT_ACTIVE_FOR_USER_LOGIN      =   "You cannot login using '%(provider)s'"
-AUTH_PROVIDER_NOT_ACTIVE_FOR_CREATE          =   "Signup using '%(provider)s' is disabled"
-AUTH_PROVIDER_NOT_ACTIVE_FOR_ADD             =   "'%(provider)s is disabled"
-AUTH_PROVIDER_ADDED                          =   "Your new login method has been added"
-AUTH_PROVIDER_ADD_FAILED                     =   "Failed to add new login method"
-AUTH_PROVIDER_LOGIN_TO_ADD                   =   "Please login now to your existing account."
-=======
 AUTH_PROVIDER_NOT_ACTIVE_FOR_USER            =   "You cannot login using '%(provider)s'"
 AUTH_PROVIDER_NOT_ACTIVE_FOR_CREATE          =   "Signup using '%(provider)s' is disabled."
 AUTH_PROVIDER_NOT_ACTIVE_FOR_ADD             =   "You cannot add %(provider)s login method."
@@ -196,5 +188,4 @@
         attr = "ASTAKOS_%s_MESSAGE" % msg
         settings_value = getattr(settings, attr, None)
         if settings_value:
-            locals()[msg] = settings_value
->>>>>>> 264c4d8e
+            locals()[msg] = settings_value