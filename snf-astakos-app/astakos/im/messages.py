# Copyright 2011-2012 GRNET S.A. All rights reserved.
#
# Redistribution and use in source and binary forms, with or
# without modification, are permitted provided that the following
# conditions are met:
#
#   1. Redistributions of source code must retain the above
#      copyright notice, this list of conditions and the following
#      disclaimer.
#
#   2. Redistributions in binary form must reproduce the above
#      copyright notice, this list of conditions and the following
#      disclaimer in the documentation and/or other materials
#      provided with the distribution.
#
# THIS SOFTWARE IS PROVIDED BY GRNET S.A. ``AS IS'' AND ANY EXPRESS
# OR IMPLIED WARRANTIES, INCLUDING, BUT NOT LIMITED TO, THE IMPLIED
# WARRANTIES OF MERCHANTABILITY AND FITNESS FOR A PARTICULAR
# PURPOSE ARE DISCLAIMED. IN NO EVENT SHALL GRNET S.A OR
# CONTRIBUTORS BE LIABLE FOR ANY DIRECT, INDIRECT, INCIDENTAL,
# SPECIAL, EXEMPLARY, OR CONSEQUENTIAL DAMAGES (INCLUDING, BUT NOT
# LIMITED TO, PROCUREMENT OF SUBSTITUTE GOODS OR SERVICES; LOSS OF
# USE, DATA, OR PROFITS; OR BUSINESS INTERRUPTION HOWEVER CAUSED
# AND ON ANY THEORY OF LIABILITY, WHETHER IN CONTRACT, STRICT
# LIABILITY, OR TORT (INCLUDING NEGLIGENCE OR OTHERWISE ARISING IN
# ANY WAY OUT OF THE USE OF THIS SOFTWARE, EVEN IF ADVISED OF THE
# POSSIBILITY OF SUCH DAMAGE.
#
# The views and conclusions contained in the software and
# documentation are those of the authors and should not be
# interpreted as representing official policies, either expressed
# or implied, of GRNET S.A.

from django.conf import settings
import astakos.im.settings as astakos_settings


LOGGED_IN_WARNING = 'It seems that you are already logged in.'
ACCOUNT_ALREADY_VERIFIED = 'This account is already verified.'
ACCOUNT_ALREADY_MODERATED = 'This account is already moderated.'
ACCOUNT_ALREADY_ACTIVE = 'This account is already active.'
ACCOUNT_REJECTED = 'This account has been rejected.'
ACCOUNT_NOT_ACTIVE = 'User account is not active.'
ACCOUNT_NOT_MODERATED = 'User account is not moderated.'
ACCOUNT_NOT_VERIFIED = 'User account does not have a verified email address.'
ACCOUNT_RESEND_ACTIVATION = (
    'It seems that an activation email has been sent to you, but you have '
    'not followed the activation link. '
    '<a href="%(send_activation_url)s">Resend activation email.</a>')
INACTIVE_ACCOUNT_CHANGE_EMAIL = ''.join(
    [ACCOUNT_RESEND_ACTIVATION,
     ' Or <a href="%(signup_url)s">Send activation to a new email.</a>'])

ACCOUNT_PENDING_ACTIVATION_HELP = (
    'An activation email has been sent to you. Make sure you check your '
    'spam folder, too.')

ACCOUNT_ACTIVATED = 'Congratulations. Your account has' + \
    ' been activated. You are now logged in.'
ACCOUNT_DEACTIVATED = 'Your account is inactive'
PASSWORD_RESET_DONE = (
    'An email with details on how to change your password has been sent. '
    'Please check your Inbox.')
PASSWORD_RESET_CONFIRM_DONE = (
    'Your password has changed successfully. You '
    'can now login using your new password.')
PASSWORD_CHANGED = 'Your new password was set successfully.'

ACCOUNT_RESEND_ACTIVATION = 'Resend activation email'
ACCOUNT_USER_ACTIVATION_PENDING = 'You have not followed the activation link'

ACCOUNT_UNKNOWN = 'There is no such account.'
TOKEN_UNKNOWN = 'There is no user matching this authentication token.'
TOKEN_UPDATED = 'Your authentication token has been updated successfully.'

PROFILE_UPDATED = 'Your profile has been updated successfully.'
FEEDBACK_SENT = (
    'Thank you for contacting us. We will process your message carefully '
    'and get back to you.')
EMAIL_CHANGED = 'The email of your account changed successfully.'
EMAIL_CHANGE_REGISTERED = (
    'Your request for changing your email has been registered successfully. '
    'A verification email will be sent to your new address.')

OBJECT_CREATED = 'The %(verbose_name)s was created successfully.'
USER_MEMBERSHIP_REJECTED = (
    'Request by %s to join the project has been rejected.')
BILLING_ERROR = 'Service response status: %(status)d'

GENERIC_ERROR = (
    'Hmm... It seems something bad has happened, and we don\'t know the '
    'details right now. Please contact the administrators by email for '
    'more details.')

MAX_INVITATION_NUMBER_REACHED = (
    'You have reached the maximum amount of invitations for your account. '
    'No invitations left.')
GROUP_MAX_PARTICIPANT_NUMBER_REACHED = (
    'This Group reached its maximum number of members. No other member can '
    'be added.')
PROJECT_MAX_PARTICIPANT_NUMBER_REACHED = (
    'This Project reached its maximum number of members. No other member '
    'can be added.')
NO_APPROVAL_TERMS = 'There are no terms of service to approve.'
PENDING_EMAIL_CHANGE_REQUEST = (
    'It seems there is already a pending request for an email change. '
    'Submitting a new request to change your email will cancel all previous '
    'requests.')
OBJECT_CREATED_FAILED = 'The %(verbose_name)s creation failed: %(reason)s.'
GROUP_JOIN_FAILURE = 'Failed to join this Group.'
PROJECT_JOIN_FAILURE = 'Failed to join this Project.'
GROUPKIND_UNKNOWN = 'The kind of Project you specified does not exist.'
NOT_MEMBER = 'User is not a member of the Project.'
NOT_OWNER = 'User is not the Project\'s owner.'
OWNER_CANNOT_LEAVE_GROUP = (
    'You are the owner of this Project. Owners can not leave their Projects.')

# Field validation fields
REQUIRED_FIELD = 'This field is required.'
EMAIL_USED = 'There is already an account with this email address.'
SHIBBOLETH_EMAIL_USED = (
    'This email is already associated with another shibboleth account.')
SHIBBOLETH_INACTIVE_ACC = (
    'This email is already associated with an account that is not '
    'yet activated. '
    'If that is your account, you need to activate it before being able to '
    'associate it with this shibboleth account.')
SHIBBOLETH_MISSING_EPPN = (
    'Your request is missing a unique ' +
    'token. This means your academic ' +
    'institution does not yet allow its users to log ' +
    'into %(domain)s with their academic ' +
    'account. Please contact %(contact_email)s' +
    ' for more information.')
SHIBBOLETH_MISSING_NAME = 'This request is missing the user name.'

SIGN_TERMS = "Please, you need to 'Agree with the terms' before proceeding."
CAPTCHA_VALIDATION_ERR = (
    "You have not entered the correct words. Please try again."
)
SUSPENDED_LOCAL_ACC = (
    "This account does not have a local password. "
    "Please try logging in using an external login provider (e.g.: twitter)"
)
EMAIL_UNKNOWN = (
    "This email address doesn't have an associated user account. "
    "Please make sure you have registered, before proceeding."
)
INVITATION_EMAIL_EXISTS = "An invitation has already been sent to this email."
INVITATION_CONSUMED_ERR = "The invitation has already been used."
UNKNOWN_USERS = "Unknown users: %s"
UNIQUE_EMAIL_IS_ACTIVE_CONSTRAIN_ERR = (
    "More than one account with the same email & 'is_active' field. Error."
)
INVALID_ACTIVATION_KEY = "Invalid activation key."
NEW_EMAIL_ADDR_RESERVED = (
    "The new email address you requested is already used by another account. "
    "Please provide a different one."
)
EMAIL_RESERVED = "Email: %(email)s is already reserved."
NO_LOCAL_AUTH = (
    "Only external login providers are enabled for this account. "
    "You can not login with a local password."
)
SWITCH_ACCOUNT_FAILURE = "Account failed to switch. Invalid parameters."
SWITCH_ACCOUNT_SUCCESS_WITH_PROVIDER = (
    "Account failed to switch to %(provider)s."
)
SWITCH_ACCOUNT_SUCCESS = (
    "Account successfully switched to %(provider)s."
)

# Field help text
ADD_GROUP_MEMBERS_Q_HELP = (
    'Add a comma separated list of user emails, eg. user1@user.com, '
    'user2@user.com')
ASTAKOSUSER_GROUPS_HELP = (
    'In addition to the permissions assigned manually, '
    'this user will also get all permissions coming from his/her groups.')

EMAIL_SEND_ERR = 'Failed to send %s.'
ADMIN_NOTIFICATION_SEND_ERR = EMAIL_SEND_ERR % 'admin notification'
VERIFICATION_SEND_ERR = EMAIL_SEND_ERR % 'verification'
INVITATION_SEND_ERR = EMAIL_SEND_ERR % 'invitation'
GREETING_SEND_ERR = EMAIL_SEND_ERR % 'greeting'
FEEDBACK_SEND_ERR = EMAIL_SEND_ERR % 'feedback'
CHANGE_EMAIL_SEND_ERR = EMAIL_SEND_ERR % 'email change'
NOTIFICATION_SEND_ERR = EMAIL_SEND_ERR % 'notification'
DETAILED_NOTIFICATION_SEND_ERR = (
    'Failed to send %(subject)s notification to %(recipients)s.')

MISSING_NEXT_PARAMETER = 'The next parameter is missing.'

INVITATION_SENT = 'Invitation sent to %(email)s.'
VERIFICATION_SENT = (
    'Your information has been submitted successfully. A verification email, '
    'with an activation link has been sent to the email address you provided. '
    'Please follow the activation link on this email to complete the '
    'registration process.')
VERIFICATION_FAILED = 'Email verification process failed.'
SWITCH_ACCOUNT_LINK_SENT = (
    'This email is already associated with a local account, '
    'and a verification email has been sent to %(email)s. To complete '
    'the association process, go back to your Inbox and follow the link '
    'inside the verification email.')
NOTIFICATION_SENT = (
    'Your request for an account has been submitted successfully, and is '
    'now pending approval. You will be notified by email in the next few '
    'days. Thanks for your interest!')
ACTIVATION_SENT = (
    'An email containing your activation link has been sent to your '
    'email address.')

REGISTRATION_COMPLETED = (
    'Your registration completed successfully. You can now login to your '
    'new account!')

NO_RESPONSE = 'There is no response.'
NOT_ALLOWED_NEXT_PARAM = 'Not allowed next parameter.'
MISSING_KEY_PARAMETER = 'Missing key parameter.'
INVALID_KEY_PARAMETER = 'Invalid key.'
DOMAIN_VALUE_ERR = 'Enter a valid domain.'
QH_SYNC_ERROR = 'Failed to get synchronized with quotaholder.'
UNIQUE_PROJECT_NAME_CONSTRAIN_ERR = (
    'The project name (as specified in its application\'s definition) must '
    'be unique among all active projects.')
NOT_ALIVE_PROJECT = 'Project %s is not alive.'
NOT_SUSPENDED_PROJECT = 'Project %s is not suspended.'
<<<<<<< HEAD
=======
NOT_TERMINATED_PROJECT = 'Project %s is not terminated.'
>>>>>>> e6487c85
NOT_ALLOWED = 'You do not have the permissions to perform this action.'
MEMBER_NUMBER_LIMIT_REACHED = (
    'You have reached the maximum number of members for this Project.')
MEMBER_JOIN_POLICY_CLOSED = 'The Project\'s member join policy is closed.'
MEMBER_LEAVE_POLICY_CLOSED = 'The project\'s member leave policy is closed.'
NOT_MEMBERSHIP_REQUEST = 'This is not a valid membership request.'
NOT_ACCEPTED_MEMBERSHIP = 'This is not an accepted membership.'
<<<<<<< HEAD
MEMBERSHIP_REQUEST_EXISTS = 'The membership request already exists.'
=======
MEMBERSHIP_ACCEPTED = 'Membership already exists.'
MEMBERSHIP_ASSOCIATED = 'Request or membership already exists.'
>>>>>>> e6487c85
NO_APPLICANT = (
    'Project application requires at least one applicant. None found.')
INVALID_PROJECT_START_DATE = (
    'Project start date should be equal or greater than the current date.')
INVALID_PROJECT_END_DATE = (
    'Project end date should be equal or greater than than the current date.')
INCONSISTENT_PROJECT_DATES = (
    'Project end date should be greater than the project start date.')
ADD_PROJECT_MEMBERS_Q_HELP = (
    'Add a comma separated list of user emails, eg. user1@user.com, '
    'user2@user.com')
ADD_PROJECT_MEMBERS_Q_PLACEHOLDER = 'user1@user.com, user2@user.com'
MISSING_IDENTIFIER = 'Missing identifier.'
UNKNOWN_USER_ID = 'There is no user identified by %s.'
UNKNOWN_PROJECT_APPLICATION_ID = (
    'There is no project application identified by %s.')
UNKNOWN_PROJECT_ID = 'There is no project identified by %s.'
UNKNOWN_IDENTIFIER = 'Unknown identifier.'
PENDING_MEMBERSHIP_LEAVE = (
    'Your request is pending moderation by the Project owner.')
USER_MEMBERSHIP_ACCEPTED = '%s has been accepted in the project.'
USER_MEMBERSHIP_REMOVED = '%s has been removed from the project.'
USER_LEFT_PROJECT = 'You have left the project.'
USER_LEAVE_REQUEST_SUBMITTED = (
    'Your request to leave the project has been submitted successfully.')
USER_JOIN_REQUEST_SUBMITTED = (
    'Your request to join the project has been submitted successfully.')
USER_JOINED_PROJECT = 'You have joined the project.'
USER_REQUEST_CANCELLED = 'Your request to join the project has been cancelled.'
APPLICATION_CANNOT_APPROVE = "Cannot approve application %s in state '%s'"
APPLICATION_CANNOT_DENY = "Cannot deny application %s in state '%s'"
APPLICATION_CANNOT_DISMISS = "Cannot dismiss application %s in state '%s'"
APPLICATION_CANNOT_CANCEL = "Cannot cancel application %s in state '%s'"
APPLICATION_CANCELLED = "Your project application has been cancelled."
REACHED_PENDING_APPLICATION_LIMIT = ("You have reached the maximum number "
                                     "of pending project applications: %s.")

PENDING_APPLICATION_LIMIT_ADD = \
    ("You are not allowed to create a new project "
     "because you have reached the maximum [%s] for "
     "pending project applications. "
     "Consider cancelling any unnecessary ones.")

PENDING_APPLICATION_LIMIT_MODIFY = \
    ("You are not allowed to modify this project "
     "because you have reached the maximum [%s] for "
     "pending project applications. "
     "Consider cancelling any unnecessary ones.")

# Auth providers messages
AUTH_PROVIDER_LOGIN_SUCCESS = "Logged in successfully, using {method_prompt}."
AUTH_PROVIDER_LOGOUT_SUCCESS = "Logged out successfully from {service_name}."
AUTH_PROVIDER_LOGOUT_SUCCESS_EXTRA = (
    "You may still be logged in at {title} though. "
    "Consider logging out from there too.")
AUTH_PROVIDER_NOT_ACTIVE = "'{method_prompt}' is disabled."
AUTH_PROVIDER_ADD_DISABLED = "{method_prompt} is disabled for your account."
AUTH_PROVIDER_NOT_ACTIVE_FOR_USER = "You cannot login using '{method_prompt}'."
AUTH_PROVIDER_NOT_ACTIVE_FOR_CREATE = (
    "Sign up using '{method_prompt}' is disabled.")
AUTH_PROVIDER_NOT_ACTIVE_FOR_ADD = "You cannot add {method_prompt}."
AUTH_PROVIDER_ADDED = "{method_prompt} enabled for this account."
AUTH_PROVIDER_SWITCHED = "{method_prompt} changed for this account."
AUTH_PROVIDER_REMOVED = "{method_prompt} removed for this account."
AUTH_PROVIDER_ADD_FAILED = "Failed to add {method_prompt}."
AUTH_PROVIDER_ADD_EXISTS = (
    "It seems that this '{method_prompt}' is already in use by "
    "another account.")
AUTH_PROVIDER_LOGIN_TO_ADD = (
    "The new login method will be assigned once you login to your account.")
AUTH_PROVIDER_INVALID_LOGIN = "No account exists."
AUTH_PROVIDER_REQUIRED = (
    "{method_prompt} is required. Add one from your profile page.")
AUTH_PROVIDER_CANNOT_CHANGE_PASSWORD = "Changing password is not supported."
AUTH_PROVIDER_SIGNUP_FROM_LOGIN = None
AUTH_PROVIDER_UNUSABLE_PASSWORD = (
    '{method_prompt} is not enabled'
    ' for your account. You can access your account by logging in with'
    ' {available_methods_links}.')
AUTH_PROVIDER_LOGIN_DISABLED = AUTH_PROVIDER_UNUSABLE_PASSWORD
AUTH_PROVIDER_SIGNUP_FROM_LOGIN = ''
AUTH_PROVIDER_AUTHENTICATION_FAILED = (
    'Authentication with this account failed.')


AUTH_PROVIDER_PENDING_REGISTRATION = '''A pending registration exists for
{title} account {username}. The email used for the registration is
{user_email}. If you decide to procceed with the signup process once again,
all pending registrations will be deleted.'''

AUTH_PROVIDER_PENDING_RESEND_ACTIVATION = (
    '<a href="{resend_activation_url}">Click here to resend activation '
    'email.</a>')
AUTH_PROVIDER_PENDING_MODERATION = (
    'Your account request is pending moderation.')
AUTH_PROVIDER_PENDING_ACTIVATION = (
    'Your account request is pending activation.')
AUTH_PROVIDER_ACCOUNT_INACTIVE = 'Your account is disabled.'

AUTH_PROVIDER_ADD_TO_EXISTING_ACCOUNT = (
    "You can add {method_prompt} to your existing account from your "
    " <a href='{profile_url}'>profile page</a>")

# Email subjects
_SITENAME = astakos_settings.SITENAME
INVITATION_EMAIL_SUBJECT = 'Invitation to %s' % _SITENAME
GREETING_EMAIL_SUBJECT = 'Welcome to %s' % _SITENAME
FEEDBACK_EMAIL_SUBJECT = 'Feedback from %s' % _SITENAME
VERIFICATION_EMAIL_SUBJECT = '%s account activation is needed' % _SITENAME
ACCOUNT_CREATION_SUBJECT = '%s account created (%%(user)s)' % _SITENAME
HELPDESK_NOTIFICATION_EMAIL_SUBJECT = \
    '%s account activated (%%(user)s)' % _SITENAME
EMAIL_CHANGE_EMAIL_SUBJECT = 'Email change on %s ' % _SITENAME
PASSWORD_RESET_EMAIL_SUBJECT = 'Password reset on %s ' % _SITENAME
PROJECT_CREATION_SUBJECT = \
    '%s project application created (%%(name)s)' % _SITENAME
PROJECT_APPROVED_SUBJECT = \
    '%s project application approved (%%(name)s)' % _SITENAME
PROJECT_DENIED_SUBJECT = \
    '%s project application denied (%%(name)s)' % _SITENAME
PROJECT_TERMINATION_SUBJECT = \
    '%s project terminated (%%(name)s)' % _SITENAME
PROJECT_SUSPENSION_SUBJECT = \
    '%s project suspended (%%(name)s)' % _SITENAME
PROJECT_UNSUSPENSION_SUBJECT = \
    '%s project resumed (%%(name)s)' % _SITENAME
PROJECT_REINSTATEMENT_SUBJECT = \
    '%s project reinstated (%%(name)s)' % _SITENAME
PROJECT_MEMBERSHIP_CHANGE_SUBJECT = \
    '%s project membership changed (%%(name)s)' % _SITENAME
PROJECT_MEMBERSHIP_ENROLL_SUBJECT = \
    '%s project enrollment (%%(name)s)' % _SITENAME
PROJECT_MEMBERSHIP_REQUEST_SUBJECT = \
    '%s project membership request (%%(name)s)' % _SITENAME
PROJECT_MEMBERSHIP_LEAVE_REQUEST_SUBJECT = \
    '%s project membership leave request (%%(name)s)' % _SITENAME


messages = locals().keys()
for msg in messages:
    if msg == msg.upper():
        attr = "ASTAKOS_%s_MESSAGE" % msg
        settings_value = getattr(settings, attr, None)
        if settings_value:
            locals()[msg] = settings_value<|MERGE_RESOLUTION|>--- conflicted
+++ resolved
@@ -226,10 +226,7 @@
     'be unique among all active projects.')
 NOT_ALIVE_PROJECT = 'Project %s is not alive.'
 NOT_SUSPENDED_PROJECT = 'Project %s is not suspended.'
-<<<<<<< HEAD
-=======
 NOT_TERMINATED_PROJECT = 'Project %s is not terminated.'
->>>>>>> e6487c85
 NOT_ALLOWED = 'You do not have the permissions to perform this action.'
 MEMBER_NUMBER_LIMIT_REACHED = (
     'You have reached the maximum number of members for this Project.')
@@ -237,12 +234,8 @@
 MEMBER_LEAVE_POLICY_CLOSED = 'The project\'s member leave policy is closed.'
 NOT_MEMBERSHIP_REQUEST = 'This is not a valid membership request.'
 NOT_ACCEPTED_MEMBERSHIP = 'This is not an accepted membership.'
-<<<<<<< HEAD
-MEMBERSHIP_REQUEST_EXISTS = 'The membership request already exists.'
-=======
 MEMBERSHIP_ACCEPTED = 'Membership already exists.'
 MEMBERSHIP_ASSOCIATED = 'Request or membership already exists.'
->>>>>>> e6487c85
 NO_APPLICANT = (
     'Project application requires at least one applicant. None found.')
 INVALID_PROJECT_START_DATE = (
