--- conflicted
+++ resolved
@@ -31,42 +31,17 @@
 # interpreted as representing official policies, either expressed
 # or implied, of GRNET S.A.
 
-from urllib import unquote
 from urlparse import urlunsplit, urlsplit
 
 from django.http import HttpResponse
 from django.utils.http import urlencode
 
 from astakos.im.cookie import Cookie
-from astakos.im.settings import COOKIE_NAME
-<<<<<<< HEAD
-from astakos.im.functions import login
-=======
 from astakos.im.util import get_query
->>>>>>> 743ac2c1
 
 
 class CookieAuthenticationMiddleware(object):
     def process_request(self, request):
-<<<<<<< HEAD
-        assert hasattr(request, 'session'), "The Django authentication middleware requires session middleware to be installed. Edit your MIDDLEWARE_CLASSES setting to insert 'django.contrib.sessions.middleware.SessionMiddleware'."
-        if request.user.is_authenticated():
-            return None
-
-        cookie = unquote(request.COOKIES.get(COOKIE_NAME, ''))
-        email, sep, auth_token = cookie.partition('|')
-        if not sep:
-            return None
-
-        try:
-            user = authenticate(email=email, auth_token=auth_token)
-            if user:
-                request.user = user
-            login(request, user)
-        except:
-            pass
-        return None
-=======
         cookie = Cookie(request)
         if cookie.is_valid:
             return
@@ -84,5 +59,4 @@
     
     def process_response(self, request, response):
         Cookie(request, response).fix()
-        return response
->>>>>>> 743ac2c1
+        return response