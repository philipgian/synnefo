# Copyright 2011 GRNET S.A. All rights reserved.
#
# Redistribution and use in source and binary forms, with or
# without modification, are permitted provided that the following
# conditions are met:
#
#   1. Redistributions of source code must retain the above
#      copyright notice, this list of conditions and the following
#      disclaimer.
#
#   2. Redistributions in binary form must reproduce the above
#      copyright notice, this list of conditions and the following
#      disclaimer in the documentation and/or other materials
#      provided with the distribution.
#
# THIS SOFTWARE IS PROVIDED BY GRNET S.A. ``AS IS'' AND ANY EXPRESS
# OR IMPLIED WARRANTIES, INCLUDING, BUT NOT LIMITED TO, THE IMPLIED
# WARRANTIES OF MERCHANTABILITY AND FITNESS FOR A PARTICULAR
# PURPOSE ARE DISCLAIMED. IN NO EVENT SHALL GRNET S.A OR
# CONTRIBUTORS BE LIABLE FOR ANY DIRECT, INDIRECT, INCIDENTAL,
# SPECIAL, EXEMPLARY, OR CONSEQUENTIAL DAMAGES (INCLUDING, BUT NOT
# LIMITED TO, PROCUREMENT OF SUBSTITUTE GOODS OR SERVICES; LOSS OF
# USE, DATA, OR PROFITS; OR BUSINESS INTERRUPTION) HOWEVER CAUSED
# AND ON ANY THEORY OF LIABILITY, WHETHER IN CONTRACT, STRICT
# LIABILITY, OR TORT (INCLUDING NEGLIGENCE OR OTHERWISE) ARISING IN
# ANY WAY OUT OF THE USE OF THIS SOFTWARE, EVEN IF ADVISED OF THE
# POSSIBILITY OF SUCH DAMAGE.
#
# The views and conclusions contained in the software and
# documentation are those of the authors and should not be
# interpreted as representing official policies, either expressed
# or implied, of GRNET S.A.

import logging
import socket

from django.utils.translation import ugettext as _
from django.template.loader import render_to_string
from django.core.mail import send_mail
from django.core.urlresolvers import reverse
from django.core.exceptions import ValidationError
from django.template import Context, loader
from django.contrib.auth import (
    login as auth_login,
    logout as auth_logout,
    SESSION_KEY
)
from django.http import HttpRequest
from django.conf import settings
from django.contrib.auth.models import AnonymousUser

from urllib import quote
from urlparse import urljoin
from smtplib import SMTPException
from datetime import datetime
from functools import wraps

<<<<<<< HEAD
from astakos.im.settings import (DEFAULT_CONTACT_EMAIL, SITENAME, BASEURL,
                                 LOGGING_LEVEL, VERIFICATION_EMAIL_SUBJECT,
                                 ACCOUNT_CREATION_SUBJECT,
                                 GROUP_CREATION_SUBJECT,
                                 HELPDESK_NOTIFICATION_EMAIL_SUBJECT,
                                 INVITATION_EMAIL_SUBJECT,
                                 GREETING_EMAIL_SUBJECT,
                                 FEEDBACK_EMAIL_SUBJECT,
                                 EMAIL_CHANGE_EMAIL_SUBJECT)
import astakos.im.models
import astakos.im.messages as astakos_messages
=======
from astakos.im.settings import (
    DEFAULT_CONTACT_EMAIL, DEFAULT_FROM_EMAIL,
    SITENAME, BASEURL, DEFAULT_ADMIN_EMAIL, LOGGING_LEVEL,
    VERIFICATION_EMAIL_SUBJECT, ADMIN_NOTIFICATION_EMAIL_SUBJECT,
    HELPDESK_NOTIFICATION_EMAIL_SUBJECT, INVITATION_EMAIL_SUBJECT,
    GREETING_EMAIL_SUBJECT, FEEDBACK_EMAIL_SUBJECT, EMAIL_CHANGE_EMAIL_SUBJECT
)
from astakos.im.models import Invitation, AstakosUser, SessionCatalog
>>>>>>> 743ac2c1

logger = logging.getLogger(__name__)


def logged(func, msg):
    @wraps(func)
    def with_logging(*args, **kwargs):
        email = ''
        user = None
        try:
            request = args[0]
            email = request.user.email
        except (KeyError, AttributeError), e:
            email = ''
        r = func(*args, **kwargs)
        if LOGGING_LEVEL:
            logger.log(LOGGING_LEVEL, msg % email)
        return r
    return with_logging


def login(request, user):
    auth_login(request, user)
    SessionCatalog(session_key=request.session.session_key, user=user).save()

login = logged(login, '%s logged in.')
logout = logged(auth_logout, '%s logged out.')


def send_verification(user, template_name='im/activation_email.txt'):
    """
    Send email to user to verify his/her email and activate his/her account.

    Raises SendVerificationError
    """
    url = '%s?auth=%s&next=%s' % (urljoin(BASEURL, reverse('activate')),
                                  quote(user.auth_token),
                                  quote(urljoin(BASEURL, reverse('index'))))
    message = render_to_string(template_name, {
                               'user': user,
                               'url': url,
                               'baseurl': BASEURL,
                               'site_name': SITENAME,
                               'support': DEFAULT_CONTACT_EMAIL})
    sender = settings.SERVER_EMAIL
    try:
        send_mail(_(VERIFICATION_EMAIL_SUBJECT), message, sender, [user.email])
    except (SMTPException, socket.error) as e:
        logger.exception(e)
        raise SendVerificationError()
    else:
        msg = 'Sent activation %s' % user.email
        logger.log(LOGGING_LEVEL, msg)


def send_activation(user, template_name='im/activation_email.txt'):
    send_verification(user, template_name)
    user.activation_sent = datetime.now()
    user.save()


def _send_admin_notification(template_name,
                             dictionary=None,
                             subject='alpha2 testing notification',):
    """
    Send notification email to settings.ADMINS.

    Raises SendNotificationError
    """
    if not settings.ADMINS:
        return
    dictionary = dictionary or {}
    message = render_to_string(template_name, dictionary)
    sender = settings.SERVER_EMAIL
    try:
        send_mail(subject,
                  message, sender, [i[1] for i in settings.ADMINS])
    except (SMTPException, socket.error) as e:
        logger.exception(e)
        raise SendNotificationError()
    else:
        msg = 'Sent admin notification for user %s' % dictionary
        logger.log(LOGGING_LEVEL, msg)


def send_account_creation_notification(template_name, dictionary=None):
    user = dictionary.get('user', AnonymousUser())
    subject = _(ACCOUNT_CREATION_SUBJECT) % {'user':user.get('email', '')}
    return _send_admin_notification(template_name, dictionary, subject=subject)


def send_group_creation_notification(template_name, dictionary=None):
    group = dictionary.get('group', astakos.im.models.AstakosGroup())
    subject = _(GROUP_CREATION_SUBJECT) % {'group':group.get('name', '')}
    return _send_admin_notification(template_name, dictionary, subject=subject)


def send_helpdesk_notification(user, template_name='im/account_notification.txt'):
    """
    Send email to DEFAULT_CONTACT_EMAIL to notify for a new user activation.

    Raises SendNotificationError
    """
    if not DEFAULT_CONTACT_EMAIL:
        return
    message = render_to_string(
        template_name,
        {'user': user}
    )
    sender = settings.SERVER_EMAIL
    try:
        send_mail(
            _(HELPDESK_NOTIFICATION_EMAIL_SUBJECT) % {'user': user.email},
            message, sender, [DEFAULT_CONTACT_EMAIL])
    except (SMTPException, socket.error) as e:
        logger.exception(e)
        raise SendNotificationError()
    else:
        msg = 'Sent helpdesk admin notification for %s' % user.email
        logger.log(LOGGING_LEVEL, msg)


def send_invitation(invitation, template_name='im/invitation.txt'):
    """
    Send invitation email.

    Raises SendInvitationError
    """
    subject = _(INVITATION_EMAIL_SUBJECT)
    url = '%s?code=%d' % (urljoin(BASEURL, reverse('index')), invitation.code)
    message = render_to_string(template_name, {
                               'invitation': invitation,
                               'url': url,
                               'baseurl': BASEURL,
                               'site_name': SITENAME,
                               'support': DEFAULT_CONTACT_EMAIL})
    sender = settings.SERVER_EMAIL
    try:
        send_mail(subject, message, sender, [invitation.username])
    except (SMTPException, socket.error) as e:
        logger.exception(e)
        raise SendInvitationError()
    else:
        msg = 'Sent invitation %s' % invitation
        logger.log(LOGGING_LEVEL, msg)
        invitation.inviter.invitations = max(0, self.invitations - 1)
        invitation.inviter.save()


def send_greeting(user, email_template_name='im/welcome_email.txt'):
    """
    Send welcome email.

    Raises SMTPException, socket.error
    """
    subject = _(GREETING_EMAIL_SUBJECT)
    message = render_to_string(email_template_name, {
                               'user': user,
                               'url': urljoin(BASEURL, reverse('index')),
                               'baseurl': BASEURL,
                               'site_name': SITENAME,
                               'support': DEFAULT_CONTACT_EMAIL})
    sender = settings.SERVER_EMAIL
    try:
        send_mail(subject, message, sender, [user.email])
    except (SMTPException, socket.error) as e:
        logger.exception(e)
        raise SendGreetingError()
    else:
        msg = 'Sent greeting %s' % user.email
        logger.log(LOGGING_LEVEL, msg)


def send_feedback(msg, data, user, email_template_name='im/feedback_mail.txt'):
    subject = _(FEEDBACK_EMAIL_SUBJECT)
    from_email = user.email
    recipient_list = [DEFAULT_CONTACT_EMAIL]
    content = render_to_string(email_template_name, {
        'message': msg,
        'data': data,
        'user': user})
    try:
        send_mail(subject, content, from_email, recipient_list)
    except (SMTPException, socket.error) as e:
        logger.exception(e)
        raise SendFeedbackError()
    else:
        msg = 'Sent feedback from %s' % user.email
        logger.log(LOGGING_LEVEL, msg)


def send_change_email(ec, request, email_template_name='registration/email_change_email.txt'):
    try:
        url = reverse('email_change_confirm',
                      kwargs={'activation_key': ec.activation_key})
        url = request.build_absolute_uri(url)
        t = loader.get_template(email_template_name)
        c = {'url': url, 'site_name': SITENAME}
        from_email = settings.SERVER_EMAIL
        send_mail(_(EMAIL_CHANGE_EMAIL_SUBJECT),
                  t.render(Context(c)), from_email, [ec.new_email_address])
    except (SMTPException, socket.error) as e:
        logger.exception(e)
        raise ChangeEmailError()
    else:
        msg = 'Sent change email for %s' % ec.user.email
        logger.log(LOGGING_LEVEL, msg)


def activate(user, email_template_name='im/welcome_email.txt',
             helpdesk_email_template_name='im/helpdesk_notification.txt', verify_email=False):
    """
    Activates the specific user and sends email.

    Raises SendGreetingError, ValidationError
    """
    user.is_active = True
    if verify_email:
        user.email_verified = True
    user.save()
    send_helpdesk_notification(user, helpdesk_email_template_name)
    send_greeting(user, email_template_name)

<<<<<<< HEAD
=======
def invite(invitation, inviter, email_template_name='im/welcome_email.txt'):
    """
    Send an invitation email and upon success reduces inviter's invitation by one.
    
    Raises SendInvitationError
    """
    invitation.inviter = inviter
    invitation.save()
    send_invitation(invitation, email_template_name)
    inviter.invitations = max(0, inviter.invitations - 1)
    inviter.save()
>>>>>>> 743ac2c1

def switch_account_to_shibboleth(user, local_user,
                                 greeting_template_name='im/welcome_email.txt'):
    try:
        provider = user.provider
    except AttributeError:
        return
    else:
        if not provider == 'shibboleth':
            return
        user.delete()
        local_user.provider = 'shibboleth'
        local_user.third_party_identifier = user.third_party_identifier
        local_user.save()
        send_greeting(local_user, greeting_template_name)
        return local_user


class SendMailError(Exception):
    pass


class SendAdminNotificationError(SendMailError):
    def __init__(self):
        self.message = _(astakos_messages.ADMIN_NOTIFICATION_SEND_ERR)
        super(SendAdminNotificationError, self).__init__()


class SendVerificationError(SendMailError):
    def __init__(self):
        self.message = _(astakos_messages.VERIFICATION_SEND_ERR)
        super(SendVerificationError, self).__init__()


class SendInvitationError(SendMailError):
    def __init__(self):
        self.message = _(astakos_messages.INVITATION_SEND_ERR)
        super(SendInvitationError, self).__init__()


class SendGreetingError(SendMailError):
    def __init__(self):
        self.message = _(astakos_messages.GREETING_SEND_ERR)
        super(SendGreetingError, self).__init__()


class SendFeedbackError(SendMailError):
    def __init__(self):
        self.message = _(astakos_messages.FEEDBACK_SEND_ERR)
        super(SendFeedbackError, self).__init__()


class ChangeEmailError(SendMailError):
    def __init__(self):
        self.message = self.message = _(astakos_messages.CHANGE_EMAIL_SEND_ERR)
        super(ChangeEmailError, self).__init__()


class SendNotificationError(SendMailError):
    def __init__(self):
        self.message = _(astakos_messages.NOTIFICATION_SEND_ERR)
        super(SendNotificationError, self).__init__()<|MERGE_RESOLUTION|>--- conflicted
+++ resolved
@@ -38,14 +38,11 @@
 from django.template.loader import render_to_string
 from django.core.mail import send_mail
 from django.core.urlresolvers import reverse
-from django.core.exceptions import ValidationError
 from django.template import Context, loader
 from django.contrib.auth import (
     login as auth_login,
-    logout as auth_logout,
-    SESSION_KEY
+    logout as auth_logout
 )
-from django.http import HttpRequest
 from django.conf import settings
 from django.contrib.auth.models import AnonymousUser
 
@@ -55,28 +52,15 @@
 from datetime import datetime
 from functools import wraps
 
-<<<<<<< HEAD
-from astakos.im.settings import (DEFAULT_CONTACT_EMAIL, SITENAME, BASEURL,
-                                 LOGGING_LEVEL, VERIFICATION_EMAIL_SUBJECT,
-                                 ACCOUNT_CREATION_SUBJECT,
-                                 GROUP_CREATION_SUBJECT,
-                                 HELPDESK_NOTIFICATION_EMAIL_SUBJECT,
-                                 INVITATION_EMAIL_SUBJECT,
-                                 GREETING_EMAIL_SUBJECT,
-                                 FEEDBACK_EMAIL_SUBJECT,
-                                 EMAIL_CHANGE_EMAIL_SUBJECT)
+from astakos.im.settings import (
+    DEFAULT_CONTACT_EMAIL, SITENAME, BASEURL, LOGGING_LEVEL,
+    VERIFICATION_EMAIL_SUBJECT, ACCOUNT_CREATION_SUBJECT,
+    GROUP_CREATION_SUBJECT, HELPDESK_NOTIFICATION_EMAIL_SUBJECT,
+    INVITATION_EMAIL_SUBJECT, GREETING_EMAIL_SUBJECT, FEEDBACK_EMAIL_SUBJECT,
+    EMAIL_CHANGE_EMAIL_SUBJECT
+)
+import astakos.im.messages as astakos_messages
 import astakos.im.models
-import astakos.im.messages as astakos_messages
-=======
-from astakos.im.settings import (
-    DEFAULT_CONTACT_EMAIL, DEFAULT_FROM_EMAIL,
-    SITENAME, BASEURL, DEFAULT_ADMIN_EMAIL, LOGGING_LEVEL,
-    VERIFICATION_EMAIL_SUBJECT, ADMIN_NOTIFICATION_EMAIL_SUBJECT,
-    HELPDESK_NOTIFICATION_EMAIL_SUBJECT, INVITATION_EMAIL_SUBJECT,
-    GREETING_EMAIL_SUBJECT, FEEDBACK_EMAIL_SUBJECT, EMAIL_CHANGE_EMAIL_SUBJECT
-)
-from astakos.im.models import Invitation, AstakosUser, SessionCatalog
->>>>>>> 743ac2c1
 
 logger = logging.getLogger(__name__)
 
@@ -100,7 +84,9 @@
 
 def login(request, user):
     auth_login(request, user)
-    SessionCatalog(session_key=request.session.session_key, user=user).save()
+    astakos.im.models.SessionCatalog(
+        session_key=request.session.session_key,
+        user=user).save()
 
 login = logged(login, '%s logged in.')
 logout = logged(auth_logout, '%s logged out.')
@@ -222,7 +208,7 @@
     else:
         msg = 'Sent invitation %s' % invitation
         logger.log(LOGGING_LEVEL, msg)
-        invitation.inviter.invitations = max(0, self.invitations - 1)
+        invitation.inviter.invitations = max(0, invitation.inviter.invitations - 1)
         invitation.inviter.save()
 
 
@@ -300,20 +286,6 @@
     send_helpdesk_notification(user, helpdesk_email_template_name)
     send_greeting(user, email_template_name)
 
-<<<<<<< HEAD
-=======
-def invite(invitation, inviter, email_template_name='im/welcome_email.txt'):
-    """
-    Send an invitation email and upon success reduces inviter's invitation by one.
-    
-    Raises SendInvitationError
-    """
-    invitation.inviter = inviter
-    invitation.save()
-    send_invitation(invitation, email_template_name)
-    inviter.invitations = max(0, inviter.invitations - 1)
-    inviter.save()
->>>>>>> 743ac2c1
 
 def switch_account_to_shibboleth(user, local_user,
                                  greeting_template_name='im/welcome_email.txt'):
