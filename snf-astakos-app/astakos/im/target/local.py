# Copyright 2011-2012 GRNET S.A. All rights reserved.
#
# Redistribution and use in source and binary forms, with or
# without modification, are permitted provided that the following
# conditions are met:
#
#   1. Redistributions of source code must retain the above
#      copyright notice, this list of conditions and the following
#      disclaimer.
#
#   2. Redistributions in binary form must reproduce the above
#      copyright notice, this list of conditions and the following
#      disclaimer in the documentation and/or other materials
#      provided with the distribution.
#
# THIS SOFTWARE IS PROVIDED BY GRNET S.A. ``AS IS'' AND ANY EXPRESS
# OR IMPLIED WARRANTIES, INCLUDING, BUT NOT LIMITED TO, THE IMPLIED
# WARRANTIES OF MERCHANTABILITY AND FITNESS FOR A PARTICULAR
# PURPOSE ARE DISCLAIMED. IN NO EVENT SHALL GRNET S.A OR
# CONTRIBUTORS BE LIABLE FOR ANY DIRECT, INDIRECT, INCIDENTAL,
# SPECIAL, EXEMPLARY, OR CONSEQUENTIAL DAMAGES (INCLUDING, BUT NOT
# LIMITED TO, PROCUREMENT OF SUBSTITUTE GOODS OR SERVICES; LOSS OF
# USE, DATA, OR PROFITS; OR BUSINESS INTERRUPTION) HOWEVER CAUSED
# AND ON ANY THEORY OF LIABILITY, WHETHER IN CONTRACT, STRICT
# LIABILITY, OR TORT (INCLUDING NEGLIGENCE OR OTHERWISE) ARISING IN
# ANY WAY OUT OF THE USE OF THIS SOFTWARE, EVEN IF ADVISED OF THE
# POSSIBILITY OF SUCH DAMAGE.
#
# The views and conclusions contained in the software and
# documentation are those of the authors and should not be
# interpreted as representing official policies, either expressed
# or implied, of GRNET S.A.

<<<<<<< HEAD
=======
from django.http import HttpResponseBadRequest, HttpResponseRedirect
>>>>>>> 743ac2c1
from django.shortcuts import render_to_response
from django.template import RequestContext
from django.contrib import messages
from django.utils.translation import ugettext as _
from django.views.decorators.csrf import csrf_exempt
from django.views.decorators.http import require_http_methods
from django.core.urlresolvers import reverse
from django.contrib.auth.decorators import login_required

from astakos.im.util import prepare_response, get_query
<<<<<<< HEAD
from astakos.im.views import requires_anonymous
from astakos.im.forms import LoginForm
=======
from astakos.im.views import requires_anonymous, signed_terms_required
from astakos.im.models import AstakosUser, PendingThirdPartyUser
from astakos.im.forms import LoginForm, ExtendedPasswordChangeForm
>>>>>>> 743ac2c1
from astakos.im.settings import RATELIMIT_RETRIES_ALLOWED
from astakos.im.settings import ENABLE_LOCAL_ACCOUNT_MIGRATION

import astakos.im.messages as astakos_messages

from ratelimit.decorators import ratelimit

retries = RATELIMIT_RETRIES_ALLOWED - 1
rate = str(retries) + '/m'


@require_http_methods(["GET", "POST"])
@csrf_exempt
@requires_anonymous
@ratelimit(field='username', method='POST', rate=rate)
def login(request, on_failure='im/login.html'):
    """
    on_failure: the template name to render on login failure
    """
    was_limited = getattr(request, 'limited', False)
    form = LoginForm(data=request.POST,
                     was_limited=was_limited,
                     request=request)
    next = get_query(request).get('next', '')
    username = get_query(request).get('key')
    
    if not form.is_valid():
<<<<<<< HEAD
        return render_to_response(on_failure,
                                  {'login_form': form,
                                   'next': next},
                                  context_instance=RequestContext(request))
=======
        return render_to_response(
            on_failure,
            {'login_form':form,
             'next':next,
             'key':username},
            context_instance=RequestContext(request)
        )
>>>>>>> 743ac2c1
    # get the user from the cash
    user = form.user_cache

    message = None
    if not user:
        message = _(astakos_messages.ACCOUNT_AUTHENTICATION_FAILED)
    elif not user.is_active:
<<<<<<< HEAD
        message = _(astakos_messages.ACCOUNT_INACTIVE)
    if message:
        messages.error(request, message)
        return render_to_response(on_failure,
                                  {'form': form},
                                  context_instance=RequestContext(request))

    return prepare_response(request, user, next)
=======
        if not user.activation_sent:
            message = _('Your request is pending activation')
        else:
            url = reverse('send_activation', kwargs={'user_id':user.id})
            message = _('You have not followed the activation link. \
            <a href="%s">Resend activation email?</a>' % url)
    elif user.provider not in ('local', ''):
        message = _(
            'Local login is not the current authentication method for this account.'
        )
    
    if message:
        messages.error(request, message)
        return render_to_response(on_failure,
                                  {'login_form':form},
                                  context_instance=RequestContext(request))
    
    # hook for switching account to use third party authentication
    if ENABLE_LOCAL_ACCOUNT_MIGRATION and username:
        try:
            new = PendingThirdPartyUser.objects.get(
                username=username)
        except:
            messages.error(
                request,
                _('Account failed to switch to %(provider)s' % locals())
            )
            return render_to_response(
                on_failure,
                {'login_form':form,
                 'next':next},
                context_instance=RequestContext(request)
            )
        else:
            user.provider = new.provider
            user.third_party_identifier = new.third_party_identifier
            user.save()
            new.delete()
            messages.success(
                request,
                _('Account successfully switched to %(provider)s' % user.__dict__)
            )
    return prepare_response(request, user, next)

@require_http_methods(["GET", "POST"])
@signed_terms_required
@login_required
def password_change(request, template_name='registration/password_change_form.html',
                    post_change_redirect=None, password_change_form=ExtendedPasswordChangeForm):
    if post_change_redirect is None:
        post_change_redirect = reverse('django.contrib.auth.views.password_change_done')
    if request.method == "POST":
        form = password_change_form(
            user=request.user,
            data=request.POST,
            session_key=request.session.session_key
        )
        if form.is_valid():
            form.save()
            return HttpResponseRedirect(post_change_redirect)
    else:
        form = password_change_form(user=request.user)
    return render_to_response(template_name, {
        'form': form,
    }, context_instance=RequestContext(request))
>>>>>>> 743ac2c1
<|MERGE_RESOLUTION|>--- conflicted
+++ resolved
@@ -31,10 +31,7 @@
 # interpreted as representing official policies, either expressed
 # or implied, of GRNET S.A.
 
-<<<<<<< HEAD
-=======
-from django.http import HttpResponseBadRequest, HttpResponseRedirect
->>>>>>> 743ac2c1
+from django.http import HttpResponseRedirect
 from django.shortcuts import render_to_response
 from django.template import RequestContext
 from django.contrib import messages
@@ -45,14 +42,9 @@
 from django.contrib.auth.decorators import login_required
 
 from astakos.im.util import prepare_response, get_query
-<<<<<<< HEAD
-from astakos.im.views import requires_anonymous
-from astakos.im.forms import LoginForm
-=======
 from astakos.im.views import requires_anonymous, signed_terms_required
-from astakos.im.models import AstakosUser, PendingThirdPartyUser
+from astakos.im.models import PendingThirdPartyUser
 from astakos.im.forms import LoginForm, ExtendedPasswordChangeForm
->>>>>>> 743ac2c1
 from astakos.im.settings import RATELIMIT_RETRIES_ALLOWED
 from astakos.im.settings import ENABLE_LOCAL_ACCOUNT_MIGRATION
 
@@ -80,12 +72,6 @@
     username = get_query(request).get('key')
     
     if not form.is_valid():
-<<<<<<< HEAD
-        return render_to_response(on_failure,
-                                  {'login_form': form,
-                                   'next': next},
-                                  context_instance=RequestContext(request))
-=======
         return render_to_response(
             on_failure,
             {'login_form':form,
@@ -93,7 +79,6 @@
              'key':username},
             context_instance=RequestContext(request)
         )
->>>>>>> 743ac2c1
     # get the user from the cash
     user = form.user_cache
 
@@ -101,26 +86,13 @@
     if not user:
         message = _(astakos_messages.ACCOUNT_AUTHENTICATION_FAILED)
     elif not user.is_active:
-<<<<<<< HEAD
-        message = _(astakos_messages.ACCOUNT_INACTIVE)
-    if message:
-        messages.error(request, message)
-        return render_to_response(on_failure,
-                                  {'form': form},
-                                  context_instance=RequestContext(request))
-
-    return prepare_response(request, user, next)
-=======
         if not user.activation_sent:
-            message = _('Your request is pending activation')
+            message = _(astakos_messages.ACCOUNT_PENDING_ACTIVATION)
         else:
-            url = reverse('send_activation', kwargs={'user_id':user.id})
-            message = _('You have not followed the activation link. \
-            <a href="%s">Resend activation email?</a>' % url)
+            send_activation_url = reverse('send_activation', kwargs={'user_id':user.id})
+            message = _(astakos_messages.ACCOUNT_RESEND_ACTIVATION) % locals()
     elif user.provider not in ('local', ''):
-        message = _(
-            'Local login is not the current authentication method for this account.'
-        )
+        message = _(astakos_messages.NO_LOCAL_AUTH)
     
     if message:
         messages.error(request, message)
@@ -136,7 +108,7 @@
         except:
             messages.error(
                 request,
-                _('Account failed to switch to %(provider)s' % locals())
+                _(astakos_messages.SWITCH_ACCOUNT_FAILURE)
             )
             return render_to_response(
                 on_failure,
@@ -151,7 +123,7 @@
             new.delete()
             messages.success(
                 request,
-                _('Account successfully switched to %(provider)s' % user.__dict__)
+                _(astakos_messages.SWITCH_ACCOUNT_SUCCESS_WITH_PROVIDER) % user.__dict__
             )
     return prepare_response(request, user, next)
 
@@ -175,5 +147,4 @@
         form = password_change_form(user=request.user)
     return render_to_response(template_name, {
         'form': form,
-    }, context_instance=RequestContext(request))
->>>>>>> 743ac2c1
+    }, context_instance=RequestContext(request))