--- conflicted
+++ resolved
@@ -36,32 +36,22 @@
 from django.contrib import messages
 from django.template import RequestContext
 from django.views.decorators.http import require_http_methods
-from django.db.models import Q
-from django.core.exceptions import ValidationError
 from django.http import HttpResponseRedirect
 from django.core.urlresolvers import reverse
-from urlparse import urlunsplit, urlsplit
-from django.utils.http import urlencode
+from django.core.exceptions import ImproperlyConfigured
 
 from astakos.im.util import prepare_response, get_context
 from astakos.im.views import requires_anonymous, render_response
-<<<<<<< HEAD
-from astakos.im.models import AstakosUser
-from astakos.im.forms import LoginForm
-from astakos.im.activation_backends import get_backend, SimpleBackend
-
-import astakos.im.messages as astakos_messages
-=======
-from astakos.im.settings import ENABLE_LOCAL_ACCOUNT_MIGRATION, BASEURL
-
+from astakos.im.settings import ENABLE_LOCAL_ACCOUNT_MIGRATION
 from astakos.im.models import AstakosUser, PendingThirdPartyUser
 from astakos.im.forms import LoginForm
-from astakos.im.activation_backends import get_backend, SimpleBackend
+from astakos.im.activation_backends import get_backend
+
+import astakos.im.messages as astakos_messages
 
 import logging
 
 logger = logging.getLogger(__name__)
->>>>>>> 743ac2c1
 
 class Tokens:
     # these are mapped by the Shibboleth SP software
@@ -77,11 +67,6 @@
 
 @require_http_methods(["GET", "POST"])
 @requires_anonymous
-<<<<<<< HEAD
-def login(request, backend=None, on_login_template='im/login.html',
-          on_creation_template='im/third_party_registration.html',
-          extra_context=None):
-=======
 def login(
     request,
     login_template='im/login.html',
@@ -90,34 +75,12 @@
 ):
     extra_context = extra_context or {}
 
->>>>>>> 743ac2c1
     tokens = request.META
 
     try:
-<<<<<<< HEAD
-        eppn = tokens[Tokens.SHIB_EPPN]
-    except KeyError:
-        return HttpResponseBadRequest("Missing unique token in request")
-
-    if Tokens.SHIB_DISPLAYNAME in tokens:
-        realname = tokens[Tokens.SHIB_DISPLAYNAME]
-    elif Tokens.SHIB_CN in tokens:
-        realname = tokens[Tokens.SHIB_CN]
-    elif Tokens.SHIB_NAME in tokens and Tokens.SHIB_SURNAME in tokens:
-        realname = tokens[Tokens.SHIB_NAME] + ' ' + tokens[Tokens.SHIB_SURNAME]
-    else:
-        return HttpResponseBadRequest("Missing user name in request")
-
-    affiliation = tokens.get(Tokens.SHIB_EP_AFFILIATION, '')
-    email = tokens.get(Tokens.SHIB_MAIL, None)
-
-    try:
-        user = AstakosUser.objects.get(provider='shibboleth',
-                                       third_party_identifier=eppn)
-=======
         eppn = tokens.get(Tokens.SHIB_EPPN)
         if not eppn:
-            raise KeyError(_('Missing unique token in request'))
+            raise KeyError(_(astakos_messages.SHIBBOLETH_MISSING_EPPN))
         if Tokens.SHIB_DISPLAYNAME in tokens:
             realname = tokens[Tokens.SHIB_DISPLAYNAME]
         elif Tokens.SHIB_CN in tokens:
@@ -125,7 +88,7 @@
         elif Tokens.SHIB_NAME in tokens and Tokens.SHIB_SURNAME in tokens:
             realname = tokens[Tokens.SHIB_NAME] + ' ' + tokens[Tokens.SHIB_SURNAME]
         else:
-            raise KeyError(_('Missing user name in request'))
+            raise KeyError(_(astakos_messages.SHIBBOLETH_MISSING_NAME))
     except KeyError, e:
         extra_context['login_form'] = LoginForm(request=request)
         messages.error(request, e)
@@ -142,61 +105,32 @@
             provider='shibboleth',
             third_party_identifier=eppn
         )
->>>>>>> 743ac2c1
         if user.is_active:
             return prepare_response(request,
                                     user,
                                     request.GET.get('next'),
                                     'renew' in request.GET)
         elif not user.activation_sent:
-            message = _('Your request is pending activation')
+            message = _(astakos_messages.ACCOUNT_PENDING_ACTIVATION)
             messages.error(request, message)
         else:
-<<<<<<< HEAD
-            message = _(astakos_messages.ACCOUNT_INACTIVE)
-            messages.error(request, message)
-            return render_response(on_login_template,
-                                   login_form=LoginForm(request=request),
-                                   context_instance=RequestContext(request))
-=======
             urls = {}
-            urls['send_activation'] = reverse(
+            urls['send_activation_url'] = reverse(
                 'send_activation',
                 kwargs={'user_id':user.id}
             )
-            urls['signup'] = reverse(
+            urls['signup_url'] = reverse(
                 'shibboleth_signup',
                 args= [user.username]
             )   
-            message = _(
-                'You have not followed the activation link. \
-                <a href="%(send_activation)s">Resend activation email?</a> or \
-                <a href="%(signup)s">Provide new email?</a>' % urls
-            )
+            message = _(astakos_messages.INACTIVE_ACCOUNT_CHANGE_EMAIL) % urls
             messages.error(request, message)
         return render_response(login_template,
                                login_form = LoginForm(request=request),
                                context_instance=RequestContext(request))
->>>>>>> 743ac2c1
     except AstakosUser.DoesNotExist, e:
         # First time
         try:
-<<<<<<< HEAD
-            if not backend:
-                backend = get_backend(request)
-            form = backend.get_signup_form(
-                provider='shibboleth', instance=user)
-        except Exception, e:
-            form = SimpleBackend(request).get_signup_form(
-                provider='shibboleth',
-                instance=user)
-            messages.error(request, e)
-        return render_response(on_creation_template,
-                               signup_form=form,
-                               provider='shibboleth',
-                               context_instance=get_context(request,
-                                                            extra_context))
-=======
             user, created = PendingThirdPartyUser.objects.get_or_create(
                 third_party_identifier=eppn,
                 provider='shibboleth',
@@ -211,7 +145,7 @@
             logger.exception(e)
             template = login_template
             extra_context['login_form'] = LoginForm(request=request)
-            messages.error(request, _('Something went wrong.'))
+            messages.error(request, _(astakos_messages.GENERIC_ERROR))
         else:
             if not ENABLE_LOCAL_ACCOUNT_MIGRATION:
                 url = reverse(
@@ -240,14 +174,14 @@
 ):
     extra_context = extra_context or {}
     if not username:
-        return HttpResponseBadRequest(_('Missing key parameter.'))
+        return HttpResponseBadRequest(_(astakos_messages.MISSING_KEY_PARAMETER))
     try:
         pending = PendingThirdPartyUser.objects.get(username=username)
     except PendingThirdPartyUser.DoesNotExist:
         try:
             user = AstakosUser.objects.get(username=username)
         except AstakosUser.DoesNotExist:
-            return HttpResponseBadRequest(_('Invalid key.'))
+            return HttpResponseBadRequest(_(astakos_messages.INVALID_KEY_PARAMETER))
     else:
         d = pending.__dict__
         d.pop('_state', None)
@@ -266,5 +200,4 @@
     return render_response(
             on_creation_template,
             context_instance=get_context(request, extra_context)
-    )
->>>>>>> 743ac2c1
+    )