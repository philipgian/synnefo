# Copyright 2011-2012 GRNET S.A. All rights reserved.
#
# Redistribution and use in source and binary forms, with or
# without modification, are permitted provided that the following
# conditions are met:
#
#   1. Redistributions of source code must retain the above
#      copyright notice, this list of conditions and the following
#      disclaimer.
#
#   2. Redistributions in binary form must reproduce the above
#      copyright notice, this list of conditions and the following
#      disclaimer in the documentation and/or other materials
#      provided with the distribution.
#
# THIS SOFTWARE IS PROVIDED BY GRNET S.A. ``AS IS'' AND ANY EXPRESS
# OR IMPLIED WARRANTIES, INCLUDING, BUT NOT LIMITED TO, THE IMPLIED
# WARRANTIES OF MERCHANTABILITY AND FITNESS FOR A PARTICULAR
# PURPOSE ARE DISCLAIMED. IN NO EVENT SHALL GRNET S.A OR
# CONTRIBUTORS BE LIABLE FOR ANY DIRECT, INDIRECT, INCIDENTAL,
# SPECIAL, EXEMPLARY, OR CONSEQUENTIAL DAMAGES (INCLUDING, BUT NOT
# LIMITED TO, PROCUREMENT OF SUBSTITUTE GOODS OR SERVICES; LOSS OF
# USE, DATA, OR PROFITS; OR BUSINESS INTERRUPTION) HOWEVER CAUSED
# AND ON ANY THEORY OF LIABILITY, WHETHER IN CONTRACT, STRICT
# LIABILITY, OR TORT (INCLUDING NEGLIGENCE OR OTHERWISE) ARISING IN
# ANY WAY OUT OF THE USE OF THIS SOFTWARE, EVEN IF ADVISED OF THE
# POSSIBILITY OF SUCH DAMAGE.
#
# The views and conclusions contained in the software and
# documentation are those of the authors and should not be
# interpreted as representing official policies, either expressed
# or implied, of GRNET S.A.

from django.http import HttpResponseBadRequest
from django.utils.translation import ugettext as _
from django.contrib import messages
from django.template import RequestContext
<<<<<<< HEAD
=======
from django.views.decorators.http import require_http_methods
>>>>>>> 12e4efc4

from astakos.im.util import prepare_response, get_context
from astakos.im.views import requires_anonymous, render_response
from astakos.im.models import AstakosUser
from astakos.im.forms import LoginForm
from astakos.im.activation_backends import get_backend, SimpleBackend


class Tokens:
    # these are mapped by the Shibboleth SP software
    SHIB_EPPN = "HTTP_EPPN"  # eduPersonPrincipalName
    SHIB_NAME = "HTTP_SHIB_INETORGPERSON_GIVENNAME"
    SHIB_SURNAME = "HTTP_SHIB_PERSON_SURNAME"
    SHIB_CN = "HTTP_SHIB_PERSON_COMMONNAME"
    SHIB_DISPLAYNAME = "HTTP_SHIB_INETORGPERSON_DISPLAYNAME"
    SHIB_EP_AFFILIATION = "HTTP_SHIB_EP_AFFILIATION"
    SHIB_SESSION_ID = "HTTP_SHIB_SESSION_ID"
    SHIB_MAIL = "HTTP_SHIB_MAIL"

<<<<<<< HEAD

=======
@require_http_methods(["GET", "POST"])
>>>>>>> 12e4efc4
@requires_anonymous
def login(request, backend=None, on_login_template='im/login.html',
          on_creation_template='im/third_party_registration.html',
          extra_context=None
          ):
    tokens = request.META

    try:
        eppn = tokens[Tokens.SHIB_EPPN]
    except KeyError:
        return HttpResponseBadRequest("Missing unique token in request")

    if Tokens.SHIB_DISPLAYNAME in tokens:
        realname = tokens[Tokens.SHIB_DISPLAYNAME]
    elif Tokens.SHIB_CN in tokens:
        realname = tokens[Tokens.SHIB_CN]
    elif Tokens.SHIB_NAME in tokens and Tokens.SHIB_SURNAME in tokens:
        realname = tokens[Tokens.SHIB_NAME] + ' ' + tokens[Tokens.SHIB_SURNAME]
    else:
        return HttpResponseBadRequest("Missing user name in request")

    affiliation = tokens.get(Tokens.SHIB_EP_AFFILIATION, '')
    email = tokens.get(Tokens.SHIB_MAIL, None)

    try:
        user = AstakosUser.objects.get(provider='shibboleth',
                                       third_party_identifier=eppn
                                       )
        if user.is_active:
            return prepare_response(request,
                                    user,
                                    request.GET.get('next'),
                                    'renew' in request.GET)
        else:
            message = _('Inactive account')
            messages.error(request, message)
            return render_response(on_login_template,
                                   login_form=LoginForm(request=request),
                                   context_instance=RequestContext(request))
    except AstakosUser.DoesNotExist, e:
        user = AstakosUser(third_party_identifier=eppn, realname=realname,
                           affiliation=affiliation, provider='shibboleth',
                           email=email)
        try:
            if not backend:
                backend = get_backend(request)
            form = backend.get_signup_form(
                provider='shibboleth', instance=user)
        except Exception, e:
            form = SimpleBackend(request).get_signup_form(
                provider='shibboleth',
                instance=user
            )
            messages.error(request, e)
        return render_response(on_creation_template,
                               signup_form=form,
                               provider='shibboleth',
                               context_instance=get_context(
                               request,
                               extra_context
                               )
                               )<|MERGE_RESOLUTION|>--- conflicted
+++ resolved
@@ -35,10 +35,7 @@
 from django.utils.translation import ugettext as _
 from django.contrib import messages
 from django.template import RequestContext
-<<<<<<< HEAD
-=======
 from django.views.decorators.http import require_http_methods
->>>>>>> 12e4efc4
 
 from astakos.im.util import prepare_response, get_context
 from astakos.im.views import requires_anonymous, render_response
@@ -58,11 +55,8 @@
     SHIB_SESSION_ID = "HTTP_SHIB_SESSION_ID"
     SHIB_MAIL = "HTTP_SHIB_MAIL"
 
-<<<<<<< HEAD
 
-=======
 @require_http_methods(["GET", "POST"])
->>>>>>> 12e4efc4
 @requires_anonymous
 def login(request, backend=None, on_login_template='im/login.html',
           on_creation_template='im/third_party_registration.html',
@@ -89,8 +83,7 @@
 
     try:
         user = AstakosUser.objects.get(provider='shibboleth',
-                                       third_party_identifier=eppn
-                                       )
+                                       third_party_identifier=eppn)
         if user.is_active:
             return prepare_response(request,
                                     user,
@@ -114,14 +107,10 @@
         except Exception, e:
             form = SimpleBackend(request).get_signup_form(
                 provider='shibboleth',
-                instance=user
-            )
+                instance=user)
             messages.error(request, e)
         return render_response(on_creation_template,
                                signup_form=form,
                                provider='shibboleth',
-                               context_instance=get_context(
-                               request,
-                               extra_context
-                               )
-                               )+                               context_instance=get_context(request,
+                                                            extra_context))