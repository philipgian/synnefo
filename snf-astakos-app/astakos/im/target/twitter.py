# Copyright 2011-2012 GRNET S.A. All rights reserved.
#
# Redistribution and use in source and binary forms, with or
# without modification, are permitted provided that the following
# conditions are met:
#
#   1. Redistributions of source code must retain the above
#      copyright notice, this list of conditions and the following
#      disclaimer.
#
#   2. Redistributions in binary form must reproduce the above
#      copyright notice, this list of conditions and the following
#      disclaimer in the documentation and/or other materials
#      provided with the distribution.
#
# THIS SOFTWARE IS PROVIDED BY GRNET S.A. ``AS IS'' AND ANY EXPRESS
# OR IMPLIED WARRANTIES, INCLUDING, BUT NOT LIMITED TO, THE IMPLIED
# WARRANTIES OF MERCHANTABILITY AND FITNESS FOR A PARTICULAR
# PURPOSE ARE DISCLAIMED. IN NO EVENT SHALL GRNET S.A OR
# CONTRIBUTORS BE LIABLE FOR ANY DIRECT, INDIRECT, INCIDENTAL,
# SPECIAL, EXEMPLARY, OR CONSEQUENTIAL DAMAGES (INCLUDING, BUT NOT
# LIMITED TO, PROCUREMENT OF SUBSTITUTE GOODS OR SERVICES; LOSS OF
# USE, DATA, OR PROFITS; OR BUSINESS INTERRUPTION) HOWEVER CAUSED
# AND ON ANY THEORY OF LIABILITY, WHETHER IN CONTRACT, STRICT
# LIABILITY, OR TORT (INCLUDING NEGLIGENCE OR OTHERWISE) ARISING IN
# ANY WAY OUT OF THE USE OF THIS SOFTWARE, EVEN IF ADVISED OF THE
# POSSIBILITY OF SUCH DAMAGE.
#
# The views and conclusions contained in the software and
# documentation are those of the authors and should not be
# interpreted as representing official policies, either expressed
# or implied, of GRNET S.A.

import json

from django.http import HttpResponseBadRequest
from django.utils.translation import ugettext as _
from django.contrib import messages
from django.template import RequestContext
from django.views.decorators.http import require_http_methods
from django.http import HttpResponseRedirect
from django.core.urlresolvers import reverse
from django.core.exceptions import ImproperlyConfigured
from django.shortcuts import get_object_or_404

from urlparse import urlunsplit, urlsplit

from astakos.im.util import prepare_response, get_context
<<<<<<< HEAD

=======
>>>>>>> ace3a71a
from astakos.im.views import requires_anonymous, render_response, \
        requires_auth_provider, required_auth_methods_assigned
from astakos.im.settings import ENABLE_LOCAL_ACCOUNT_MIGRATION, BASEURL
from astakos.im.models import AstakosUser, PendingThirdPartyUser
from astakos.im.forms import LoginForm
from astakos.im.activation_backends import get_backend, SimpleBackend
from astakos.im import settings
from astakos.im import auth_providers

import astakos.im.messages as astakos_messages

import logging

logger = logging.getLogger(__name__)

import oauth2 as oauth
import cgi
import urllib

consumer = oauth.Consumer(settings.TWITTER_TOKEN, settings.TWITTER_SECRET)
client = oauth.Client(consumer)

request_token_url = 'http://twitter.com/oauth/request_token'
access_token_url = 'http://twitter.com/oauth/access_token'
authenticate_url = 'http://twitter.com/oauth/authenticate'

@requires_auth_provider('twitter', login=True)
@require_http_methods(["GET", "POST"])
def login(request):
    force_login = request.GET.get('force_login',
                                  settings.TWITTER_AUTH_FORCE_LOGIN)
    resp, content = client.request(request_token_url, "GET")
    if resp['status'] != '200':
        messages.error(request, 'Invalid Twitter response')
        return HttpResponseRedirect(reverse('edit_profile'))

    request.session['request_token'] = dict(cgi.parse_qsl(content))
    params = {
        'oauth_token': request.session['request_token']['oauth_token'],
    }
    if force_login:
        params['force_login'] = 1

    url = "%s?%s" % (authenticate_url, urllib.urlencode(params))

    return HttpResponseRedirect(url)


@requires_auth_provider('twitter', login=True)
@require_http_methods(["GET", "POST"])
def authenticated(
    request,
    template='im/third_party_check_local.html',
    extra_context={}):

    if request.GET.get('denied'):
        return HttpResponseRedirect(reverse('edit_profile'))

    if not 'request_token' in request.session:
        messages.error(request, 'Twitter handshake failed')
        return HttpResponseRedirect(reverse('edit_profile'))

    token = oauth.Token(request.session['request_token']['oauth_token'],
        request.session['request_token']['oauth_token_secret'])
    client = oauth.Client(consumer, token)

    # Step 2. Request the authorized access token from Twitter.
    resp, content = client.request(access_token_url, "GET")
    if resp['status'] != '200':
        try:
            del request.session['request_token']
        except:
            pass
        messages.error(request, 'Invalid Twitter response')
        return HttpResponseRedirect(reverse('edit_profile'))

    access_token = dict(cgi.parse_qsl(content))
    userid = access_token['user_id']
    username = access_token.get('screen_name', userid)
    provider_info = {'screen_name': username}
    affiliation = 'Twitter.com'

    # an existing user accessed the view
    if request.user.is_authenticated():
        if request.user.has_auth_provider('twitter', identifier=userid):
            return HttpResponseRedirect(reverse('edit_profile'))

        # automatically add eppn provider to user
        user = request.user
        if not request.user.can_add_auth_provider('twitter',
                                                  identifier=userid):
            messages.error(request, _(astakos_messages.AUTH_PROVIDER_ADD_FAILED) +
                          u' ' + _(astakos_messages.AUTH_PROVIDER_ADD_EXISTS))
            return HttpResponseRedirect(reverse('edit_profile'))

        user.add_auth_provider('twitter', identifier=userid,
                               affiliation=affiliation,
                               provider_info=provider_info)
        messages.success(request, astakos_messages.AUTH_PROVIDER_ADDED)
        return HttpResponseRedirect(reverse('edit_profile'))

    try:
        # astakos user exists ?
        user = AstakosUser.objects.get_auth_provider_user(
            'twitter',
            identifier=userid
        )
        if user.is_active:
            # authenticate user
            response = prepare_response(request,
                                    user,
                                    request.GET.get('next'),
                                    'renew' in request.GET)
            response.set_cookie('astakos_last_login_method', 'twitter')
            return response
        else:
            message = user.get_inactive_message()
            messages.error(request, message)
            return HttpResponseRedirect(reverse('login'))

    except AstakosUser.DoesNotExist, e:
        provider = auth_providers.get_provider('twitter')
        if not provider.is_available_for_create() and not provider.is_available_for_add():
            messages.error(request,
                           _(astakos_messages.AUTH_PROVIDER_INVALID_LOGIN))
            return HttpResponseRedirect(reverse('login'))

        # eppn not stored in astakos models, create pending profile
        user, created = PendingThirdPartyUser.objects.get_or_create(
            third_party_identifier=userid,
            provider='twitter',
        )
        # update pending user
        user.affiliation = affiliation
        user.info = json.dumps(provider_info)
        user.generate_token()
        user.save()

        extra_context['provider'] = 'twitter'
        extra_context['provider_title'] = provider.get_title_display
        extra_context['token'] = user.token
        extra_context['signup_url'] = reverse('signup') + \
                                    "?third_party_token=%s" % user.token
        extra_context['add_url'] = reverse('index') + \
                                    "?key=%s#other-login-methods" % user.token
        extra_context['can_create'] = provider.is_available_for_create()
        extra_context['can_add'] = provider.is_available_for_add()


        return render_response(
            template,
            context_instance=get_context(request, extra_context)
        )
<|MERGE_RESOLUTION|>--- conflicted
+++ resolved
@@ -46,10 +46,6 @@
 from urlparse import urlunsplit, urlsplit
 
 from astakos.im.util import prepare_response, get_context
-<<<<<<< HEAD
-
-=======
->>>>>>> ace3a71a
 from astakos.im.views import requires_anonymous, render_response, \
         requires_auth_provider, required_auth_methods_assigned
 from astakos.im.settings import ENABLE_LOCAL_ACCOUNT_MIGRATION, BASEURL
