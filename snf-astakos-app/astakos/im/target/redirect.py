# Copyright 2011-2012 GRNET S.A. All rights reserved.
#
# Redistribution and use in source and binary forms, with or
# without modification, are permitted provided that the following
# conditions are met:
#
#   1. Redistributions of source code must retain the above
#      copyright notice, this list of conditions and the following
#      disclaimer.
#
#   2. Redistributions in binary form must reproduce the above
#      copyright notice, this list of conditions and the following
#      disclaimer in the documentation and/or other materials
#      provided with the distribution.
#
# THIS SOFTWARE IS PROVIDED BY GRNET S.A. ``AS IS'' AND ANY EXPRESS
# OR IMPLIED WARRANTIES, INCLUDING, BUT NOT LIMITED TO, THE IMPLIED
# WARRANTIES OF MERCHANTABILITY AND FITNESS FOR A PARTICULAR
# PURPOSE ARE DISCLAIMED. IN NO EVENT SHALL GRNET S.A OR
# CONTRIBUTORS BE LIABLE FOR ANY DIRECT, INDIRECT, INCIDENTAL,
# SPECIAL, EXEMPLARY, OR CONSEQUENTIAL DAMAGES (INCLUDING, BUT NOT
# LIMITED TO, PROCUREMENT OF SUBSTITUTE GOODS OR SERVICES; LOSS OF
# USE, DATA, OR PROFITS; OR BUSINESS INTERRUPTION) HOWEVER CAUSED
# AND ON ANY THEORY OF LIABILITY, WHETHER IN CONTRACT, STRICT
# LIABILITY, OR TORT (INCLUDING NEGLIGENCE OR OTHERWISE) ARISING IN
# ANY WAY OUT OF THE USE OF THIS SOFTWARE, EVEN IF ADVISED OF THE
# POSSIBILITY OF SUCH DAMAGE.
#
# The views and conclusions contained in the software and
# documentation are those of the authors and should not be
# interpreted as representing official policies, either expressed
# or implied, of GRNET S.A.

from django.core.urlresolvers import reverse
from django.utils.translation import ugettext as _
from django.utils.http import urlencode
from django.contrib.auth import authenticate
from django.http import HttpResponse, HttpResponseBadRequest
from django.core.exceptions import ValidationError
from django.views.decorators.http import require_http_methods

from urlparse import urlunsplit, urlsplit, parse_qsl

from astakos.im.settings import COOKIE_NAME, COOKIE_DOMAIN
from astakos.im.util import set_cookie
from astakos.im.functions import login as auth_login, logout

import logging

logger = logging.getLogger(__name__)

<<<<<<< HEAD

=======
@require_http_methods(["GET", "POST"])
>>>>>>> 12e4efc4
def login(request):
    """
    If there is no ``next`` request parameter redirects to astakos index page
    displaying an error message.
    If the request user is authenticated and has signed the approval terms,
    redirects to `next` request parameter. If not, redirects to approval terms
    in order to return back here after agreeing with the terms.
    Otherwise, redirects to login in order to return back here after successful login.
    """
    next = request.GET.get('next')
    if not next:
        return HttpResponseBadRequest(_('No next parameter'))
    force = request.GET.get('force', None)
    response = HttpResponse()
    if force == '':
        logout(request)
        response.delete_cookie(COOKIE_NAME, path='/', domain=COOKIE_DOMAIN)
    if request.user.is_authenticated():
        # if user has not signed the approval terms
        # redirect to approval terms with next the request path
        if not request.user.signed_terms:
            # first build next parameter
            parts = list(urlsplit(request.build_absolute_uri()))
            params = dict(parse_qsl(parts[3], keep_blank_values=True))
            # delete force parameter
            parts[3] = urlencode(params)
            next = urlunsplit(parts)

            # build url location
            parts[2] = reverse('latest_terms')
            params = {'next': next}
            parts[3] = urlencode(params)
            url = urlunsplit(parts)
            response['Location'] = url
            response.status_code = 302
            return response
        renew = request.GET.get('renew', None)
        if renew == '':
            request.user.renew_token()
            try:
                request.user.save()
            except ValidationError, e:
                return HttpResponseBadRequest(e)
            # authenticate before login
            user = authenticate(email=request.user.email,
                                auth_token=request.user.auth_token
                                )
            auth_login(request, user)
            set_cookie(response, user)
            logger.info('Token reset for %s' % request.user.email)
        parts = list(urlsplit(next))
        parts[3] = urlencode({'user': request.user.email,
                              'token': request.user.auth_token
                              }
                             )
        url = urlunsplit(parts)
        response['Location'] = url
        response.status_code = 302
        return response
    else:
        # redirect to login with next the request path

        # first build next parameter
        parts = list(urlsplit(request.build_absolute_uri()))
        params = dict(parse_qsl(parts[3], keep_blank_values=True))
        # delete force parameter
        if 'force' in params:
            del params['force']
        parts[3] = urlencode(params)
        next = urlunsplit(parts)

        # build url location
        parts[2] = reverse('index')
        params = {'next': next}
        parts[3] = urlencode(params)
        url = urlunsplit(parts)
        response['Location'] = url
        response.status_code = 302
        return response<|MERGE_RESOLUTION|>--- conflicted
+++ resolved
@@ -49,11 +49,8 @@
 
 logger = logging.getLogger(__name__)
 
-<<<<<<< HEAD
 
-=======
 @require_http_methods(["GET", "POST"])
->>>>>>> 12e4efc4
 def login(request):
     """
     If there is no ``next`` request parameter redirects to astakos index page
