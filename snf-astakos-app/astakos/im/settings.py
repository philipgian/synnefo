from django.conf import settings

# Set the expiration time of newly created auth tokens
# to be this many hours after their creation time.
AUTH_TOKEN_DURATION = getattr(settings, 'ASTAKOS_AUTH_TOKEN_DURATION', 30 * 24)

# Authenticate via Twitter.
TWITTER_KEY = getattr(settings, 'ASTAKOS_TWITTER_KEY', '')
TWITTER_SECRET = getattr(settings, 'ASTAKOS_TWITTER_SECRET', '')

DEFAULT_USER_LEVEL = getattr(settings, 'ASTAKOS_DEFAULT_USER_LEVEL', 4)

INVITATIONS_PER_LEVEL = getattr(settings, 'ASTAKOS_INVITATIONS_PER_LEVEL', {
    0: 100,
    1: 2,
    2: 0,
    3: 0,
    4: 0
})

# Address to use for outgoing emails
DEFAULT_CONTACT_EMAIL = getattr(
    settings, 'ASTAKOS_DEFAULT_CONTACT_EMAIL', 'support@cloud.grnet.gr')

# Identity Management enabled modules
IM_MODULES = getattr(settings, 'ASTAKOS_IM_MODULES', ['local', 'shibboleth'])

# Force user profile verification
FORCE_PROFILE_UPDATE = getattr(settings, 'ASTAKOS_FORCE_PROFILE_UPDATE', True)

#Enable invitations
INVITATIONS_ENABLED = getattr(settings, 'ASTAKOS_INVITATIONS_ENABLED', True)

COOKIE_NAME = getattr(settings, 'ASTAKOS_COOKIE_NAME', '_pithos2_a')
COOKIE_DOMAIN = getattr(settings, 'ASTAKOS_COOKIE_DOMAIN', None)
COOKIE_SECURE = getattr(settings, 'ASTAKOS_COOKIE_SECURE', True)

IM_STATIC_URL = getattr(settings, 'ASTAKOS_IM_STATIC_URL', '/static/im/')

# If set to False and invitations not enabled newly created user will be automatically accepted
MODERATION_ENABLED = getattr(settings, 'ASTAKOS_MODERATION_ENABLED', True)

# Set baseurl
BASEURL = getattr(settings, 'ASTAKOS_BASEURL', 'http://pithos.dev.grnet.gr')

# Set service name
SITENAME = getattr(settings, 'ASTAKOS_SITENAME', 'GRNET Cloud')

# Set recaptcha keys
RECAPTCHA_PUBLIC_KEY = getattr(settings, 'ASTAKOS_RECAPTCHA_PUBLIC_KEY', '')
RECAPTCHA_PRIVATE_KEY = getattr(settings, 'ASTAKOS_RECAPTCHA_PRIVATE_KEY', '')
RECAPTCHA_OPTIONS = getattr(settings, 'ASTAKOS_RECAPTCHA_OPTIONS',
                            {'theme': 'custom', 'custom_theme_widget': 'okeanos_recaptcha'})
RECAPTCHA_USE_SSL = getattr(settings, 'ASTAKOS_RECAPTCHA_USE_SSL', True)
RECAPTCHA_ENABLED = getattr(settings, 'ASTAKOS_RECAPTCHA_ENABLED', True)

# set AstakosUser fields to propagate in the billing system
BILLING_FIELDS = getattr(settings, 'ASTAKOS_BILLING_FIELDS', ['is_active'])

# Queue for billing.
QUEUE_CONNECTION = getattr(settings, 'ASTAKOS_QUEUE_CONNECTION', None)  # Example: 'rabbitmq://guest:guest@localhost:5672/astakos'

# Set where the user should be redirected after logout
LOGOUT_NEXT = getattr(settings, 'ASTAKOS_LOGOUT_NEXT', '')

# Set user email patterns that are automatically activated
RE_USER_EMAIL_PATTERNS = getattr(
    settings, 'ASTAKOS_RE_USER_EMAIL_PATTERNS', [])

# Messages to display on login page header
# e.g. {'warning': 'This warning message will be displayed on the top of login page'}
LOGIN_MESSAGES = getattr(settings, 'ASTAKOS_LOGIN_MESSAGES', [])

# Messages to display on login page header
# e.g. {'warning': 'This warning message will be displayed on the top of signup page'}
SIGNUP_MESSAGES = getattr(settings, 'ASTAKOS_SIGNUP_MESSAGES', [])

# Messages to display on login page header
# e.g. {'warning': 'This warning message will be displayed on the top of profile page'}
PROFILE_MESSAGES = getattr(settings, 'ASTAKOS_PROFILE_MESSAGES', [])

# Messages to display on all pages
# e.g. {'warning': 'This warning message will be displayed on the top of every page'}
GLOBAL_MESSAGES = getattr(settings, 'ASTAKOS_GLOBAL_MESSAGES', [])

# messages to display as extra actions in account forms
# e.g. {'https://cms.okeanos.grnet.gr/': 'Back to ~okeanos'}
PROFILE_EXTRA_LINKS = getattr(settings, 'ASTAKOS_PROFILE_EXTRA_LINKS', {})

# The number of unsuccessful login requests per minute allowed for a specific user
RATELIMIT_RETRIES_ALLOWED = getattr(
    settings, 'ASTAKOS_RATELIMIT_RETRIES_ALLOWED', 3)

# If False the email change mechanism is disabled
EMAILCHANGE_ENABLED = getattr(settings, 'ASTAKOS_EMAILCHANGE_ENABLED', False)

# Set the expiration time (in days) of email change requests
EMAILCHANGE_ACTIVATION_DAYS = getattr(
    settings, 'ASTAKOS_EMAILCHANGE_ACTIVATION_DAYS', 10)

# Set the astakos main functions logging severity (None to disable)
from logging import INFO
LOGGING_LEVEL = getattr(settings, 'ASTAKOS_LOGGING_LEVEL', INFO)

# Configurable email subjects
INVITATION_EMAIL_SUBJECT = getattr(
    settings, 'ASTAKOS_INVITATION_EMAIL_SUBJECT',
    'Invitation to %s alpha2 testing' % SITENAME)
GREETING_EMAIL_SUBJECT = getattr(settings, 'ASTAKOS_GREETING_EMAIL_SUBJECT',
                                 'Welcome to %s alpha2 testing' % SITENAME)
FEEDBACK_EMAIL_SUBJECT = getattr(settings, 'ASTAKOS_FEEDBACK_EMAIL_SUBJECT',
                                 'Feedback from %s alpha2 testing' % SITENAME)
VERIFICATION_EMAIL_SUBJECT = getattr(
    settings, 'ASTAKOS_VERIFICATION_EMAIL_SUBJECT',
    '%s alpha2 testing account activation is needed' % SITENAME)
ACCOUNT_CREATION_SUBJECT = getattr(
    settings, 'ASTAKOS_ACCOUNT_CREATION_SUBJECT',
    '%s alpha2 testing account created (%%(user)s)' % SITENAME)
GROUP_CREATION_SUBJECT = getattr(settings, 'ASTAKOS_GROUP_CREATION_SUBJECT',
                                 '%s alpha2 testing group created (%%(group)s)' % SITENAME)
HELPDESK_NOTIFICATION_EMAIL_SUBJECT = getattr(
    settings, 'ASTAKOS_HELPDESK_NOTIFICATION_EMAIL_SUBJECT',
    '%s alpha2 testing account activated (%%(user)s)' % SITENAME)
EMAIL_CHANGE_EMAIL_SUBJECT = getattr(
    settings, 'ASTAKOS_EMAIL_CHANGE_EMAIL_SUBJECT',
    'Email change on %s alpha2 testing' % SITENAME)
PASSWORD_RESET_EMAIL_SUBJECT = getattr(
    settings, 'ASTAKOS_PASSWORD_RESET_EMAIL_SUBJECT',
    'Password reset on %s alpha2 testing' % SITENAME)

# Set the quota holder component URI
QUOTA_HOLDER_URL = getattr(settings, 'ASTAKOS_QUOTA_HOLDER_URL', '')

# Set the cloud service properties
SERVICES = getattr(settings, 'ASTAKOS_SERVICES', {
    'cyclades': {
        'url': 'https://node1.example.com/ui/',
        'resources': [{
            'name':'vm',
            'group':'compute',
            'uplimit':2,
            'desc': 'Number of virtual machines'
            },{
            'name':'disk',
            'group':'compute',
            'uplimit':30*1024*1024*1024,
            'unit':'bytes',
            'desc': 'Virtual machine disk size'
            },{
            'name':'cpu',
            'group':'compute',
            'uplimit':6,
            'desc': 'Number of virtual machine processors'
            },{
            'name':'ram',
            'group':'compute',
            'uplimit':6*1024*1024*1024,
            'unit':'bytes',
            'desc': 'Virtual machines'
            },{
            'name':'network.private',
            'group':'network',
            'uplimit':1,
            'desc': 'Private networks'
            }
        ]
    },
    'pithos+': {
        'url': 'https://node2.example.com/ui/',
        'resources':[{
            'name':'diskspace',
            'group':'storage',
            'uplimit':5 * 1024 * 1024 * 1024,
            'unit':'bytes',
            'desc': 'Pithos account diskspace'
            }]
    }
})

# Set the billing URI
AQUARIUM_URL = getattr(settings, 'ASTAKOS_AQUARIUM_URL', '')

# Set how many objects should be displayed per page
PAGINATE_BY = getattr(settings, 'ASTAKOS_PAGINATE_BY', 8)

# Enforce token renewal on password change/reset
<<<<<<< HEAD
NEWPASSWD_INVALIDATE_TOKEN = getattr(
    settings, 'ASTAKOS_NEWPASSWD_INVALIDATE_TOKEN', True)


RESOURCES_PRESENTATION_DATA = getattr(
    settings, 'ASTAKOS_RESOURCES_PRESENTATION_DATA', {
        'groups': {
             'compute': {
                'help_text':'group compute help text',
                'is_abbreviation':False,
                'report_desc':'',
                 'verbose_name':'compute', 
            },
            'storage': {
                'help_text':'group storage help text',
                'is_abbreviation':False,
                'report_desc':'',
                 'verbose_name':'storage', 
            },
        },
        'resources': {
            'pithos+.diskspace': {
                'help_text':'resource pithos+.diskspace help text',
                'is_abbreviation':False,
                'report_desc':'Pithos+ Diskspace',
                'placeholder':'eg. 10GB',
                'verbose_name':'diskspace', 
            },
            'cyclades.vm': {
                'help_text':'resource cyclades.vm help text resource cyclades.vm help text resource cyclades.vm help text resource cyclades.vm help text',
                'is_abbreviation':True,
                'report_desc':'Virtual Machines',
                'placeholder':'eg. 2',
                'verbose_name':'vm', 
            },
            'cyclades.disk': {
                'help_text':'resource cyclades.disk help text',
                'is_abbreviation':False,
                'report_desc':'Disk',
                'placeholder':'eg. 5GB, 2GB etc',
                'verbose_name':'disk'
            },
            'cyclades.ram': {
                'help_text':'resource cyclades.ram help text',
                'is_abbreviation':True,
                'report_desc':'RAM',
                'placeholder':'eg. 4GB',
                'verbose_name':'ram'
            },
            'cyclades.cpu': {
                'help_text':'resource cyclades.cpu help text',
                'is_abbreviation':True,
                'report_desc':'CPUs',
                'placeholder':'eg. 1',
                'verbose_name':'cpu'
            },
            'cyclades.network.private': {
                'help_text':'resource cyclades.network.private help text',
                'is_abbreviation':False,
                'report_desc':'Network',
                'placeholder':'eg. 1',
                'verbose_name':'private network'
            }
        
        }
        
    })
=======
NEWPASSWD_INVALIDATE_TOKEN = getattr(settings, 'ASTAKOS_NEWPASSWD_INVALIDATE_TOKEN', True)

# Permit local account migration
ENABLE_LOCAL_ACCOUNT_MIGRATION = getattr(settings, 'ASTAKOS_ENABLE_LOCAL_ACCOUNT_MIGRATION', True)
>>>>>>> 743ac2c1
<|MERGE_RESOLUTION|>--- conflicted
+++ resolved
@@ -184,7 +184,6 @@
 PAGINATE_BY = getattr(settings, 'ASTAKOS_PAGINATE_BY', 8)
 
 # Enforce token renewal on password change/reset
-<<<<<<< HEAD
 NEWPASSWD_INVALIDATE_TOKEN = getattr(
     settings, 'ASTAKOS_NEWPASSWD_INVALIDATE_TOKEN', True)
 
@@ -252,9 +251,6 @@
         }
         
     })
-=======
-NEWPASSWD_INVALIDATE_TOKEN = getattr(settings, 'ASTAKOS_NEWPASSWD_INVALIDATE_TOKEN', True)
 
 # Permit local account migration
-ENABLE_LOCAL_ACCOUNT_MIGRATION = getattr(settings, 'ASTAKOS_ENABLE_LOCAL_ACCOUNT_MIGRATION', True)
->>>>>>> 743ac2c1
+ENABLE_LOCAL_ACCOUNT_MIGRATION = getattr(settings, 'ASTAKOS_ENABLE_LOCAL_ACCOUNT_MIGRATION', True)