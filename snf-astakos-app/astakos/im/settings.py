--- conflicted
+++ resolved
@@ -50,11 +50,7 @@
 RECAPTCHA_PUBLIC_KEY = getattr(settings, 'ASTAKOS_RECAPTCHA_PUBLIC_KEY', '')
 RECAPTCHA_PRIVATE_KEY = getattr(settings, 'ASTAKOS_RECAPTCHA_PRIVATE_KEY', '')
 RECAPTCHA_OPTIONS = getattr(settings, 'ASTAKOS_RECAPTCHA_OPTIONS',
-<<<<<<< HEAD
                             {'theme': 'custom', 'custom_theme_widget': 'okeanos_recaptcha'})
-=======
-                            {'theme' : 'custom', 'custom_theme_widget': 'okeanos_recaptcha'})
->>>>>>> 798020f9
 RECAPTCHA_USE_SSL = getattr(settings, 'ASTAKOS_RECAPTCHA_USE_SSL', True)
 RECAPTCHA_ENABLED = getattr(settings, 'ASTAKOS_RECAPTCHA_ENABLED', True)
 
@@ -106,22 +102,6 @@
 from logging import INFO
 LOGGING_LEVEL = getattr(settings, 'ASTAKOS_LOGGING_LEVEL', INFO)
 
-<<<<<<< HEAD
-# Set the quota holder component URI
-QUOTA_HOLDER_URL = getattr(settings, 'ASTAKOS_QUOTA_HOLDER_URL', '')
-
-# Set the cloud service properties
-SERVICES = getattr(settings, 'ASTAKOS_SERVICES',
-                   {'cyclades': {'url':'https://node1.example.com/ui/',
-                                 'quota': {'vm': 2}},
-                    'pithos+':  {'url':'https://node2.example.com/ui/',
-                                 'quota': {'diskspace': 50 * 1024 * 1024 * 1024}}})
-
-# Set the billing URI
-AQUARIUM_URL = getattr(settings, 'ASTAKOS_AQUARIUM_URL', '')
-
-=======
->>>>>>> 798020f9
 # Configurable email subjects
 INVITATION_EMAIL_SUBJECT = getattr(settings, 'ASTAKOS_INVITATION_EMAIL_SUBJECT',
         'Invitation to %s alpha2 testing' % SITENAME)
@@ -139,9 +119,37 @@
         'Email change on %s alpha2 testing' % SITENAME)
 PASSWORD_RESET_EMAIL_SUBJECT = getattr(settings, 'ASTAKOS_PASSWORD_RESET_EMAIL_SUBJECT',
         'Password reset on %s alpha2 testing' % SITENAME)
-<<<<<<< HEAD
+
+# Configurable email subjects
+INVITATION_EMAIL_SUBJECT = getattr(settings, 'ASTAKOS_INVITATION_EMAIL_SUBJECT',
+        'Invitation to %s alpha2 testing' % SITENAME)
+GREETING_EMAIL_SUBJECT = getattr(settings, 'ASTAKOS_GREETING_EMAIL_SUBJECT',
+        'Welcome to %s alpha2 testing' % SITENAME)
+FEEDBACK_EMAIL_SUBJECT = getattr(settings, 'ASTAKOS_FEEDBACK_EMAIL_SUBJECT',
+        'Feedback from %s alpha2 testing' % SITENAME)
+VERIFICATION_EMAIL_SUBJECT = getattr(settings, 'ASTAKOS_VERIFICATION_EMAIL_SUBJECT',
+        '%s alpha2 testing account activation is needed' % SITENAME)
+ADMIN_NOTIFICATION_EMAIL_SUBJECT = getattr(settings, 'ASTAKOS_ADMIN_NOTIFICATION_EMAIL_SUBJECT',
+        '%s alpha2 testing account created (%%(user)s)' % SITENAME)
+HELPDESK_NOTIFICATION_EMAIL_SUBJECT = getattr(settings, 'ASTAKOS_HELPDESK_NOTIFICATION_EMAIL_SUBJECT',
+        '%s alpha2 testing account activated (%%(user)s)' % SITENAME)
+EMAIL_CHANGE_EMAIL_SUBJECT = getattr(settings, 'ASTAKOS_EMAIL_CHANGE_EMAIL_SUBJECT',
+        'Email change on %s alpha2 testing' % SITENAME)
+PASSWORD_RESET_EMAIL_SUBJECT = getattr(settings, 'ASTAKOS_PASSWORD_RESET_EMAIL_SUBJECT',
+        'Password reset on %s alpha2 testing' % SITENAME)
+
+# Set the quota holder component URI
+QUOTA_HOLDER_URL = getattr(settings, 'ASTAKOS_QUOTA_HOLDER_URL', '')
+
+# Set the cloud service properties
+SERVICES = getattr(settings, 'ASTAKOS_SERVICES',
+                   {'cyclades': {'url':'https://node1.example.com/ui/',
+                                 'quota': {'vm': 2}},
+                    'pithos+':  {'url':'https://node2.example.com/ui/',
+                                 'quota': {'diskspace': 50 * 1024 * 1024 * 1024}}})
+
+# Set the billing URI
+AQUARIUM_URL = getattr(settings, 'ASTAKOS_AQUARIUM_URL', '')
 
 # Set how many objects should be displayed per page
-PAGINATE_BY = getattr(settings, 'ASTAKOS_PAGINATE_BY', 10)
-=======
->>>>>>> 798020f9
+PAGINATE_BY = getattr(settings, 'ASTAKOS_PAGINATE_BY', 10)