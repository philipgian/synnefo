--- conflicted
+++ resolved
@@ -134,15 +134,10 @@
 NEWPASSWD_INVALIDATE_TOKEN = getattr(
     settings, 'ASTAKOS_NEWPASSWD_INVALIDATE_TOKEN', True)
 
-<<<<<<< HEAD
-USAGE_UPDATE_INTERVAL = getattr(
-    settings, 'ASTAKOS_USAGE_UPDATE_INTERVAL', 5000)
-=======
 # Interval at which to update the user's available quota in astakos usage
 # profile view
 USAGE_UPDATE_INTERVAL = getattr(settings, 'ASTAKOS_USAGE_UPDATE_INTERVAL',
                                 5000)
->>>>>>> 758a1bb7
 
 # Permit local account migration
 ENABLE_LOCAL_ACCOUNT_MIGRATION = getattr(
