--- conflicted
+++ resolved
@@ -31,15 +31,9 @@
 # interpreted as representing official policies, either expressed
 # or implied, of GRNET S.A.
 
-<<<<<<< HEAD
-
-from synnefo.webproject.management.commands import ListCommand
-=======
->>>>>>> 48104feb
 from astakos.im.models import Service
 from synnefo.webproject.management.commands import ListCommand
 
-<<<<<<< HEAD
 
 class Command(ListCommand):
     help = "List services"
@@ -55,21 +49,4 @@
         "expires": ("auth_token_expires", "Token expiration date"),
     }
 
-    fields = ["id", "name", "url", "api_url", "token", "created", "expires"]
-=======
-class Command(ListCommand):
-    help = "List services"
-
-    object_class = Service
-
-    FIELDS = {
-        "id": ("id", "The ID of the service"),
-        "order": ("order", "The order of the service"),
-        "name": ("name", "The name of the service"),
-        "url": ("url", "The url of the service"),
-        "auth_token": ("auth_token", "The authentication token of the service"),
-        "icon": ("icon", "The image location of the service"),
-    }
-
-    fields = ["id", "order", "name", "url", "auth_token", "icon"]
->>>>>>> 48104feb
+    fields = ["id", "name", "url", "api_url", "token", "created", "expires"]