# Copyright 2012 GRNET S.A. All rights reserved.
#
# Redistribution and use in source and binary forms, with or
# without modification, are permitted provided that the following
# conditions are met:
#
#   1. Redistributions of source code must retain the above
#      copyright notice, this list of conditions and the following
#      disclaimer.
#
#   2. Redistributions in binary form must reproduce the above
#      copyright notice, this list of conditions and the following
#      disclaimer in the documentation and/or other materials
#      provided with the distribution.
#
# THIS SOFTWARE IS PROVIDED BY GRNET S.A. ``AS IS'' AND ANY EXPRESS
# OR IMPLIED WARRANTIES, INCLUDING, BUT NOT LIMITED TO, THE IMPLIED
# WARRANTIES OF MERCHANTABILITY AND FITNESS FOR A PARTICULAR
# PURPOSE ARE DISCLAIMED. IN NO EVENT SHALL GRNET S.A OR
# CONTRIBUTORS BE LIABLE FOR ANY DIRECT, INDIRECT, INCIDENTAL,
# SPECIAL, EXEMPLARY, OR CONSEQUENTIAL DAMAGES (INCLUDING, BUT NOT
# LIMITED TO, PROCUREMENT OF SUBSTITUTE GOODS OR SERVICES; LOSS OF
# USE, DATA, OR PROFITS; OR BUSINESS INTERRUPTION) HOWEVER CAUSED
# AND ON ANY THEORY OF LIABILITY, WHETHER IN CONTRACT, STRICT
# LIABILITY, OR TORT (INCLUDING NEGLIGENCE OR OTHERWISE) ARISING IN
# ANY WAY OUT OF THE USE OF THIS SOFTWARE, EVEN IF ADVISED OF THE
# POSSIBILITY OF SUCH DAMAGE.
#
# The views and conclusions contained in the software and
# documentation are those of the authors and should not be
# interpreted as representing official policies, either expressed
# or implied, of GRNET S.A.

import socket

from optparse import make_option
from uuid import uuid4
from datetime import datetime

from django.core.management.base import BaseCommand, CommandError
from django.core.validators import validate_email
from django.core.exceptions import ValidationError

from astakos.im.models import AstakosUser
from astakos.im.api.callpoint import AstakosCallpoint

from ._common import add_user_permission


def filter_custom_options(options):
    base_dests = list(
        getattr(o, 'dest', None) for o in BaseCommand.option_list)
    return dict((k, v) for k, v in options.iteritems() if k not in base_dests)


class Command(BaseCommand):
    args = "<email>"
    help = "Create a user"

    option_list = BaseCommand.option_list + (
        make_option('--first-name',
                    dest='first_name',
                    metavar='NAME',
                    help="Set user's first name"),
        make_option('--last-name',
                    dest='last_name',
                    metavar='NAME',
                    help="Set user's last name"),
        make_option('--affiliation',
                    dest='affiliation',
                    metavar='AFFILIATION',
                    help="Set user's affiliation"),
        make_option('--password',
                    dest='password',
                    metavar='PASSWORD',
                    help="Set user's password"),
        make_option('--active',
                    action='store_true',
                    dest='is_active',
                    default=False,
                    help="Activate user"),
        make_option('--admin',
                    action='store_true',
                    dest='is_superuser',
                    default=False,
                    help="Give user admin rights"),
        make_option('-g',
                    action='append',
                    dest='groups',
                    help="Add user group (may be used multiple times)"),
        make_option('-p',
                    action='append',
                    dest='permissions',
                    help="Add user permission (may be used multiple times)")
    )

    def handle(self, *args, **options):
        if len(args) != 1:
            raise CommandError("Invalid number of arguments")

        email = args[0].decode('utf8')

        try:
            validate_email(email)
        except ValidationError:
            raise CommandError("Invalid email")
<<<<<<< HEAD

        u = {'email': email}
        u.update(filter_custom_options(options))
        if not u.get('password'):
            u['password'] = AstakosUser.objects.make_random_password()

=======
        
        username =  uuid4().hex[:30]
        password = options.get('password')
        if password is None:
            password = AstakosUser.objects.make_random_password()
        
        if reserved_email(email):
            raise CommandError("A user with this email already exists")
        
        user = AstakosUser(username=username, first_name=first, last_name=last,
                           email=email, affiliation=affiliation,
                           provider='local')
        user.set_password(password)
        
        if options['active']:
            user.is_active = True
        if options['admin']:
            user.is_admin = True
        
>>>>>>> 743ac2c1
        try:
            c = AstakosCallpoint()
            r = c.create_users((u,))
        except socket.error, e:
            raise CommandError(e)
        except ValidationError, e:
            raise CommandError(e)
        else:
            failed = (res for res in r if not res.is_success)
            for r in failed:
                if not r.is_success:
                    raise CommandError(r.reason)
            if not failed:
                self.stdout.write('User created successfully')
                if not u.get('password'):
                    self.stdout.write('with password: %s' % u['password'])<|MERGE_RESOLUTION|>--- conflicted
+++ resolved
@@ -34,8 +34,6 @@
 import socket
 
 from optparse import make_option
-from uuid import uuid4
-from datetime import datetime
 
 from django.core.management.base import BaseCommand, CommandError
 from django.core.validators import validate_email
@@ -43,9 +41,6 @@
 
 from astakos.im.models import AstakosUser
 from astakos.im.api.callpoint import AstakosCallpoint
-
-from ._common import add_user_permission
-
 
 def filter_custom_options(options):
     base_dests = list(
@@ -104,34 +99,12 @@
             validate_email(email)
         except ValidationError:
             raise CommandError("Invalid email")
-<<<<<<< HEAD
 
         u = {'email': email}
         u.update(filter_custom_options(options))
         if not u.get('password'):
             u['password'] = AstakosUser.objects.make_random_password()
 
-=======
-        
-        username =  uuid4().hex[:30]
-        password = options.get('password')
-        if password is None:
-            password = AstakosUser.objects.make_random_password()
-        
-        if reserved_email(email):
-            raise CommandError("A user with this email already exists")
-        
-        user = AstakosUser(username=username, first_name=first, last_name=last,
-                           email=email, affiliation=affiliation,
-                           provider='local')
-        user.set_password(password)
-        
-        if options['active']:
-            user.is_active = True
-        if options['admin']:
-            user.is_admin = True
-        
->>>>>>> 743ac2c1
         try:
             c = AstakosCallpoint()
             r = c.create_users((u,))
