# Copyright 2011-2012 GRNET S.A. All rights reserved.
#
# Redistribution and use in source and binary forms, with or
# without modification, are permitted provided that the following
# conditions are met:
#
#   1. Redistributions of source code must retain the above
#      copyright notice, this list of conditions and the following
#      disclaimer.
#
#   2. Redistributions in binary form must reproduce the above
#      copyright notice, this list of conditions and the following
#      disclaimer in the documentation and/or other materials
#      provided with the distribution.
#
# THIS SOFTWARE IS PROVIDED BY GRNET S.A. ``AS IS'' AND ANY EXPRESS
# OR IMPLIED WARRANTIES, INCLUDING, BUT NOT LIMITED TO, THE IMPLIED
# WARRANTIES OF MERCHANTABILITY AND FITNESS FOR A PARTICULAR
# PURPOSE ARE DISCLAIMED. IN NO EVENT SHALL GRNET S.A OR
# CONTRIBUTORS BE LIABLE FOR ANY DIRECT, INDIRECT, INCIDENTAL,
# SPECIAL, EXEMPLARY, OR CONSEQUENTIAL DAMAGES (INCLUDING, BUT NOT
# LIMITED TO, PROCUREMENT OF SUBSTITUTE GOODS OR SERVICES; LOSS OF
# USE, DATA, OR PROFITS; OR BUSINESS INTERRUPTION) HOWEVER CAUSED
# AND ON ANY THEORY OF LIABILITY, WHETHER IN CONTRACT, STRICT
# LIABILITY, OR TORT (INCLUDING NEGLIGENCE OR OTHERWISE) ARISING IN
# ANY WAY OUT OF THE USE OF THIS SOFTWARE, EVEN IF ADVISED OF THE
# POSSIBILITY OF SUCH DAMAGE.
#
# The views and conclusions contained in the software and
# documentation are those of the authors and should not be
# interpreted as representing official policies, either expressed
# or implied, of GRNET S.A.

from django.conf.urls.defaults import patterns, url

from astakos.im.forms import (ExtendedPasswordResetForm,
                              ExtendedPasswordChangeForm,
                              ExtendedSetPasswordForm, LoginForm)
from astakos.im.settings import IM_MODULES, INVITATIONS_ENABLED, EMAILCHANGE_ENABLED

urlpatterns = patterns('astakos.im.views',
                       url(r'^$', 'index', {}, name='index'),
                       url(r'^login/?$', 'index', {}, name='login'),
                       url(r'^profile/?$',
                           'edit_profile', {}, name='edit_profile'),
                       url(r'^feedback/?$', 'feedback', {}, name='feedback'),
                       url(r'^signup/?$', 'signup',
                           {'on_success': 'im/login.html',
                            'extra_context': {'login_form': LoginForm()}},
                           name='signup'),
                       url(r'^logout/?$', 'logout',
                           {'template': 'im/login.html',
                            'extra_context': {'login_form': LoginForm()}},
                           name='logout'),
                       url(r'^activate/?$', 'activate', {}, name='activate'),
                       url(r'^approval_terms/?$',
                           'approval_terms', {}, name='latest_terms'),
                       url(r'^approval_terms/(?P<term_id>\d+)/?$',
                           'approval_terms'),
                       url(r'^password/?$',
                           'change_password', {}, name='password_change'),
                       url(r'^resources/?$',
                           'resource_list', {}, name='resource_list'),
                       url(r'^billing/?$', 'billing', {}, name='billing'),
                       url(r'^timeline/?$', 'timeline', {}, name='timeline'),
                       url(r'^group/add/(?P<kind_name>\w+)?$',
                           'group_add', {}, name='group_add'),
                       url(r'^group/list/?$',
                           'group_list', {}, name='group_list'),
                       url(r'^group/(?P<group_id>\d+)/?$', 'group_detail',
                           {}, name='group_detail'),
                       url(r'^group/search/?$',
                           'group_search', {}, name='group_search'),
                       url(r'^group/all/?$',
                           'group_all', {}, name='group_all'),
                       url(r'^group/(?P<group_id>\d+)/join/?$', 'group_join',
                           {}, name='group_join'),
                       url(r'^group/(?P<group_id>\d+)/leave/?$', 'group_leave',
                           {}, name='group_leave'),
                       url(r'^group/(?P<group_id>\d+)/(?P<user_id>\d+)/approve/?$',
                           'approve_member', {}, name='approve_member'),
                       url(r'^group/(?P<group_id>\d+)/(?P<user_id>\d+)/disapprove/?$',
                           'disapprove_member', {}, name='disapprove_member'),
                       url(r'^group/create/?$', 'group_create_list', {},
                           name='group_create_list'),
                       )

if EMAILCHANGE_ENABLED:
    urlpatterns += patterns('astakos.im.views',
                            url(r'^email_change/?$',
                                'change_email', {}, name='email_change'),
                            url(
                            r'^email_change/confirm/(?P<activation_key>\w+)/', 'change_email', {},
                            name='email_change_confirm')
                            )

urlpatterns += patterns('astakos.im.target',
                        url(r'^login/redirect/?$', 'redirect.login')
                        )

if 'local' in IM_MODULES:
    urlpatterns += patterns('astakos.im.target',
                            url(r'^local/?$', 'local.login')
                            )
    urlpatterns += patterns('django.contrib.auth.views',
<<<<<<< HEAD
                            url(r'^local/password_reset/?$', 'password_reset',
                                {'email_template_name': 'registration/password_email.txt',
                                 'password_reset_form': ExtendedPasswordResetForm}),
                            url(r'^local/password_reset_done/?$',
                                'password_reset_done'),
                            url(
                                r'^local/reset/confirm/(?P<uidb36>[0-9A-Za-z]+)-(?P<token>.+)/?$',
                            'password_reset_confirm'),
                            url(r'^local/password/reset/complete/?$',
                                'password_reset_complete'),
                            url(
                            r'^password_change/?$', 'password_change', {'post_change_redirect': 'profile',
                                                                        'password_change_form': ExtendedPasswordChangeForm})
                            )
=======
        url(r'^local/password_reset/?$', 'password_reset',
         {'email_template_name':'registration/password_email.txt',
          'password_reset_form':ExtendedPasswordResetForm}),
        url(r'^local/password_reset_done/?$', 'password_reset_done'),
        url(r'^local/reset/confirm/(?P<uidb36>[0-9A-Za-z]+)-(?P<token>.+)/?$',
         'password_reset_confirm', {'set_password_form':ExtendedSetPasswordForm}),
        url(r'^local/password/reset/complete/?$', 'password_reset_complete'),
        url(r'^password_change/?$', 'password_change', {'post_change_redirect':'profile',
            'password_change_form':ExtendedPasswordChangeForm})
    )
>>>>>>> 12e4efc4

if INVITATIONS_ENABLED:
    urlpatterns += patterns('astakos.im.views',
                            url(r'^invite/?$', 'invite', {}, name='invite')
                            )

if 'shibboleth' in IM_MODULES:
    urlpatterns += patterns('astakos.im.target',
                            url(r'^login/shibboleth/?$', 'shibboleth.login')
                            )

if 'twitter' in IM_MODULES:
    urlpatterns += patterns('astakos.im.target',
                            url(r'^login/twitter/?$', 'twitter.login'),
                            url(r'^login/twitter/authenticated/?$',
                                'twitter.authenticated')
                            )

urlpatterns += patterns('astakos.im.api',
                        url(r'^get_services/?$', 'get_services'),
                        url(r'^get_menu/?$', 'get_menu'),
                        )

urlpatterns += patterns('astakos.im.api.admin',
                        url(r'^authenticate/?$', 'authenticate_old'),
                        #url(r'^authenticate/v2/?$', 'authenticate'),
                        url(r'^admin/api/v2.0/users/?$', 'get_user_by_email'),
                        url(r'^admin/api/v2.0/users/(?P<user_id>.+?)/?$',
                            'get_user_by_username'),
                        )

urlpatterns += patterns('astakos.im.api.service',
                        #url(r'^service/api/v2.0/tokens/(?P<token_id>.+?)/?$', 'validate_token'),
                        url(r'^service/api/v2.0/feedback/?$', 'send_feedback'),
                        url(r'^service/api/v2.0/users/?$',
                            'get_user_by_email'),
                        url(r'^service/api/v2.0/users/(?P<user_id>.+?)/?$',
                            'get_user_by_username'),
                        )<|MERGE_RESOLUTION|>--- conflicted
+++ resolved
@@ -103,22 +103,6 @@
                             url(r'^local/?$', 'local.login')
                             )
     urlpatterns += patterns('django.contrib.auth.views',
-<<<<<<< HEAD
-                            url(r'^local/password_reset/?$', 'password_reset',
-                                {'email_template_name': 'registration/password_email.txt',
-                                 'password_reset_form': ExtendedPasswordResetForm}),
-                            url(r'^local/password_reset_done/?$',
-                                'password_reset_done'),
-                            url(
-                                r'^local/reset/confirm/(?P<uidb36>[0-9A-Za-z]+)-(?P<token>.+)/?$',
-                            'password_reset_confirm'),
-                            url(r'^local/password/reset/complete/?$',
-                                'password_reset_complete'),
-                            url(
-                            r'^password_change/?$', 'password_change', {'post_change_redirect': 'profile',
-                                                                        'password_change_form': ExtendedPasswordChangeForm})
-                            )
-=======
         url(r'^local/password_reset/?$', 'password_reset',
          {'email_template_name':'registration/password_email.txt',
           'password_reset_form':ExtendedPasswordResetForm}),
@@ -129,7 +113,6 @@
         url(r'^password_change/?$', 'password_change', {'post_change_redirect':'profile',
             'password_change_form':ExtendedPasswordChangeForm})
     )
->>>>>>> 12e4efc4
 
 if INVITATIONS_ENABLED:
     urlpatterns += patterns('astakos.im.views',
