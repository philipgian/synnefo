--- conflicted
+++ resolved
@@ -102,20 +102,7 @@
         url(r'^local/?$', 'local.login'),
         url(r'^password_change/?$', 'local.password_change', {
             'post_change_redirect':'profile',
-            'password_change_form':ExtendedPasswordChangeForm
-            },
-<<<<<<< HEAD
-            name='password_change'))
-    urlpatterns += patterns(
-        'django.contrib.auth.views',
-        url(r'^local/password_reset/?$', 'password_reset',
-         {'email_template_name':'registration/password_email.txt',
-          'password_reset_form':ExtendedPasswordResetForm}),
-        url(r'^local/password_reset_done/?$', 'password_reset_done'),
-        url(r'^local/reset/confirm/(?P<uidb36>[0-9A-Za-z]+)-(?P<token>.+)/?$',
-         'password_reset_confirm', {'set_password_form':ExtendedSetPasswordForm}),
-        url(r'^local/password/reset/complete/?$', 'password_reset_complete'))
-=======
+            'password_change_form':ExtendedPasswordChangeForm},
             name='password_change'),
         url(r'^local/password_reset/done$', 'local.password_reset_done'),
         url(r'^local/reset/confirm/done$',
@@ -125,17 +112,14 @@
         url(r'^local/password_reset/?$', 'password_reset', {
             'email_template_name':'registration/password_email.txt',
             'password_reset_form':ExtendedPasswordResetForm,
-            'post_reset_redirect':'password_reset/done'
-         }),
+            'post_reset_redirect':'password_reset/done'}),
         url(r'^local/password_reset_done/?$', 'password_reset_done'),
         url(r'^local/reset/confirm/(?P<uidb36>[0-9A-Za-z]+)-(?P<token>.+)/?$',
          'password_reset_confirm', {
              'set_password_form':ExtendedSetPasswordForm,
-             'post_reset_redirect': 'done'
-         }),
+             'post_reset_redirect': 'done'}),
         url(r'^local/password/reset/complete/?$', 'password_reset_complete')
     )
->>>>>>> f4bfef05
 
 if INVITATIONS_ENABLED:
     urlpatterns += patterns(
@@ -146,18 +130,6 @@
     urlpatterns += patterns(
         'astakos.im.target',
         url(r'^login/shibboleth/?$', 'shibboleth.login'),
-<<<<<<< HEAD
-        url(r'^shibboleth/signup/(\w+)/?$', 'shibboleth.signup', {}, 'shibboleth_signup'))
-
-if 'twitter' in IM_MODULES:
-    urlpatterns += patterns(
-        'astakos.im.target',
-        url(r'^login/twitter/?$', 'twitter.login'),
-        url(r'^login/twitter/authenticated/?$',
-            'twitter.authenticated'),
-        url(r'^twitter/signup/([\w-]+)/?$',
-            'twitter.signup', {}, 'twitter_signup'))
-=======
     )
 
 if 'twitter' in IM_MODULES:
@@ -166,7 +138,6 @@
                             url(r'^login/twitter/authenticated/?$',
                                 'twitter.authenticated'),
                             )
->>>>>>> f4bfef05
 
 urlpatterns += patterns(
     'astakos.im.api',
