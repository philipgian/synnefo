--- conflicted
+++ resolved
@@ -1115,7 +1115,6 @@
     data['bill_diskspace'] = filter(servicefilter('diskspace'), data['bill'])
     data['bill_addcredits'] = filter(servicefilter('addcredits'), data['bill'])
         
-<<<<<<< HEAD
     return data
 
 def group_create_demo(request):
@@ -1123,7 +1122,6 @@
         template='im/astakosgroup_form_demo.html',
         context_instance=get_context(request))
     
-=======
     return data    
 
 @signed_terms_required
@@ -1152,5 +1150,4 @@
                            form=form,
                            timeline_header=timeline_header,
                            timeline_body=timeline_body)
-    return data
->>>>>>> d7d59ff9
+    return data