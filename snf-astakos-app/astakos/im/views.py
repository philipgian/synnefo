# Copyright 2011-2012 GRNET S.A. All rights reserved.
#
# Redistribution and use in source and binary forms, with or
# without modification, are permitted provided that the following
# conditions are met:
#
#   1. Redistributions of source code must retain the above
#      copyright notice, this list of conditions and the following
#      disclaimer.
#
#   2. Redistributions in binary form must reproduce the above
#      copyright notice, this list of conditions and the following
#      disclaimer in the documentation and/or other materials
#      provided with the distribution.
#
# THIS SOFTWARE IS PROVIDED BY GRNET S.A. ``AS IS'' AND ANY EXPRESS
# OR IMPLIED WARRANTIES, INCLUDING, BUT NOT LIMITED TO, THE IMPLIED
# WARRANTIES OF MERCHANTABILITY AND FITNESS FOR A PARTICULAR
# PURPOSE ARE DISCLAIMED. IN NO EVENT SHALL GRNET S.A OR
# CONTRIBUTORS BE LIABLE FOR ANY DIRECT, INDIRECT, INCIDENTAL,
# SPECIAL, EXEMPLARY, OR CONSEQUENTIAL DAMAGES (INCLUDING, BUT NOT
# LIMITED TO, PROCUREMENT OF SUBSTITUTE GOODS OR SERVICES; LOSS OF
# USE, DATA, OR PROFITS; OR BUSINESS INTERRUPTION) HOWEVER CAUSED
# AND ON ANY THEORY OF LIABILITY, WHETHER IN CONTRACT, STRICT
# LIABILITY, OR TORT (INCLUDING NEGLIGENCE OR OTHERWISE) ARISING IN
# ANY WAY OUT OF THE USE OF THIS SOFTWARE, EVEN IF ADVISED OF THE
# POSSIBILITY OF SUCH DAMAGE.
#
# The views and conclusions contained in the software and
# documentation are those of the authors and should not be
# interpreted as representing official policies, either expressed
# or implied, of GRNET S.A.

import logging
import calendar
import inflect

engine = inflect.engine()

from urllib import quote
from functools import wraps
from datetime import datetime, timedelta
from collections import defaultdict

<<<<<<< HEAD
from django.contrib import messages
from django.contrib.auth.decorators import login_required
from django.contrib.auth.views import password_change
from django.core.urlresolvers import reverse
from django.db import transaction
from django.db.models import Q
from django.db.utils import IntegrityError
from django.forms.fields import URLField
from django.http import (HttpResponse, HttpResponseBadRequest,
                         HttpResponseForbidden, HttpResponseRedirect,
                         HttpResponseBadRequest, Http404)
from django.shortcuts import redirect
from django.template import RequestContext, loader as template_loader
from django.utils.http import urlencode
from django.utils.translation import ugettext as _
from django.views.generic.create_update import (create_object, delete_object,
                                                get_model_and_form_class)
from django.views.generic.list_detail import object_list, object_detail
from django.http import HttpResponseBadRequest
from django.core.xheaders import populate_xheaders

from astakos.im.models import (AstakosUser, ApprovalTerms, AstakosGroup,
                               Resource, EmailChange, GroupKind, Membership,
                               AstakosGroupQuota, RESOURCE_SEPARATOR)
=======
from django.core.mail import send_mail
from django.http import (
    HttpResponse, HttpResponseBadRequest, HttpResponseRedirect
)
from django.shortcuts import redirect
from django.template.loader import render_to_string
from django.utils.translation import ugettext as _
from django.core.urlresolvers import reverse
from django.contrib.auth.decorators import login_required
from django.contrib import messages
from django.db import transaction
from django.utils.http import urlencode
from django.db.utils import IntegrityError
from django.contrib.auth.views import password_change
from django.core.exceptions import ValidationError
>>>>>>> 743ac2c1
from django.views.decorators.http import require_http_methods
from django.db.models.query import QuerySet

from astakos.im.activation_backends import get_backend, SimpleBackend
<<<<<<< HEAD
from astakos.im.util import get_context, prepare_response, set_cookie, get_query
from astakos.im.forms import (LoginForm, InvitationForm, ProfileForm,
                              FeedbackForm, SignApprovalTermsForm,
                              ExtendedPasswordChangeForm, EmailChangeForm,
                              AstakosGroupCreationForm, AstakosGroupSearchForm,
                              AstakosGroupUpdateForm, AddGroupMembersForm,
                              AstakosGroupSortForm, MembersSortForm,
                              TimelineForm, PickResourceForm,
                              AstakosGroupCreationSummaryForm)
from astakos.im.functions import (send_feedback, SendMailError,
                                  logout as auth_logout,
                                  activate as activate_func,
                                  switch_account_to_shibboleth,
                                  send_group_creation_notification,
                                  SendNotificationError)
from astakos.im.endpoints.qh import timeline_charge
from astakos.im.settings import (COOKIE_NAME, COOKIE_DOMAIN, LOGOUT_NEXT,
                                 LOGGING_LEVEL, PAGINATE_BY, RESOURCES_PRESENTATION_DATA)
from astakos.im.tasks import request_billing
from astakos.im.api.callpoint import AstakosCallpoint

import astakos.im.messages as astakos_messages

logger = logging.getLogger(__name__)


DB_REPLACE_GROUP_SCHEME = """REPLACE(REPLACE("auth_group".name, 'http://', ''),
                                     'https://', '')"""

callpoint = AstakosCallpoint()

def render_response(template, tab=None, status=200, reset_cookie=False,
                    context_instance=None, **kwargs):
=======
from astakos.im.util import (
    get_context, prepare_response, get_query, restrict_next
)
from astakos.im.forms import *
from astakos.im.functions import (send_greeting, send_feedback, SendMailError,
    invite as invite_func, logout as auth_logout, activate as activate_func,
    send_activation as send_activation_func
)
from astakos.im.settings import (
    DEFAULT_CONTACT_EMAIL, DEFAULT_FROM_EMAIL, COOKIE_DOMAIN, IM_MODULES,
    SITENAME, LOGOUT_NEXT, LOGGING_LEVEL
)

logger = logging.getLogger(__name__)

def render_response(template, tab=None, status=200, context_instance=None, **kwargs):
>>>>>>> 743ac2c1
    """
    Calls ``django.template.loader.render_to_string`` with an additional ``tab``
    keyword argument and returns an ``django.http.HttpResponse`` with the
    specified ``status``.
    """
    if tab is None:
        tab = template.partition('_')[0].partition('.html')[0]
    kwargs.setdefault('tab', tab)
    html = template_loader.render_to_string(
        template, kwargs, context_instance=context_instance)
    response = HttpResponse(html, status=status)
    return response


def requires_anonymous(func):
    """
    Decorator checkes whether the request.user is not Anonymous and in that case
    redirects to `logout`.
    """
    @wraps(func)
    def wrapper(request, *args):
        if not request.user.is_anonymous():
            next = urlencode({'next': request.build_absolute_uri()})
            logout_uri = reverse(logout) + '?' + next
            return HttpResponseRedirect(logout_uri)
        return func(request, *args)
    return wrapper


def signed_terms_required(func):
    """
    Decorator checkes whether the request.user is Anonymous and in that case
    redirects to `logout`.
    """
    @wraps(func)
    def wrapper(request, *args, **kwargs):
        if request.user.is_authenticated() and not request.user.signed_terms:
            params = urlencode({'next': request.build_absolute_uri(),
                                'show_form': ''})
            terms_uri = reverse('latest_terms') + '?' + params
            return HttpResponseRedirect(terms_uri)
        return func(request, *args, **kwargs)
    return wrapper


@require_http_methods(["GET", "POST"])
@signed_terms_required
<<<<<<< HEAD
def index(request, login_template_name='im/login.html', extra_context=None):
=======
def index(request, login_template_name='im/login.html', profile_template_name='im/profile.html', extra_context=None):
>>>>>>> 743ac2c1
    """
    If there is logged on user renders the profile page otherwise renders login page.

    **Arguments**

    ``login_template_name``
        A custom login template to use. This is optional; if not specified,
        this will default to ``im/login.html``.

    ``profile_template_name``
        A custom profile template to use. This is optional; if not specified,
        this will default to ``im/profile.html``.

    ``extra_context``
        An dictionary of variables to add to the template context.

    **Template:**

    im/profile.html or im/login.html or ``template_name`` keyword argument.

    """
    extra_context = extra_context or {}
    template_name = login_template_name
    if request.user.is_authenticated():
<<<<<<< HEAD
        return HttpResponseRedirect(reverse('edit_profile'))
    return render_response(template_name,
                           login_form=LoginForm(request=request),
                           context_instance=get_context(request, extra_context))

=======
        return HttpResponseRedirect(reverse('astakos.im.views.edit_profile'))
    
    return render_response(
        template_name,
        login_form = LoginForm(request=request),
        context_instance = get_context(request, extra_context)
    )
>>>>>>> 743ac2c1

@require_http_methods(["GET", "POST"])
@login_required
@signed_terms_required
@transaction.commit_manually
def invite(request, template_name='im/invitations.html', extra_context=None):
    """
    Allows a user to invite somebody else.

    In case of GET request renders a form for providing the invitee information.
    In case of POST checks whether the user has not run out of invitations and then
    sends an invitation email to singup to the service.

    The view uses commit_manually decorator in order to ensure the number of the
    user invitations is going to be updated only if the email has been successfully sent.

    If the user isn't logged in, redirects to settings.LOGIN_URL.

    **Arguments**

    ``template_name``
        A custom template to use. This is optional; if not specified,
        this will default to ``im/invitations.html``.

    ``extra_context``
        An dictionary of variables to add to the template context.

    **Template:**

    im/invitations.html or ``template_name`` keyword argument.

    **Settings:**

    The view expectes the following settings are defined:

    * LOGIN_URL: login uri
    * ASTAKOS_DEFAULT_CONTACT_EMAIL: service support email
    """
    extra_context = extra_context or {}
    status = None
    message = None
    form = InvitationForm()

    inviter = request.user
    if request.method == 'POST':
        form = InvitationForm(request.POST)
        if inviter.invitations > 0:
            if form.is_valid():
                try:
                    email = form.cleaned_data.get('username')
                    realname = form.cleaned_data.get('realname')
                    inviter.invite(email, realname)
                    message = _(astakos_messages.INVITATION_SENT) % locals()
                    messages.success(request, message)
                except SendMailError, e:
                    message = e.message
                    messages.error(request, message)
                    transaction.rollback()
                except BaseException, e:
                    message = _(astakos_messages.GENERIC_ERROR)
                    messages.error(request, message)
                    logger.exception(e)
                    transaction.rollback()
                else:
                    transaction.commit()
        else:
            message = _(astakos_messages.MAX_INVITATION_NUMBER_REACHED)
            messages.error(request, message)

    sent = [{'email': inv.username,
             'realname': inv.realname,
             'is_consumed': inv.is_consumed}
            for inv in request.user.invitations_sent.all()]
    kwargs = {'inviter': inviter,
              'sent': sent}
    context = get_context(request, extra_context, **kwargs)
    return render_response(template_name,
                           invitation_form=form,
                           context_instance=context)


@require_http_methods(["GET", "POST"])
@login_required
@signed_terms_required
def edit_profile(request, template_name='im/profile.html', extra_context=None):
    """
    Allows a user to edit his/her profile.

    In case of GET request renders a form for displaying the user information.
    In case of POST updates the user informantion and redirects to ``next``
    url parameter if exists.

    If the user isn't logged in, redirects to settings.LOGIN_URL.

    **Arguments**

    ``template_name``
        A custom template to use. This is optional; if not specified,
        this will default to ``im/profile.html``.

    ``extra_context``
        An dictionary of variables to add to the template context.

    **Template:**

    im/profile.html or ``template_name`` keyword argument.

    **Settings:**

    The view expectes the following settings are defined:

    * LOGIN_URL: login uri
    """
    extra_context = extra_context or {}
<<<<<<< HEAD
    form = ProfileForm(instance=request.user)
=======
    form = ProfileForm(
        instance=request.user,
        session_key=request.session.session_key
    )
>>>>>>> 743ac2c1
    extra_context['next'] = request.GET.get('next')
    if request.method == 'POST':
        form = ProfileForm(
            request.POST,
            instance=request.user,
            session_key=request.session.session_key
        )
        if form.is_valid():
            try:
                prev_token = request.user.auth_token
                user = form.save()
                form = ProfileForm(
                    instance=user,
                    session_key=request.session.session_key
                )
                next = restrict_next(
                    request.POST.get('next'),
                    domain=COOKIE_DOMAIN
                )
                if next:
                    return redirect(next)
                msg = _(astakos_messages.PROFILE_UPDATED)
                messages.success(request, msg)
            except ValueError, ve:
                messages.success(request, ve)
    elif request.method == "GET":
        if not request.user.is_verified:
            request.user.is_verified = True
            request.user.save()
    return render_response(template_name,
<<<<<<< HEAD
                           reset_cookie=reset_cookie,
                           profile_form=form,
                           context_instance=get_context(request,
                                                        extra_context))
=======
                           profile_form = form,
                           context_instance = get_context(request,
                                                          extra_context))
>>>>>>> 743ac2c1


@transaction.commit_manually
@require_http_methods(["GET", "POST"])
def signup(request, template_name='im/signup.html', on_success='im/signup_complete.html', extra_context=None, backend=None):
    """
    Allows a user to create a local account.

    In case of GET request renders a form for entering the user information.
    In case of POST handles the signup.

    The user activation will be delegated to the backend specified by the ``backend`` keyword argument
    if present, otherwise to the ``astakos.im.activation_backends.InvitationBackend``
    if settings.ASTAKOS_INVITATIONS_ENABLED is True or ``astakos.im.activation_backends.SimpleBackend`` if not
    (see activation_backends);

    Upon successful user creation, if ``next`` url parameter is present the user is redirected there
    otherwise renders the same page with a success message.

    On unsuccessful creation, renders ``template_name`` with an error message.

    **Arguments**

    ``template_name``
        A custom template to render. This is optional;
        if not specified, this will default to ``im/signup.html``.

    ``on_success``
        A custom template to render in case of success. This is optional;
        if not specified, this will default to ``im/signup_complete.html``.

    ``extra_context``
        An dictionary of variables to add to the template context.

    **Template:**

    im/signup.html or ``template_name`` keyword argument.
    im/signup_complete.html or ``on_success`` keyword argument.
    """
    extra_context = extra_context or {}
    if request.user.is_authenticated():
        return HttpResponseRedirect(reverse('edit_profile'))

    provider = get_query(request).get('provider', 'local')
    id = get_query(request).get('id')
    try:
        instance = AstakosUser.objects.get(id=id) if id else None
    except AstakosUser.DoesNotExist:
        instance = None

    try:
        if not backend:
            backend = get_backend(request)
        form = backend.get_signup_form(provider, instance)
    except Exception, e:
        form = SimpleBackend(request).get_signup_form(provider)
        messages.error(request, e)
    if request.method == 'POST':
        if form.is_valid():
            user = form.save(commit=False)
            try:
                result = backend.handle_activation(user)
                status = messages.SUCCESS
                message = result.message
                user.save()
                if 'additional_email' in form.cleaned_data:
                    additional_email = form.cleaned_data['additional_email']
                    if additional_email != user.email:
                        user.additionalmail_set.create(email=additional_email)
                        msg = 'Additional email: %s saved for user %s.' % (
<<<<<<< HEAD
                            additional_email, user.email)
                        logger.log(LOGGING_LEVEL, msg)
=======
                            additional_email,
                            user.email
                        )
                        logger._log(LOGGING_LEVEL, msg, [])
>>>>>>> 743ac2c1
                if user and user.is_active:
                    next = request.POST.get('next', '')
                    response = prepare_response(request, user, next=next)
                    transaction.commit()
                    return response
                messages.add_message(request, status, message)
<<<<<<< HEAD
                transaction.commit()
                return render_response(on_success,
                                       context_instance=get_context(request, extra_context))
            except SendMailError, e:
=======
                return render_response(
                    on_success,
                    context_instance=get_context(
                        request,
                        extra_context
                    )
                )
            except SendMailError, e:
                logger.exception(e)
                status = messages.ERROR
>>>>>>> 743ac2c1
                message = e.message
                messages.error(request, message)
                transaction.rollback()
            except BaseException, e:
<<<<<<< HEAD
                message = _(astakos_messages.GENERIC_ERROR)
                messages.error(request, message)
=======
                logger.exception(e)
                status = messages.ERROR
                message = _('Something went wrong.')
                messages.add_message(request, status, message)
>>>>>>> 743ac2c1
                logger.exception(e)
                transaction.rollback()
    return render_response(template_name,
                           signup_form=form,
                           provider=provider,
                           context_instance=get_context(request, extra_context))


@require_http_methods(["GET", "POST"])
@login_required
@signed_terms_required
def feedback(request, template_name='im/feedback.html', email_template_name='im/feedback_mail.txt', extra_context=None):
    """
    Allows a user to send feedback.

    In case of GET request renders a form for providing the feedback information.
    In case of POST sends an email to support team.

    If the user isn't logged in, redirects to settings.LOGIN_URL.

    **Arguments**

    ``template_name``
        A custom template to use. This is optional; if not specified,
        this will default to ``im/feedback.html``.

    ``extra_context``
        An dictionary of variables to add to the template context.

    **Template:**

    im/signup.html or ``template_name`` keyword argument.

    **Settings:**

    * LOGIN_URL: login uri
    * ASTAKOS_DEFAULT_CONTACT_EMAIL: List of feedback recipients
    """
    extra_context = extra_context or {}
    if request.method == 'GET':
        form = FeedbackForm()
    if request.method == 'POST':
        if not request.user:
            return HttpResponse('Unauthorized', status=401)

        form = FeedbackForm(request.POST)
        if form.is_valid():
            msg = form.cleaned_data['feedback_msg']
            data = form.cleaned_data['feedback_data']
            try:
                send_feedback(msg, data, request.user, email_template_name)
            except SendMailError, e:
                messages.error(request, message)
            else:
                message = _(astakos_messages.FEEDBACK_SENT)
                messages.success(request, message)
    return render_response(template_name,
                           feedback_form=form,
                           context_instance=get_context(request, extra_context))


<<<<<<< HEAD
@require_http_methods(["GET", "POST"])
@signed_terms_required
=======
@require_http_methods(["GET"])
>>>>>>> 743ac2c1
def logout(request, template='registration/logged_out.html', extra_context=None):
    """
    Wraps `django.contrib.auth.logout`.
    """
    extra_context = extra_context or {}
    response = HttpResponse()
    if request.user.is_authenticated():
        email = request.user.email
        auth_logout(request)
<<<<<<< HEAD
        response.delete_cookie(COOKIE_NAME, path='/', domain=COOKIE_DOMAIN)
        msg = 'Cookie deleted for %s' % email
        logger.log(LOGGING_LEVEL, msg)
    next = request.GET.get('next')
=======
    next = restrict_next(
        request.GET.get('next'),
        domain=COOKIE_DOMAIN
    )
>>>>>>> 743ac2c1
    if next:
        response['Location'] = next
        response.status_code = 302
    elif LOGOUT_NEXT:
        response['Location'] = LOGOUT_NEXT
        response.status_code = 301
<<<<<<< HEAD
        return response
    messages.success(request, _(astakos_messages.LOGOUT_SUCCESS))
    context = get_context(request, extra_context)
    response.write(
        template_loader.render_to_string(template, context_instance=context))
=======
    else:
        messages.add_message(request, messages.SUCCESS, _('<p>You have successfully logged out.</p>'))
        context = get_context(request, extra_context)
        response.write(render_to_string(template, context_instance=context))
>>>>>>> 743ac2c1
    return response


@require_http_methods(["GET", "POST"])
@transaction.commit_manually
def activate(request, greeting_email_template_name='im/welcome_email.txt',
             helpdesk_email_template_name='im/helpdesk_notification.txt'):
    """
    Activates the user identified by the ``auth`` request parameter, sends a welcome email
    and renews the user token.

    The view uses commit_manually decorator in order to ensure the user state will be updated
    only if the email will be send successfully.
    """
    token = request.GET.get('auth')
    next = request.GET.get('next')
    try:
        user = AstakosUser.objects.get(auth_token=token)
    except AstakosUser.DoesNotExist:
        return HttpResponseBadRequest(_(astakos_messages.ACCOUNT_UNKNOWN))

    if user.is_active:
        message = _(astakos_messages.ACCOUNT_ALREADY_ACTIVE)
        messages.error(request, message)
        return index(request)

    try:
<<<<<<< HEAD
        local_user = AstakosUser.objects.get(
            ~Q(id=user.id),
            email=user.email,
            is_active=True
        )
    except AstakosUser.DoesNotExist:
        try:
            activate_func(
                user,
                greeting_email_template_name,
                helpdesk_email_template_name,
                verify_email=True
            )
            response = prepare_response(request, user, next, renew=True)
            transaction.commit()
            return response
        except SendMailError, e:
            message = e.message
            messages.error(request, message)
            transaction.rollback()
            return index(request)
        except BaseException, e:
            message = _(astakos_messages.GENERIC_ERROR)
            messages.error(request, message)
            logger.exception(e)
            transaction.rollback()
            return index(request)
    else:
        try:
            user = switch_account_to_shibboleth(
                user,
                local_user,
                greeting_email_template_name
            )
            response = prepare_response(request, user, next, renew=True)
            transaction.commit()
            return response
        except SendMailError, e:
            message = e.message
            messages.error(request, message)
            transaction.rollback()
            return index(request)
        except BaseException, e:
            message = _(astakos_messages.GENERIC_ERROR)
            messages.error(request, message)
            logger.exception(e)
            transaction.rollback()
            return index(request)
=======
        activate_func(user, greeting_email_template_name, helpdesk_email_template_name, verify_email=True)
        response = prepare_response(request, user, next, renew=True)
        transaction.commit()
        return response
    except SendMailError, e:
        message = e.message
        messages.add_message(request, messages.ERROR, message)
        transaction.rollback()
        return index(request)
    except BaseException, e:
        status = messages.ERROR
        message = _('Something went wrong.')
        messages.add_message(request, messages.ERROR, message)
        logger.exception(e)
        transaction.rollback()
        return index(request)
>>>>>>> 743ac2c1


@require_http_methods(["GET", "POST"])
def approval_terms(request, term_id=None, template_name='im/approval_terms.html', extra_context=None):
<<<<<<< HEAD
=======
    extra_context = extra_context or {}
>>>>>>> 743ac2c1
    term = None
    terms = None
    if not term_id:
        try:
            term = ApprovalTerms.objects.order_by('-id')[0]
        except IndexError:
            pass
    else:
        try:
            term = ApprovalTerms.objects.get(id=term_id)
        except ApprovalTerms.DoesNotExist, e:
            pass

    if not term:
        messages.error(request, _(astakos_messages.NO_APPROVAL_TERMS))
        return HttpResponseRedirect(reverse('index'))
    f = open(term.location, 'r')
    terms = f.read()

    if request.method == 'POST':
        next = restrict_next(
            request.POST.get('next'),
            domain=COOKIE_DOMAIN
        )
        if not next:
            next = reverse('index')
        form = SignApprovalTermsForm(request.POST, instance=request.user)
        if not form.is_valid():
            return render_response(template_name,
                                   terms=terms,
                                   approval_terms_form=form,
                                   context_instance=get_context(request, extra_context))
        user = form.save()
        return HttpResponseRedirect(next)
    else:
        form = None
        if request.user.is_authenticated() and not request.user.signed_terms:
            form = SignApprovalTermsForm(instance=request.user)
        return render_response(template_name,
                               terms=terms,
                               approval_terms_form=form,
                               context_instance=get_context(request, extra_context))


@require_http_methods(["GET", "POST"])
<<<<<<< HEAD
@signed_terms_required
def change_password(request):
    return password_change(request,
                           post_change_redirect=reverse('edit_profile'),
                           password_change_form=ExtendedPasswordChangeForm)


@require_http_methods(["GET", "POST"])
=======
@login_required
>>>>>>> 743ac2c1
@signed_terms_required
@login_required
@transaction.commit_manually
def change_email(request, activation_key=None,
                 email_template_name='registration/email_change_email.txt',
                 form_template_name='registration/email_change_form.html',
                 confirm_template_name='registration/email_change_done.html',
                 extra_context=None):
<<<<<<< HEAD
=======
    extra_context = extra_context or {}
>>>>>>> 743ac2c1
    if activation_key:
        try:
            user = EmailChange.objects.change_email(activation_key)
            if request.user.is_authenticated() and request.user == user:
                msg = _(astakos_messages.EMAIL_CHANGED)
                messages.success(request, msg)
                auth_logout(request)
                response = prepare_response(request, user)
                transaction.commit()
                return response
        except ValueError, e:
            messages.error(request, e)
        return render_response(confirm_template_name,
                               modified_user=user if 'user' in locals(
                               ) else None,
                               context_instance=get_context(request,
                                                            extra_context))

    if not request.user.is_authenticated():
        path = quote(request.get_full_path())
        url = request.build_absolute_uri(reverse('index'))
        return HttpResponseRedirect(url + '?next=' + path)
    form = EmailChangeForm(request.POST or None)
    if request.method == 'POST' and form.is_valid():
        try:
            ec = form.save(email_template_name, request)
        except SendMailError, e:
            msg = e
            messages.error(request, msg)
            transaction.rollback()
        except IntegrityError, e:
            msg = _(astakos_messages.PENDING_EMAIL_CHANGE_REQUEST)
            messages.error(request, msg)
        else:
            msg = _(astakos_messages.EMAIL_CHANGE_REGISTERED)
            messages.success(request, msg)
            transaction.commit()
    return render_response(form_template_name,
<<<<<<< HEAD
                           form=form,
                           context_instance=get_context(request,
                                                        extra_context))

class ResourcePresentation():
    
    def __init__(self, data):
        self.data = data
        
    def update_from_result(self, result):
        if result.is_success:
            for r in result.data:
                rname = '%s%s%s' % (r.get('service'), RESOURCE_SEPARATOR, r.get('name'))
                if not rname in self.data['resources']:
                    self.data['resources'][rname] = {}
                    
                self.data['resources'][rname].update(r)
                self.data['resources'][rname]['id'] = rname
                group = r.get('group')
                if not group in self.data['groups']:
                    self.data['groups'][group] = {}
                    
                self.data['groups'][r.get('group')].update({'name': r.get('group')})
    
    def test(self, quota_dict):
        for k, v in quota_dict.iteritems():
            rname = k
            value = v
            if not rname in self.data['resources']:
                    self.data['resources'][rname] = {}
                    
 
            self.data['resources'][rname]['value'] = value
            
    
    def update_from_result_report(self, result):
        if result.is_success:
            for r in result.data:
                rname = r.get('name')
                if not rname in self.data['resources']:
                    self.data['resources'][rname] = {}
                    
                self.data['resources'][rname].update(r)
                self.data['resources'][rname]['id'] = rname
                group = r.get('group')
                if not group in self.data['groups']:
                    self.data['groups'][group] = {}
                    
                self.data['groups'][r.get('group')].update({'name': r.get('group')})
                
    def get_group_resources(self, group):
        return dict(filter(lambda t: t[1].get('group') == group, self.data['resources'].iteritems()))
    
    def get_groups_resources(self):
        for g in self.data['groups']:
            yield g, self.get_group_resources(g)
    
    def get_quota(self, group_quotas):
        print '!!!!!', group_quotas
        for r, v in group_quotas.iteritems():
            rname = str(r)
            quota = self.data['resources'].get(rname)
            quota['value'] = v
            yield quota
    
    
    def get_policies(self, policies_data):
        for policy in policies_data:
            rname = '%s%s%s' % (policy.get('service'), RESOURCE_SEPARATOR, policy.get('resource'))
            policy.update(self.data['resources'].get(rname))
            yield policy
        
    def __repr__(self):
        return self.data.__repr__()
                
    def __iter__(self, *args, **kwargs):
        return self.data.__iter__(*args, **kwargs)
    
    def __getitem__(self, *args, **kwargs):
        return self.data.__getitem__(*args, **kwargs)
    
    def get(self, *args, **kwargs):
        return self.data.get(*args, **kwargs)
        
        

@require_http_methods(["GET", "POST"])
@signed_terms_required
@login_required
def group_add(request, kind_name='default'):
    
    result = callpoint.list_resources()
    resource_catalog = ResourcePresentation(RESOURCES_PRESENTATION_DATA)
    resource_catalog.update_from_result(result)
    
    if not result.is_success:
        messages.error(
            request,
            'Unable to retrieve system resources: %s' % result.reason
    )
    
    try:
        kind = GroupKind.objects.get(name=kind_name)
    except:
        return HttpResponseBadRequest(_(astakos_messages.GROUPKIND_UNKNOWN))
    
    

    post_save_redirect = '/im/group/%(id)s/'
    context_processors = None
    model, form_class = get_model_and_form_class(
        model=None,
        form_class=AstakosGroupCreationForm
    )
    
    if request.method == 'POST':
        form = form_class(request.POST, request.FILES)
        if form.is_valid():
            return render_response(
                template='im/astakosgroup_form_summary.html',
                context_instance=get_context(request),
                form = AstakosGroupCreationSummaryForm(form.cleaned_data),
                policies = resource_catalog.get_policies(form.policies()),
                resource_catalog= resource_catalog,
            )
         
    else:
        now = datetime.now()
        data = {
            'kind': kind,
        }
        for group, resources in resource_catalog.get_groups_resources():
            data['is_selected_%s' % group] = False
            for resource in resources:
                data['%s_uplimit' % resource] = ''
        
        form = form_class(data)

    # Create the template, context, response
    template_name = "%s/%s_form.html" % (
        model._meta.app_label,
        model._meta.object_name.lower()
    )
    t = template_loader.get_template(template_name)
    c = RequestContext(request, {
        'form': form,
        'kind': kind,
        'resource_catalog':resource_catalog,
    }, context_processors)
    return HttpResponse(t.render(c))


#@require_http_methods(["POST"])
@require_http_methods(["GET", "POST"])
@signed_terms_required
@login_required
def group_add_complete(request):
    model = AstakosGroup
    form = AstakosGroupCreationSummaryForm(request.POST)
    if form.is_valid():
        d = form.cleaned_data
        d['owners'] = [request.user]
        result = callpoint.create_groups((d,)).next()
        if result.is_success:
            new_object = result.data[0]
            msg = _(astakos_messages.OBJECT_CREATED) %\
                {"verbose_name": model._meta.verbose_name}
            messages.success(request, msg, fail_silently=True)
            
            # send notification
            try:
                send_group_creation_notification(
                    template_name='im/group_creation_notification.txt',
                    dictionary={
                        'group': new_object,
                        'owner': request.user,
                        'policies': d.get('policies', [])
                    }
                )
            except SendNotificationError, e:
                messages.error(request, e, fail_silently=True)
            post_save_redirect = '/im/group/%(id)s/'
            return HttpResponseRedirect(post_save_redirect % new_object)
        else:
            d = {"verbose_name": model._meta.verbose_name,
                 "reason":result.reason}
            msg = _(astakos_messages.OBJECT_CREATED_FAILED) % d 
            messages.error(request, msg, fail_silently=True)
    return render_response(
        template='im/astakosgroup_form_summary.html',
        context_instance=get_context(request),
        form=form)


#@require_http_methods(["GET"])
@require_http_methods(["GET", "POST"])
@signed_terms_required
@login_required
def group_list(request):
    none = request.user.astakos_groups.none()
    sorting = request.GET.get('sorting')
    query = """
        SELECT auth_group.id,
        %s AS groupname,
        im_groupkind.name AS kindname,
        im_astakosgroup.*,
        owner.email AS groupowner,
        (SELECT COUNT(*) FROM im_membership
            WHERE group_id = im_astakosgroup.group_ptr_id
            AND date_joined IS NOT NULL) AS approved_members_num,
        (SELECT CASE WHEN(
                    SELECT date_joined FROM im_membership
                    WHERE group_id = im_astakosgroup.group_ptr_id
                    AND person_id = %s) IS NULL
                    THEN 0 ELSE 1 END) AS membership_status
        FROM im_astakosgroup
        INNER JOIN im_membership ON (
            im_astakosgroup.group_ptr_id = im_membership.group_id)
        INNER JOIN auth_group ON(im_astakosgroup.group_ptr_id = auth_group.id)
        INNER JOIN im_groupkind ON (im_astakosgroup.kind_id = im_groupkind.id)
        LEFT JOIN im_astakosuser_owner ON (
            im_astakosuser_owner.astakosgroup_id = im_astakosgroup.group_ptr_id)
        LEFT JOIN auth_user as owner ON (
            im_astakosuser_owner.astakosuser_id = owner.id)
        WHERE im_membership.person_id = %s 
        """ % (DB_REPLACE_GROUP_SCHEME, request.user.id, request.user.id)
       
    if sorting:
        query = query+" ORDER BY %s ASC" %sorting    
    else:
        query = query+" ORDER BY groupname ASC"     
    q = AstakosGroup.objects.raw(query)

       
       
    # Create the template, context, response
    template_name = "%s/%s_list.html" % (
        q.model._meta.app_label,
        q.model._meta.object_name.lower()
    )
    extra_context = dict(
        is_search=False,
        q=q,
        sorting=request.GET.get('sorting'),
        page=request.GET.get('page', 1)
    )
    return render_response(template_name,
                           context_instance=get_context(request, extra_context)
    )


@require_http_methods(["GET", "POST"])
@signed_terms_required
@login_required
def group_detail(request, group_id):
    q = AstakosGroup.objects.select_related().filter(pk=group_id)
    q = q.extra(select={
        'is_member': """SELECT CASE WHEN EXISTS(
                            SELECT id FROM im_membership
                            WHERE group_id = im_astakosgroup.group_ptr_id
                            AND person_id = %s)
                        THEN 1 ELSE 0 END""" % request.user.id,
        'is_owner': """SELECT CASE WHEN EXISTS(
                        SELECT id FROM im_astakosuser_owner
                        WHERE astakosgroup_id = im_astakosgroup.group_ptr_id
                        AND astakosuser_id = %s)
                        THEN 1 ELSE 0 END""" % request.user.id,
        'kindname': """SELECT name FROM im_groupkind
                       WHERE id = im_astakosgroup.kind_id"""})

    model = q.model
    context_processors = None
    mimetype = None
    try:
        obj = q.get()
    except AstakosGroup.DoesNotExist:
        raise Http404("No %s found matching the query" % (
            model._meta.verbose_name))

    update_form = AstakosGroupUpdateForm(instance=obj)
    addmembers_form = AddGroupMembersForm()
    if request.method == 'POST':
        update_data = {}
        addmembers_data = {}
        for k, v in request.POST.iteritems():
            if k in update_form.fields:
                update_data[k] = v
            if k in addmembers_form.fields:
                addmembers_data[k] = v
        update_data = update_data or None
        addmembers_data = addmembers_data or None
        update_form = AstakosGroupUpdateForm(update_data, instance=obj)
        addmembers_form = AddGroupMembersForm(addmembers_data)
        if update_form.is_valid():
            update_form.save()
        if addmembers_form.is_valid():
            try:
                map(obj.approve_member, addmembers_form.valid_users)
            except AssertionError:
                msg = _(astakos_messages.GROUP_MAX_PARTICIPANT_NUMBER_REACHED)
                messages.error(request, msg)
            addmembers_form = AddGroupMembersForm()

    template_name = "%s/%s_detail.html" % (
        model._meta.app_label, model._meta.object_name.lower())
    t = template_loader.get_template(template_name)
    c = RequestContext(request, {
        'object': obj,
    }, context_processors)

    # validate sorting
    sorting = request.GET.get('sorting')
    if sorting:
        form = MembersSortForm({'sort_by': sorting})
        if form.is_valid():
            sorting = form.cleaned_data.get('sort_by')
    
 
    
    result = callpoint.list_resources()
    resource_catalog = ResourcePresentation(RESOURCES_PRESENTATION_DATA)
    resource_catalog.update_from_result(result)

    
    if not result.is_success:
        messages.error(
            request,
            'Unable to retrieve system resources: %s' % result.reason
    )
    
    print '######', obj.quota
   
    extra_context = {'update_form': update_form,
                     'addmembers_form': addmembers_form,
                     'page': request.GET.get('page', 1),
                     'sorting': sorting,
                     'resource_catalog':resource_catalog,
                     'quota':resource_catalog.get_quota(obj.quota)}
    for key, value in extra_context.items():
        if callable(value):
            c[key] = value()
        else:
            c[key] = value
    response = HttpResponse(t.render(c), mimetype=mimetype)
    populate_xheaders(
        request, response, model, getattr(obj, obj._meta.pk.name))
    return response


@require_http_methods(["GET", "POST"])
@signed_terms_required
@login_required
def group_search(request, extra_context=None, **kwargs):
    q = request.GET.get('q')
    sorting = request.GET.get('sorting')
    if request.method == 'GET':
        form = AstakosGroupSearchForm({'q': q} if q else None)
    else:
        form = AstakosGroupSearchForm(get_query(request))
        if form.is_valid():
            q = form.cleaned_data['q'].strip()
    if q:
        queryset = AstakosGroup.objects.select_related()
        queryset = queryset.filter(name__contains=q)
        queryset = queryset.filter(approval_date__isnull=False)
        queryset = queryset.extra(select={
                                  'groupname': DB_REPLACE_GROUP_SCHEME,
                                  'kindname': "im_groupkind.name",
                                  'approved_members_num': """
                    SELECT COUNT(*) FROM im_membership
                    WHERE group_id = im_astakosgroup.group_ptr_id
                    AND date_joined IS NOT NULL""",
                                  'membership_approval_date': """
                    SELECT date_joined FROM im_membership
                    WHERE group_id = im_astakosgroup.group_ptr_id
                    AND person_id = %s""" % request.user.id,
                                  'is_member': """
                    SELECT CASE WHEN EXISTS(
                    SELECT date_joined FROM im_membership
                    WHERE group_id = im_astakosgroup.group_ptr_id
                    AND person_id = %s)
                    THEN 1 ELSE 0 END""" % request.user.id,
                                  'is_owner': """
                    SELECT CASE WHEN EXISTS(
                    SELECT id FROM im_astakosuser_owner
                    WHERE astakosgroup_id = im_astakosgroup.group_ptr_id
                    AND astakosuser_id = %s)
                    THEN 1 ELSE 0 END""" % request.user.id,
                    'is_owner': """SELECT CASE WHEN EXISTS(
                        SELECT id FROM im_astakosuser_owner
                        WHERE astakosgroup_id = im_astakosgroup.group_ptr_id
                        AND astakosuser_id = %s)
                        THEN 1 ELSE 0 END""" % request.user.id, 
                    })
        if sorting:
            # TODO check sorting value
            queryset = queryset.order_by(sorting)
        else:
            queryset = queryset.order_by("groupname")

    else:
        queryset = AstakosGroup.objects.none()
    return object_list(
        request,
        queryset,
        paginate_by=PAGINATE_BY,
        page=request.GET.get('page') or 1,
        template_name='im/astakosgroup_list.html',
        extra_context=dict(form=form,
                           is_search=True,
                           q=q,
                           sorting=sorting))


@require_http_methods(["GET", "POST"])
@signed_terms_required
@login_required
def group_all(request, extra_context=None, **kwargs):
    q = AstakosGroup.objects.select_related()
    q = q.filter(approval_date__isnull=False)
    q = q.extra(select={
                'groupname': DB_REPLACE_GROUP_SCHEME,
                'kindname': "im_groupkind.name",
                'approved_members_num': """
                    SELECT COUNT(*) FROM im_membership
                    WHERE group_id = im_astakosgroup.group_ptr_id
                    AND date_joined IS NOT NULL""",
                'membership_approval_date': """
                    SELECT date_joined FROM im_membership
                    WHERE group_id = im_astakosgroup.group_ptr_id
                    AND person_id = %s""" % request.user.id,
                'is_member': """
                    SELECT CASE WHEN EXISTS(
                    SELECT date_joined FROM im_membership
                    WHERE group_id = im_astakosgroup.group_ptr_id
                    AND person_id = %s)
                    THEN 1 ELSE 0 END""" % request.user.id,
                 'is_owner': """SELECT CASE WHEN EXISTS(
                        SELECT id FROM im_astakosuser_owner
                        WHERE astakosgroup_id = im_astakosgroup.group_ptr_id
                        AND astakosuser_id = %s)
                        THEN 1 ELSE 0 END""" % request.user.id,   })
    sorting = request.GET.get('sorting')
    if sorting:
        # TODO check sorting value
        q = q.order_by(sorting)
    else:
        q = q.order_by("groupname")
        
    return object_list(
        request,
        q,
        paginate_by=PAGINATE_BY,
        page=request.GET.get('page') or 1,
        template_name='im/astakosgroup_list.html',
        extra_context=dict(form=AstakosGroupSearchForm(),
                           is_search=True,
                           sorting=sorting))


#@require_http_methods(["POST"])
@require_http_methods(["POST", "GET"])
@signed_terms_required
@login_required
def group_join(request, group_id):
    m = Membership(group_id=group_id,
                   person=request.user,
                   date_requested=datetime.now())
    try:
        m.save()
        post_save_redirect = reverse(
            'group_detail',
            kwargs=dict(group_id=group_id))
        return HttpResponseRedirect(post_save_redirect)
    except IntegrityError, e:
        logger.exception(e)
        msg = _(astakos_messages.GROUP_JOIN_FAILURE)
        messages.error(request, msg)
        return group_search(request)


@require_http_methods(["POST"])
@signed_terms_required
@login_required
def group_leave(request, group_id):
    try:
        m = Membership.objects.select_related().get(
            group__id=group_id,
            person=request.user)
    except Membership.DoesNotExist:
        return HttpResponseBadRequest(_(astakos_messages.NOT_A_MEMBER))
    if request.user in m.group.owner.all():
        return HttpResponseForbidden(_(astakos_messages.OWNER_CANNOT_LEAVE_GROUP))
    return delete_object(
        request,
        model=Membership,
        object_id=m.id,
        template_name='im/astakosgroup_list.html',
        post_delete_redirect=reverse(
            'group_detail',
            kwargs=dict(group_id=group_id)))


def handle_membership(func):
    @wraps(func)
    def wrapper(request, group_id, user_id):
        try:
            m = Membership.objects.select_related().get(
                group__id=group_id,
                person__id=user_id)
        except Membership.DoesNotExist:
            return HttpResponseBadRequest(_(astakos_messages.NOT_MEMBER))
        else:
            if request.user not in m.group.owner.all():
                return HttpResponseForbidden(_(astakos_messages.NOT_OWNER))
            func(request, m)
            return group_detail(request, group_id)
    return wrapper


#@require_http_methods(["POST"])
@require_http_methods(["POST", "GET"])
@signed_terms_required
@login_required
@handle_membership
def approve_member(request, membership):
    try:
        membership.approve()
        realname = membership.person.realname
        msg = _(astakos_messages.MEMBER_JOINED_GROUP) % locals()
        messages.success(request, msg)
    except AssertionError:
        msg = _(astakos_messages.GROUP_MAX_PARTICIPANT_NUMBER_REACHED)
        messages.error(request, msg)
    except BaseException, e:
        logger.exception(e)
        realname = membership.person.realname
        msg = _(astakos_messages.GENERIC_ERROR)
        messages.error(request, msg)


@signed_terms_required
@login_required
@handle_membership
def disapprove_member(request, membership):
    try:
        membership.disapprove()
        realname = membership.person.realname
        msg = MEMBER_REMOVED % realname
        messages.success(request, msg)
    except BaseException, e:
        logger.exception(e)
        msg = _(astakos_messages.GENERIC_ERROR)
        messages.error(request, msg)


#@require_http_methods(["GET"])
@require_http_methods(["POST", "GET"])
@signed_terms_required
@login_required
def resource_list(request):
#     if request.method == 'POST':
#         form = PickResourceForm(request.POST)
#         if form.is_valid():
#             r = form.cleaned_data.get('resource')
#             if r:
#                 groups = request.user.membership_set.only('group').filter(
#                     date_joined__isnull=False)
#                 groups = [g.group_id for g in groups]
#                 q = AstakosGroupQuota.objects.select_related().filter(
#                     resource=r, group__in=groups)
#     else:
#         form = PickResourceForm()
#         q = AstakosGroupQuota.objects.none()
#
#     return object_list(request, q,
#                        template_name='im/astakosuserquota_list.html',
#                        extra_context={'form': form, 'data':data})

    def with_class(entry):
        entry['load_class'] = 'red'
        max_value = float(entry['maxValue'])
        curr_value = float(entry['currValue'])
        if max_value > 0 :
           entry['ratio'] = (curr_value / max_value) * 100
        else: 
           entry['ratio'] = 0 
        if entry['ratio'] < 66:
            entry['load_class'] = 'yellow'
        if entry['ratio'] < 33:
            entry['load_class'] = 'green'
        return entry

    def pluralize(entry):
        entry['plural'] = engine.plural(entry.get('name'))
        return entry

    result = callpoint.get_user_status(request.user.id)
    if result.is_success:
        backenddata = map(with_class, result.data)
        data = map(pluralize, result.data)
    else:
        data = None
        messages.error(request, result.reason)
    resource_catalog = ResourcePresentation(RESOURCES_PRESENTATION_DATA)
    resource_catalog.update_from_result_report(result)
    

    
    return render_response('im/resource_list.html',
                           data=data,
                           context_instance=get_context(request),
			               resource_catalog=resource_catalog,
                           result=result)


def group_create_list(request):
    form = PickResourceForm()
    return render_response(
        template='im/astakosgroup_create_list.html',
        context_instance=get_context(request),)


#@require_http_methods(["GET"])
@require_http_methods(["POST", "GET"])
@signed_terms_required
@login_required
def billing(request):

    today = datetime.today()
    month_last_day = calendar.monthrange(today.year, today.month)[1]
    data['resources'] = map(with_class, data['resources'])
    start = request.POST.get('datefrom', None)
    if start:
        today = datetime.fromtimestamp(int(start))
        month_last_day = calendar.monthrange(today.year, today.month)[1]

    start = datetime(today.year, today.month, 1).strftime("%s")
    end = datetime(today.year, today.month, month_last_day).strftime("%s")
    r = request_billing.apply(args=('pgerakios@grnet.gr',
                                    int(start) * 1000,
                                    int(end) * 1000))
    data = {}

    try:
        status, data = r.result
        data = _clear_billing_data(data)
        if status != 200:
            messages.error(request, _(astakos_messages.BILLING_ERROR) % status)
    except:
        messages.error(request, r.result)

    print type(start)

    return render_response(
        template='im/billing.html',
        context_instance=get_context(request),
        data=data,
        zerodate=datetime(month=1, year=1970, day=1),
        today=today,
        start=int(start),
        month_last_day=month_last_day)


def _clear_billing_data(data):

    # remove addcredits entries
    def isnotcredit(e):
        return e['serviceName'] != "addcredits"

    # separate services
    def servicefilter(service_name):
        service = service_name

        def fltr(e):
            return e['serviceName'] == service
        return fltr

    data['bill_nocredits'] = filter(isnotcredit, data['bill'])
    data['bill_vmtime'] = filter(servicefilter('vmtime'), data['bill'])
    data['bill_diskspace'] = filter(servicefilter('diskspace'), data['bill'])
    data['bill_addcredits'] = filter(servicefilter('addcredits'), data['bill'])

    return data
     
     
#@require_http_methods(["GET"])
@require_http_methods(["POST", "GET"])
@signed_terms_required
@login_required
def timeline(request):
#    data = {'entity':request.user.email}
    timeline_body = ()
    timeline_header = ()
#    form = TimelineForm(data)
    form = TimelineForm()
    if request.method == 'POST':
        data = request.POST
        form = TimelineForm(data)
        if form.is_valid():
            data = form.cleaned_data
            timeline_header = ('entity', 'resource',
                               'event name', 'event date',
                               'incremental cost', 'total cost')
            timeline_body = timeline_charge(
                data['entity'], data['resource'],
                data['start_date'], data['end_date'],
                data['details'], data['operation'])

    return render_response(template='im/timeline.html',
                           context_instance=get_context(request),
                           form=form,
                           timeline_header=timeline_header,
                           timeline_body=timeline_body)
    return data
=======
                           form = form,)


def send_activation(request, user_id, template_name='im/login.html', extra_context=None):
    extra_context = extra_context or {}
    try:
        u = AstakosUser.objects.get(id=user_id)
    except AstakosUser.DoesNotExist:
        messages.error(request, _('Invalid user id'))
    else:
        try:
            send_activation_func(u)
            msg = _('Activation sent.')
            messages.success(request, msg)
        except SendMailError, e:
            messages.error(request, e)
    return render_response(
        template_name,
        login_form = LoginForm(request=request), 
        context_instance = get_context(
            request,
            extra_context
        )
    )
    
>>>>>>> 743ac2c1
<|MERGE_RESOLUTION|>--- conflicted
+++ resolved
@@ -39,18 +39,13 @@
 
 from urllib import quote
 from functools import wraps
-from datetime import datetime, timedelta
-from collections import defaultdict
-
-<<<<<<< HEAD
+from datetime import datetime
+
 from django.contrib import messages
 from django.contrib.auth.decorators import login_required
-from django.contrib.auth.views import password_change
 from django.core.urlresolvers import reverse
 from django.db import transaction
-from django.db.models import Q
 from django.db.utils import IntegrityError
-from django.forms.fields import URLField
 from django.http import (HttpResponse, HttpResponseBadRequest,
                          HttpResponseForbidden, HttpResponseRedirect,
                          HttpResponseBadRequest, Http404)
@@ -58,54 +53,35 @@
 from django.template import RequestContext, loader as template_loader
 from django.utils.http import urlencode
 from django.utils.translation import ugettext as _
-from django.views.generic.create_update import (create_object, delete_object,
+from django.views.generic.create_update import (delete_object,
                                                 get_model_and_form_class)
-from django.views.generic.list_detail import object_list, object_detail
-from django.http import HttpResponseBadRequest
+from django.views.generic.list_detail import object_list
 from django.core.xheaders import populate_xheaders
 
+from django.template.loader import render_to_string
+from django.views.decorators.http import require_http_methods
+from astakos.im.activation_backends import get_backend, SimpleBackend
+
 from astakos.im.models import (AstakosUser, ApprovalTerms, AstakosGroup,
-                               Resource, EmailChange, GroupKind, Membership,
-                               AstakosGroupQuota, RESOURCE_SEPARATOR)
-=======
-from django.core.mail import send_mail
-from django.http import (
-    HttpResponse, HttpResponseBadRequest, HttpResponseRedirect
-)
-from django.shortcuts import redirect
-from django.template.loader import render_to_string
-from django.utils.translation import ugettext as _
-from django.core.urlresolvers import reverse
-from django.contrib.auth.decorators import login_required
-from django.contrib import messages
-from django.db import transaction
-from django.utils.http import urlencode
-from django.db.utils import IntegrityError
-from django.contrib.auth.views import password_change
-from django.core.exceptions import ValidationError
->>>>>>> 743ac2c1
-from django.views.decorators.http import require_http_methods
-from django.db.models.query import QuerySet
-
-from astakos.im.activation_backends import get_backend, SimpleBackend
-<<<<<<< HEAD
-from astakos.im.util import get_context, prepare_response, set_cookie, get_query
+                               EmailChange, GroupKind, Membership,
+                               RESOURCE_SEPARATOR)
+from astakos.im.util import get_context, prepare_response, get_query, restrict_next
 from astakos.im.forms import (LoginForm, InvitationForm, ProfileForm,
                               FeedbackForm, SignApprovalTermsForm,
-                              ExtendedPasswordChangeForm, EmailChangeForm,
+                              EmailChangeForm,
                               AstakosGroupCreationForm, AstakosGroupSearchForm,
                               AstakosGroupUpdateForm, AddGroupMembersForm,
-                              AstakosGroupSortForm, MembersSortForm,
+                              MembersSortForm,
                               TimelineForm, PickResourceForm,
                               AstakosGroupCreationSummaryForm)
 from astakos.im.functions import (send_feedback, SendMailError,
                                   logout as auth_logout,
                                   activate as activate_func,
-                                  switch_account_to_shibboleth,
+                                  send_activation as send_activation_func,
                                   send_group_creation_notification,
                                   SendNotificationError)
 from astakos.im.endpoints.qh import timeline_charge
-from astakos.im.settings import (COOKIE_NAME, COOKIE_DOMAIN, LOGOUT_NEXT,
+from astakos.im.settings import (COOKIE_DOMAIN, LOGOUT_NEXT,
                                  LOGGING_LEVEL, PAGINATE_BY, RESOURCES_PRESENTATION_DATA)
 from astakos.im.tasks import request_billing
 from astakos.im.api.callpoint import AstakosCallpoint
@@ -114,32 +90,12 @@
 
 logger = logging.getLogger(__name__)
 
-
 DB_REPLACE_GROUP_SCHEME = """REPLACE(REPLACE("auth_group".name, 'http://', ''),
                                      'https://', '')"""
 
 callpoint = AstakosCallpoint()
 
-def render_response(template, tab=None, status=200, reset_cookie=False,
-                    context_instance=None, **kwargs):
-=======
-from astakos.im.util import (
-    get_context, prepare_response, get_query, restrict_next
-)
-from astakos.im.forms import *
-from astakos.im.functions import (send_greeting, send_feedback, SendMailError,
-    invite as invite_func, logout as auth_logout, activate as activate_func,
-    send_activation as send_activation_func
-)
-from astakos.im.settings import (
-    DEFAULT_CONTACT_EMAIL, DEFAULT_FROM_EMAIL, COOKIE_DOMAIN, IM_MODULES,
-    SITENAME, LOGOUT_NEXT, LOGGING_LEVEL
-)
-
-logger = logging.getLogger(__name__)
-
 def render_response(template, tab=None, status=200, context_instance=None, **kwargs):
->>>>>>> 743ac2c1
     """
     Calls ``django.template.loader.render_to_string`` with an additional ``tab``
     keyword argument and returns an ``django.http.HttpResponse`` with the
@@ -187,11 +143,7 @@
 
 @require_http_methods(["GET", "POST"])
 @signed_terms_required
-<<<<<<< HEAD
-def index(request, login_template_name='im/login.html', extra_context=None):
-=======
 def index(request, login_template_name='im/login.html', profile_template_name='im/profile.html', extra_context=None):
->>>>>>> 743ac2c1
     """
     If there is logged on user renders the profile page otherwise renders login page.
 
@@ -216,13 +168,6 @@
     extra_context = extra_context or {}
     template_name = login_template_name
     if request.user.is_authenticated():
-<<<<<<< HEAD
-        return HttpResponseRedirect(reverse('edit_profile'))
-    return render_response(template_name,
-                           login_form=LoginForm(request=request),
-                           context_instance=get_context(request, extra_context))
-
-=======
         return HttpResponseRedirect(reverse('astakos.im.views.edit_profile'))
     
     return render_response(
@@ -230,7 +175,7 @@
         login_form = LoginForm(request=request),
         context_instance = get_context(request, extra_context)
     )
->>>>>>> 743ac2c1
+
 
 @require_http_methods(["GET", "POST"])
 @login_required
@@ -267,7 +212,6 @@
     The view expectes the following settings are defined:
 
     * LOGIN_URL: login uri
-    * ASTAKOS_DEFAULT_CONTACT_EMAIL: service support email
     """
     extra_context = extra_context or {}
     status = None
@@ -345,14 +289,10 @@
     * LOGIN_URL: login uri
     """
     extra_context = extra_context or {}
-<<<<<<< HEAD
-    form = ProfileForm(instance=request.user)
-=======
     form = ProfileForm(
         instance=request.user,
         session_key=request.session.session_key
     )
->>>>>>> 743ac2c1
     extra_context['next'] = request.GET.get('next')
     if request.method == 'POST':
         form = ProfileForm(
@@ -383,16 +323,9 @@
             request.user.is_verified = True
             request.user.save()
     return render_response(template_name,
-<<<<<<< HEAD
-                           reset_cookie=reset_cookie,
-                           profile_form=form,
-                           context_instance=get_context(request,
-                                                        extra_context))
-=======
                            profile_form = form,
                            context_instance = get_context(request,
                                                           extra_context))
->>>>>>> 743ac2c1
 
 
 @transaction.commit_manually
@@ -463,27 +396,16 @@
                     if additional_email != user.email:
                         user.additionalmail_set.create(email=additional_email)
                         msg = 'Additional email: %s saved for user %s.' % (
-<<<<<<< HEAD
-                            additional_email, user.email)
-                        logger.log(LOGGING_LEVEL, msg)
-=======
                             additional_email,
                             user.email
                         )
                         logger._log(LOGGING_LEVEL, msg, [])
->>>>>>> 743ac2c1
                 if user and user.is_active:
                     next = request.POST.get('next', '')
                     response = prepare_response(request, user, next=next)
                     transaction.commit()
                     return response
                 messages.add_message(request, status, message)
-<<<<<<< HEAD
-                transaction.commit()
-                return render_response(on_success,
-                                       context_instance=get_context(request, extra_context))
-            except SendMailError, e:
-=======
                 return render_response(
                     on_success,
                     context_instance=get_context(
@@ -494,20 +416,13 @@
             except SendMailError, e:
                 logger.exception(e)
                 status = messages.ERROR
->>>>>>> 743ac2c1
                 message = e.message
                 messages.error(request, message)
                 transaction.rollback()
             except BaseException, e:
-<<<<<<< HEAD
+                logger.exception(e)
                 message = _(astakos_messages.GENERIC_ERROR)
                 messages.error(request, message)
-=======
-                logger.exception(e)
-                status = messages.ERROR
-                message = _('Something went wrong.')
-                messages.add_message(request, status, message)
->>>>>>> 743ac2c1
                 logger.exception(e)
                 transaction.rollback()
     return render_response(template_name,
@@ -544,7 +459,6 @@
     **Settings:**
 
     * LOGIN_URL: login uri
-    * ASTAKOS_DEFAULT_CONTACT_EMAIL: List of feedback recipients
     """
     extra_context = extra_context or {}
     if request.method == 'GET':
@@ -569,12 +483,8 @@
                            context_instance=get_context(request, extra_context))
 
 
-<<<<<<< HEAD
-@require_http_methods(["GET", "POST"])
-@signed_terms_required
-=======
 @require_http_methods(["GET"])
->>>>>>> 743ac2c1
+@signed_terms_required
 def logout(request, template='registration/logged_out.html', extra_context=None):
     """
     Wraps `django.contrib.auth.logout`.
@@ -584,35 +494,20 @@
     if request.user.is_authenticated():
         email = request.user.email
         auth_logout(request)
-<<<<<<< HEAD
-        response.delete_cookie(COOKIE_NAME, path='/', domain=COOKIE_DOMAIN)
-        msg = 'Cookie deleted for %s' % email
-        logger.log(LOGGING_LEVEL, msg)
-    next = request.GET.get('next')
-=======
     next = restrict_next(
         request.GET.get('next'),
         domain=COOKIE_DOMAIN
     )
->>>>>>> 743ac2c1
     if next:
         response['Location'] = next
         response.status_code = 302
     elif LOGOUT_NEXT:
         response['Location'] = LOGOUT_NEXT
         response.status_code = 301
-<<<<<<< HEAD
-        return response
-    messages.success(request, _(astakos_messages.LOGOUT_SUCCESS))
-    context = get_context(request, extra_context)
-    response.write(
-        template_loader.render_to_string(template, context_instance=context))
-=======
     else:
-        messages.add_message(request, messages.SUCCESS, _('<p>You have successfully logged out.</p>'))
+        messages.add_message(request, messages.SUCCESS, _(astakos_messages.LOGOUT_SUCCESS))
         context = get_context(request, extra_context)
         response.write(render_to_string(template, context_instance=context))
->>>>>>> 743ac2c1
     return response
 
 
@@ -640,56 +535,6 @@
         return index(request)
 
     try:
-<<<<<<< HEAD
-        local_user = AstakosUser.objects.get(
-            ~Q(id=user.id),
-            email=user.email,
-            is_active=True
-        )
-    except AstakosUser.DoesNotExist:
-        try:
-            activate_func(
-                user,
-                greeting_email_template_name,
-                helpdesk_email_template_name,
-                verify_email=True
-            )
-            response = prepare_response(request, user, next, renew=True)
-            transaction.commit()
-            return response
-        except SendMailError, e:
-            message = e.message
-            messages.error(request, message)
-            transaction.rollback()
-            return index(request)
-        except BaseException, e:
-            message = _(astakos_messages.GENERIC_ERROR)
-            messages.error(request, message)
-            logger.exception(e)
-            transaction.rollback()
-            return index(request)
-    else:
-        try:
-            user = switch_account_to_shibboleth(
-                user,
-                local_user,
-                greeting_email_template_name
-            )
-            response = prepare_response(request, user, next, renew=True)
-            transaction.commit()
-            return response
-        except SendMailError, e:
-            message = e.message
-            messages.error(request, message)
-            transaction.rollback()
-            return index(request)
-        except BaseException, e:
-            message = _(astakos_messages.GENERIC_ERROR)
-            messages.error(request, message)
-            logger.exception(e)
-            transaction.rollback()
-            return index(request)
-=======
         activate_func(user, greeting_email_template_name, helpdesk_email_template_name, verify_email=True)
         response = prepare_response(request, user, next, renew=True)
         transaction.commit()
@@ -701,20 +546,16 @@
         return index(request)
     except BaseException, e:
         status = messages.ERROR
-        message = _('Something went wrong.')
+        message = _(astakos_messages.GENERIC_ERROR)
         messages.add_message(request, messages.ERROR, message)
         logger.exception(e)
         transaction.rollback()
         return index(request)
->>>>>>> 743ac2c1
 
 
 @require_http_methods(["GET", "POST"])
 def approval_terms(request, term_id=None, template_name='im/approval_terms.html', extra_context=None):
-<<<<<<< HEAD
-=======
     extra_context = extra_context or {}
->>>>>>> 743ac2c1
     term = None
     terms = None
     if not term_id:
@@ -760,30 +601,15 @@
 
 
 @require_http_methods(["GET", "POST"])
-<<<<<<< HEAD
-@signed_terms_required
-def change_password(request):
-    return password_change(request,
-                           post_change_redirect=reverse('edit_profile'),
-                           password_change_form=ExtendedPasswordChangeForm)
-
-
-@require_http_methods(["GET", "POST"])
-=======
-@login_required
->>>>>>> 743ac2c1
-@signed_terms_required
-@login_required
+@login_required
+@signed_terms_required
 @transaction.commit_manually
 def change_email(request, activation_key=None,
                  email_template_name='registration/email_change_email.txt',
                  form_template_name='registration/email_change_form.html',
                  confirm_template_name='registration/email_change_done.html',
                  extra_context=None):
-<<<<<<< HEAD
-=======
     extra_context = extra_context or {}
->>>>>>> 743ac2c1
     if activation_key:
         try:
             user = EmailChange.objects.change_email(activation_key)
@@ -821,11 +647,34 @@
             msg = _(astakos_messages.EMAIL_CHANGE_REGISTERED)
             messages.success(request, msg)
             transaction.commit()
-    return render_response(form_template_name,
-<<<<<<< HEAD
-                           form=form,
-                           context_instance=get_context(request,
-                                                        extra_context))
+    return render_response(
+        form_template_name,
+        form=form,
+        context_instance=get_context(request, extra_context)
+    )
+
+
+def send_activation(request, user_id, template_name='im/login.html', extra_context=None):
+    extra_context = extra_context or {}
+    try:
+        u = AstakosUser.objects.get(id=user_id)
+    except AstakosUser.DoesNotExist:
+        messages.error(request, _(astakos_messages.ACCOUNT_UNKNOWN))
+    else:
+        try:
+            send_activation_func(u)
+            msg = _(astakos_messages.ACTIVATION_SENT)
+            messages.success(request, msg)
+        except SendMailError, e:
+            messages.error(request, e)
+    return render_response(
+        template_name,
+        login_form = LoginForm(request=request),
+        context_instance = get_context(
+            request,
+            extra_context
+        )
+    )
 
 class ResourcePresentation():
     
@@ -852,7 +701,7 @@
             rname = k
             value = v
             if not rname in self.data['resources']:
-                    self.data['resources'][rname] = {}
+                self.data['resources'][rname] = {}
                     
  
             self.data['resources'][rname]['value'] = value
@@ -881,7 +730,6 @@
             yield g, self.get_group_resources(g)
     
     def get_quota(self, group_quotas):
-        print '!!!!!', group_quotas
         for r, v in group_quotas.iteritems():
             rname = str(r)
             quota = self.data['resources'].get(rname)
@@ -1153,8 +1001,6 @@
             'Unable to retrieve system resources: %s' % result.reason
     )
     
-    print '######', obj.quota
-   
     extra_context = {'update_form': update_form,
                      'addmembers_form': addmembers_form,
                      'page': request.GET.get('page', 1),
@@ -1313,7 +1159,7 @@
             group__id=group_id,
             person=request.user)
     except Membership.DoesNotExist:
-        return HttpResponseBadRequest(_(astakos_messages.NOT_A_MEMBER))
+        return HttpResponseBadRequest(_(astakos_messages.NOT_MEMBER))
     if request.user in m.group.owner.all():
         return HttpResponseForbidden(_(astakos_messages.OWNER_CANNOT_LEAVE_GROUP))
     return delete_object(
@@ -1371,7 +1217,7 @@
     try:
         membership.disapprove()
         realname = membership.person.realname
-        msg = MEMBER_REMOVED % realname
+        msg = astakos_messages.MEMBER_REMOVED % realname
         messages.success(request, msg)
     except BaseException, e:
         logger.exception(e)
@@ -1384,32 +1230,14 @@
 @signed_terms_required
 @login_required
 def resource_list(request):
-#     if request.method == 'POST':
-#         form = PickResourceForm(request.POST)
-#         if form.is_valid():
-#             r = form.cleaned_data.get('resource')
-#             if r:
-#                 groups = request.user.membership_set.only('group').filter(
-#                     date_joined__isnull=False)
-#                 groups = [g.group_id for g in groups]
-#                 q = AstakosGroupQuota.objects.select_related().filter(
-#                     resource=r, group__in=groups)
-#     else:
-#         form = PickResourceForm()
-#         q = AstakosGroupQuota.objects.none()
-#
-#     return object_list(request, q,
-#                        template_name='im/astakosuserquota_list.html',
-#                        extra_context={'form': form, 'data':data})
-
     def with_class(entry):
         entry['load_class'] = 'red'
         max_value = float(entry['maxValue'])
         curr_value = float(entry['currValue'])
         if max_value > 0 :
-           entry['ratio'] = (curr_value / max_value) * 100
-        else: 
-           entry['ratio'] = 0 
+            entry['ratio'] = (curr_value / max_value) * 100
+        else:
+            entry['ratio'] = 0 
         if entry['ratio'] < 66:
             entry['load_class'] = 'yellow'
         if entry['ratio'] < 33:
@@ -1435,7 +1263,7 @@
     return render_response('im/resource_list.html',
                            data=data,
                            context_instance=get_context(request),
-			               resource_catalog=resource_catalog,
+                           resource_catalog=resource_catalog,
                            result=result)
 
 
@@ -1454,7 +1282,6 @@
 
     today = datetime.today()
     month_last_day = calendar.monthrange(today.year, today.month)[1]
-    data['resources'] = map(with_class, data['resources'])
     start = request.POST.get('datefrom', None)
     if start:
         today = datetime.fromtimestamp(int(start))
@@ -1474,8 +1301,6 @@
             messages.error(request, _(astakos_messages.BILLING_ERROR) % status)
     except:
         messages.error(request, r.result)
-
-    print type(start)
 
     return render_response(
         template='im/billing.html',
@@ -1537,31 +1362,4 @@
                            form=form,
                            timeline_header=timeline_header,
                            timeline_body=timeline_body)
-    return data
-=======
-                           form = form,)
-
-
-def send_activation(request, user_id, template_name='im/login.html', extra_context=None):
-    extra_context = extra_context or {}
-    try:
-        u = AstakosUser.objects.get(id=user_id)
-    except AstakosUser.DoesNotExist:
-        messages.error(request, _('Invalid user id'))
-    else:
-        try:
-            send_activation_func(u)
-            msg = _('Activation sent.')
-            messages.success(request, msg)
-        except SendMailError, e:
-            messages.error(request, e)
-    return render_response(
-        template_name,
-        login_form = LoginForm(request=request), 
-        context_instance = get_context(
-            request,
-            extra_context
-        )
-    )
-    
->>>>>>> 743ac2c1
+    return data