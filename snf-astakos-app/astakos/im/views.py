--- conflicted
+++ resolved
@@ -1122,14 +1122,8 @@
         })
 
 
-<<<<<<< HEAD
-@require_http_methods(["GET", "POST"])
-@valid_astakos_user_required
-=======
 @require_http_methods(["POST"])
-@signed_terms_required
-@login_required
->>>>>>> db4b5872
+@valid_astakos_user_required
 @project_transaction_context()
 def project_app_cancel(request, application_id, ctx=None):
     chain_id = None
@@ -1361,14 +1355,8 @@
           'table': table
         })
 
-<<<<<<< HEAD
-@require_http_methods(["POST", "GET"])
-@valid_astakos_user_required
-=======
 @require_http_methods(["POST"])
-@signed_terms_required
-@login_required
->>>>>>> db4b5872
+@valid_astakos_user_required
 @project_transaction_context(sync=True)
 def project_join(request, chain_id, ctx=None):
     next = request.GET.get('next')
@@ -1394,14 +1382,8 @@
     next = restrict_next(next, domain=COOKIE_DOMAIN)
     return redirect(next)
 
-<<<<<<< HEAD
-@require_http_methods(["POST", "GET"])
-@valid_astakos_user_required
-=======
 @require_http_methods(["POST"])
-@signed_terms_required
-@login_required
->>>>>>> db4b5872
+@valid_astakos_user_required
 @project_transaction_context(sync=True)
 def project_leave(request, chain_id, ctx=None):
     next = request.GET.get('next')
