--- conflicted
+++ resolved
@@ -943,7 +943,6 @@
 @signed_terms_required
 @login_required
 def billing(request):
-<<<<<<< HEAD
     
     today = datetime.today()
     month_last_day= calendar.monthrange(today.year, today.month)[1]
@@ -955,15 +954,6 @@
     
     start = datetime(today.year, today.month, 1).strftime("%s")
     end = datetime(today.year, today.month, month_last_day).strftime("%s")
-=======
-    since = None
-    if request.method == 'POST':
-        since = request.POST.get('since')
-    since = since or datetime.today()
-    start = datetime(since.year, since.month, 1).strftime("%s")
-    month_last_day = calendar.monthrange(since.year, since.month)[1]
-    end = datetime(since.year, since.month, month_last_day).strftime("%s")
->>>>>>> 314a48e0
     r = request_billing.apply(args=(request.user.email,
                                     int(start) * 1000,
                                     int(end) * 1000))
