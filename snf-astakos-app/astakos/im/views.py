--- conflicted
+++ resolved
@@ -111,12 +111,14 @@
     MODERATION_ENABLED)
 from astakos.im import presentation
 from astakos.im import settings as astakos_settings
+
 from astakos.im import auth_providers as auth
 from snf_django.lib.db.transaction import commit_on_success_strict
 from astakos.im.ctx import ExceptionHandler
 from astakos.im import quotas
 
 logger = logging.getLogger(__name__)
+
 
 
 def render_response(template, tab=None, status=200, context_instance=None, **kwargs):
@@ -1020,6 +1022,7 @@
             populate_xheaders(request, response, model, getattr(obj, obj._meta.pk.attname))
         return response
 
+ 
 
 def _resources_catalog(for_project=False, for_usage=False):
     """
@@ -1198,6 +1201,7 @@
         cancel_application(application_id, request.user)
     except (IOError, PermissionDenied), e:
         messages.error(request, e)
+ 
     else:
         msg = _(astakos_messages.APPLICATION_CANCELLED)
         messages.success(request, msg)
@@ -1493,6 +1497,7 @@
         messages.error(request, e)
 
 
+
 @require_http_methods(["POST"])
 @valid_astakos_user_required
 def project_accept_member(request, chain_id, memb_id):
@@ -1511,6 +1516,7 @@
         m = accept_membership(chain_id, memb_id, request.user)
     except (IOError, PermissionDenied), e:
         messages.error(request, e)
+ 
     else:
         email = escape(m.person.email)
         msg = _(astakos_messages.USER_MEMBERSHIP_ACCEPTED) % email
@@ -1655,18 +1661,11 @@
 @login_required
 @signed_terms_required
 def landing(request):
-<<<<<<< HEAD
-    services = get_services_dict()
-    return render_response(
-        'im/landing.html',
-        services = services,
-        context_instance=get_context(request))
-=======
     context = {'services': Service.catalog(orderfor='dashboard')}
     return render_response(
         'im/landing.html',
         context_instance=get_context(request), **context)
->>>>>>> 6741dec1
+
 
 def api_access(request):
     return render_response(
