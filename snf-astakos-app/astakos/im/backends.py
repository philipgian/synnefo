# Copyright 2011 GRNET S.A. All rights reserved.
#
# Redistribution and use in source and binary forms, with or
# without modification, are permitted provided that the following
# conditions are met:
#
#   1. Redistributions of source code must retain the above
#      copyright notice, this list of conditions and the following
#      disclaimer.
#
#   2. Redistributions in binary form must reproduce the above
#      copyright notice, this list of conditions and the following
#      disclaimer in the documentation and/or other materials
#      provided with the distribution.
#
# THIS SOFTWARE IS PROVIDED BY GRNET S.A. ``AS IS'' AND ANY EXPRESS
# OR IMPLIED WARRANTIES, INCLUDING, BUT NOT LIMITED TO, THE IMPLIED
# WARRANTIES OF MERCHANTABILITY AND FITNESS FOR A PARTICULAR
# PURPOSE ARE DISCLAIMED. IN NO EVENT SHALL GRNET S.A OR
# CONTRIBUTORS BE LIABLE FOR ANY DIRECT, INDIRECT, INCIDENTAL,
# SPECIAL, EXEMPLARY, OR CONSEQUENTIAL DAMAGES (INCLUDING, BUT NOT
# LIMITED TO, PROCUREMENT OF SUBSTITUTE GOODS OR SERVICES; LOSS OF
# USE, DATA, OR PROFITS; OR BUSINESS INTERRUPTION) HOWEVER CAUSED
# AND ON ANY THEORY OF LIABILITY, WHETHER IN CONTRACT, STRICT
# LIABILITY, OR TORT (INCLUDING NEGLIGENCE OR OTHERWISE) ARISING IN
# ANY WAY OUT OF THE USE OF THIS SOFTWARE, EVEN IF ADVISED OF THE
# POSSIBILITY OF SUCH DAMAGE.
#
# The views and conclusions contained in the software and
# documentation are those of the authors and should not be
# interpreted as representing official policies, either expressed
# or implied, of GRNET S.A.

from django.utils.importlib import import_module
from django.core.exceptions import ImproperlyConfigured
from django.core.mail import send_mail
from django.template.loader import render_to_string
from django.utils.translation import ugettext as _
from django.contrib.sites.models import Site
from django.contrib import messages
from django.db import transaction
from django.core.urlresolvers import reverse

from smtplib import SMTPException
from urlparse import urljoin

from astakos.im.models import AstakosUser, Invitation
from astakos.im.forms import *
from astakos.im.util import get_invitation
<<<<<<< HEAD
=======
from astakos.im.functions import send_verification, send_notification, activate
>>>>>>> 7c706f5f
from astakos.im.settings import INVITATIONS_ENABLED, DEFAULT_CONTACT_EMAIL, DEFAULT_FROM_EMAIL, MODERATION_ENABLED, SITENAME, BASEURL, DEFAULT_ADMIN_EMAIL, RE_USER_EMAIL_PATTERNS

import socket
import logging
import re

logger = logging.getLogger(__name__)

def get_backend(request):
    """
    Returns an instance of a registration backend,
    according to the INVITATIONS_ENABLED setting
    (if True returns ``astakos.im.backends.InvitationsBackend`` and if False
    returns ``astakos.im.backends.SimpleBackend``).

    If the backend cannot be located ``django.core.exceptions.ImproperlyConfigured``
    is raised.
    """
    module = 'astakos.im.backends'
    prefix = 'Invitations' if INVITATIONS_ENABLED else 'Simple'
    backend_class_name = '%sBackend' %prefix
    try:
        mod = import_module(module)
    except ImportError, e:
        raise ImproperlyConfigured('Error loading registration backend %s: "%s"' % (module, e))
    try:
        backend_class = getattr(mod, backend_class_name)
    except AttributeError:
        raise ImproperlyConfigured('Module "%s" does not define a registration backend named "%s"' % (module, attr))
    return backend_class(request)

class SignupBackend(object):
    def _is_preaccepted(self, user):
        # return True if user email matches specific patterns
        for pattern in RE_USER_EMAIL_PATTERNS:
            if re.match(pattern, user.email):
                return True
        return False

class InvitationsBackend(SignupBackend):
    """
    A registration backend which implements the following workflow: a user
    supplies the necessary registation information, if the request contains a valid
    inivation code the user is automatically activated otherwise an inactive user
    account is created and the user is going to receive an email as soon as an
    administrator activates his/her account.
    """
    def __init__(self, request):
        """
        raises Invitation.DoesNotExist and ValueError if invitation is consumed
        or invitation username is reserved.
        """
        self.request = request
        self.invitation = get_invitation(request)
        super(InvitationsBackend, self).__init__()

    def get_signup_form(self, provider):
        """
        Returns the form class name
        """
        invitation = self.invitation
        initial_data = self.get_signup_initial_data(provider)
        prefix = 'Invited' if invitation else ''
        main = provider.capitalize() if provider == 'local' else 'ThirdParty'
        suffix  = 'UserCreationForm'
        formclass = '%s%s%s' % (prefix, main, suffix)
        ip = self.request.META.get('REMOTE_ADDR',
                self.request.META.get('HTTP_X_REAL_IP', None))
        return globals()[formclass](initial_data, ip=ip)

    def get_signup_initial_data(self, provider):
        """
        Returns the necassary registration form depending the user is invited or not

        Throws Invitation.DoesNotExist in case ``code`` is not valid.
        """
        request = self.request
        invitation = self.invitation
        initial_data = None
        if request.method == 'GET':
            if invitation:
                # create a tmp user with the invitation realname
                # to extract first and last name
                u = AstakosUser(realname = invitation.realname)
                initial_data = {'email':invitation.username,
                                'inviter':invitation.inviter.realname,
                                'first_name':u.first_name,
                                'last_name':u.last_name}
        else:
            if provider == request.POST.get('provider', ''):
                initial_data = request.POST
        return initial_data

    def _is_preaccepted(self, user):
        """
        If there is a valid, not-consumed invitation code for the specific user
        returns True else returns False.
        """
        if super(InvitationsBackend, self)._is_preaccepted(user):
            return True
        invitation = self.invitation
        if not invitation:
            return False
        if invitation.username == user.email and not invitation.is_consumed:
            invitation.consume()
            return True
        return False

    @transaction.commit_manually
<<<<<<< HEAD
    def signup(self, form, email_template_name='im/activation_email.txt', admin_email_template_name='im/admin_notification.txt'):
=======
    def signup(self, form, verification_template_name='im/activation_email.txt', greeting_template_name='im/welcome_email.txt', admin_email_template_name='im/admin_notification.txt'):
>>>>>>> 7c706f5f
        """
        Initially creates an inactive user account. If the user is preaccepted
        (has a valid invitation code) the user is activated and if the request
        param ``next`` is present redirects to it.
        In any other case the method returns the action status and a message.

        The method uses commit_manually decorator in order to ensure the user
        will be created only if the procedure has been completed successfully.
        """
        user = None
        try:
            user = form.save()
            if self._is_preaccepted(user):
                if user.email_verified:
<<<<<<< HEAD
                    user.is_active = True
                    user.save()
                    message = _('Registration completed. You can now login.')
                else:
                    try:
                        _send_verification(self.request, user, email_template_name)
=======
                    try:
                        activate(user, greeting_template_name)
                        message = _('Registration completed. You can now login.')
                    except (SMTPException, socket.error) as e:
                        status = messages.ERROR
                        name = 'strerror'
                        message = getattr(e, 'name') if hasattr(e, 'name') else e
                else:
                    try:
                        send_verification(user, verification_template_name)
>>>>>>> 7c706f5f
                        message = _('Verification sent to %s' % user.email)
                    except (SMTPException, socket.error) as e:
                        status = messages.ERROR
                        name = 'strerror'
<<<<<<< HEAD
                        message = getattr(e, name) if hasattr(e, name) else e
            else:
                _send_notification(user, admin_email_template_name)
                message = _('Your request for an account was successfully sent \
                            and pending approval from our administrators. You \
                            will be notified by email the next days. \
                            Thanks for being patient, the GRNET team')
=======
                        message = getattr(e, 'name') if hasattr(e, 'name') else e
            else:
                send_notification(user, admin_email_template_name)
                message = _('Your request for an account was successfully received and is now pending \
                            approval. You will be notified by email in the next few days. Thanks for \
                            your interest in ~okeanos! The GRNET team.')
>>>>>>> 7c706f5f
            status = messages.SUCCESS
        except Invitation.DoesNotExist, e:
            status = messages.ERROR
            message = _('Invalid invitation code')
        except socket.error, e:
            status = messages.ERROR
            message = _(e.strerror)

        # rollback in case of error
        if status == messages.ERROR:
            transaction.rollback()
        else:
            transaction.commit()
        return status, message, user

class SimpleBackend(SignupBackend):
    """
    A registration backend which implements the following workflow: a user
    supplies the necessary registation information, an incative user account is
    created and receives an email in order to activate his/her account.
    """
    def __init__(self, request):
        self.request = request
        super(SimpleBackend, self).__init__()

    def get_signup_form(self, provider):
        """
        Returns the form class name
        """
        main = provider.capitalize() if provider == 'local' else 'ThirdParty'
        suffix  = 'UserCreationForm'
        formclass = '%s%s' % (main, suffix)
        request = self.request
        initial_data = None
        if request.method == 'POST':
            if provider == request.POST.get('provider', ''):
                initial_data = request.POST
        ip = self.request.META.get('REMOTE_ADDR',
                self.request.META.get('HTTP_X_REAL_IP', None))
        return globals()[formclass](initial_data, ip=ip)
    
    def _is_preaccepted(self, user):
        if super(SimpleBackend, self)._is_preaccepted(user):
            return True
        if MODERATION_ENABLED:
            return False
        return True
    
    @transaction.commit_manually
    def signup(self, form, email_template_name='im/activation_email.txt', admin_email_template_name='im/admin_notification.txt'):
        """
        Creates an inactive user account and sends a verification email.

        The method uses commit_manually decorator in order to ensure the user
        will be created only if the procedure has been completed successfully.

        ** Arguments **

        ``email_template_name``
            A custom template for the verification email body to use. This is
            optional; if not specified, this will default to
            ``im/activation_email.txt``.

        ** Templates **
            im/activation_email.txt or ``email_template_name`` keyword argument

        ** Settings **

        * DEFAULT_CONTACT_EMAIL: service support email
        * DEFAULT_FROM_EMAIL: from email
        """
        user = form.save()
        status = messages.SUCCESS
        if not self._is_preaccepted(user):
            try:
<<<<<<< HEAD
                _send_notification(user, admin_email_template_name)
                message = _('Your request for an account was successfully sent \
                            and pending approval from our administrators. You \
                            will be notified by email the next days. \
                            Thanks for being patient, the GRNET team')
=======
                send_notification(user, admin_email_template_name)
                message = _('Your request for an account was successfully received and is now pending \
                            approval. You will be notified by email in the next few days. Thanks for \
                            your interest in ~okeanos! The GRNET team.')
>>>>>>> 7c706f5f
            except (SMTPException, socket.error) as e:
                status = messages.ERROR
                name = 'strerror'
                message = getattr(e, 'name') if hasattr(e, 'name') else e
        else:
            try:
                send_verification(user, email_template_name)
                message = _('Verification sent to %s' % user.email)
            except (SMTPException, socket.error) as e:
                status = messages.ERROR
                name = 'strerror'
                message = getattr(e, 'name') if hasattr(e, 'name') else e

        # rollback in case of error
        if status == messages.ERROR:
            transaction.rollback()
        else:
            transaction.commit()
        return status, message, user<|MERGE_RESOLUTION|>--- conflicted
+++ resolved
@@ -47,10 +47,7 @@
 from astakos.im.models import AstakosUser, Invitation
 from astakos.im.forms import *
 from astakos.im.util import get_invitation
-<<<<<<< HEAD
-=======
 from astakos.im.functions import send_verification, send_notification, activate
->>>>>>> 7c706f5f
 from astakos.im.settings import INVITATIONS_ENABLED, DEFAULT_CONTACT_EMAIL, DEFAULT_FROM_EMAIL, MODERATION_ENABLED, SITENAME, BASEURL, DEFAULT_ADMIN_EMAIL, RE_USER_EMAIL_PATTERNS
 
 import socket
@@ -160,11 +157,7 @@
         return False
 
     @transaction.commit_manually
-<<<<<<< HEAD
-    def signup(self, form, email_template_name='im/activation_email.txt', admin_email_template_name='im/admin_notification.txt'):
-=======
     def signup(self, form, verification_template_name='im/activation_email.txt', greeting_template_name='im/welcome_email.txt', admin_email_template_name='im/admin_notification.txt'):
->>>>>>> 7c706f5f
         """
         Initially creates an inactive user account. If the user is preaccepted
         (has a valid invitation code) the user is activated and if the request
@@ -179,14 +172,6 @@
             user = form.save()
             if self._is_preaccepted(user):
                 if user.email_verified:
-<<<<<<< HEAD
-                    user.is_active = True
-                    user.save()
-                    message = _('Registration completed. You can now login.')
-                else:
-                    try:
-                        _send_verification(self.request, user, email_template_name)
-=======
                     try:
                         activate(user, greeting_template_name)
                         message = _('Registration completed. You can now login.')
@@ -197,27 +182,16 @@
                 else:
                     try:
                         send_verification(user, verification_template_name)
->>>>>>> 7c706f5f
                         message = _('Verification sent to %s' % user.email)
                     except (SMTPException, socket.error) as e:
                         status = messages.ERROR
                         name = 'strerror'
-<<<<<<< HEAD
-                        message = getattr(e, name) if hasattr(e, name) else e
-            else:
-                _send_notification(user, admin_email_template_name)
-                message = _('Your request for an account was successfully sent \
-                            and pending approval from our administrators. You \
-                            will be notified by email the next days. \
-                            Thanks for being patient, the GRNET team')
-=======
                         message = getattr(e, 'name') if hasattr(e, 'name') else e
             else:
                 send_notification(user, admin_email_template_name)
                 message = _('Your request for an account was successfully received and is now pending \
                             approval. You will be notified by email in the next few days. Thanks for \
                             your interest in ~okeanos! The GRNET team.')
->>>>>>> 7c706f5f
             status = messages.SUCCESS
         except Invitation.DoesNotExist, e:
             status = messages.ERROR
@@ -293,18 +267,10 @@
         status = messages.SUCCESS
         if not self._is_preaccepted(user):
             try:
-<<<<<<< HEAD
-                _send_notification(user, admin_email_template_name)
-                message = _('Your request for an account was successfully sent \
-                            and pending approval from our administrators. You \
-                            will be notified by email the next days. \
-                            Thanks for being patient, the GRNET team')
-=======
                 send_notification(user, admin_email_template_name)
                 message = _('Your request for an account was successfully received and is now pending \
                             approval. You will be notified by email in the next few days. Thanks for \
                             your interest in ~okeanos! The GRNET team.')
->>>>>>> 7c706f5f
             except (SMTPException, socket.error) as e:
                 status = messages.ERROR
                 name = 'strerror'
