# Copyright 2011-2012 GRNET S.A. All rights reserved.
#
# Redistribution and use in source and binary forms, with or
# without modification, are permitted provided that the following
# conditions are met:
#
#   1. Redistributions of source code must retain the above
#      copyright notice, this list of conditions and the following
#      disclaimer.
#
#   2. Redistributions in binary form must reproduce the above
#      copyright notice, this list of conditions and the following
#      disclaimer in the documentation and/or other materials
#      provided with the distribution.
#
# THIS SOFTWARE IS PROVIDED BY GRNET S.A. ``AS IS'' AND ANY EXPRESS
# OR IMPLIED WARRANTIES, INCLUDING, BUT NOT LIMITED TO, THE IMPLIED
# WARRANTIES OF MERCHANTABILITY AND FITNESS FOR A PARTICULAR
# PURPOSE ARE DISCLAIMED. IN NO EVENT SHALL GRNET S.A OR
# CONTRIBUTORS BE LIABLE FOR ANY DIRECT, INDIRECT, INCIDENTAL,
# SPECIAL, EXEMPLARY, OR CONSEQUENTIAL DAMAGES (INCLUDING, BUT NOT
# LIMITED TO, PROCUREMENT OF SUBSTITUTE GOODS OR SERVICES; LOSS OF
# USE, DATA, OR PROFITS; OR BUSINESS INTERRUPTION) HOWEVER CAUSED
# AND ON ANY THEORY OF LIABILITY, WHETHER IN CONTRACT, STRICT
# LIABILITY, OR TORT (INCLUDING NEGLIGENCE OR OTHERWISE) ARISING IN
# ANY WAY OUT OF THE USE OF THIS SOFTWARE, EVEN IF ADVISED OF THE
# POSSIBILITY OF SUCH DAMAGE.
#
# The views and conclusions contained in the software and
# documentation are those of the authors and should not be
# interpreted as representing official policies, either expressed
# or implied, of GRNET S.A.

import calendar
import datetime
import math

from collections import defaultdict

from django import template
from django.core.paginator import Paginator, EmptyPage
from django.db.models.query import QuerySet

from synnefo.lib.ordereddict import OrderedDict

from astakos.im import settings
from astakos.im.models import ProjectResourceGrant

register = template.Library()

DELIM = ','


@register.filter
def monthssince(joined_date):
    now = datetime.datetime.now()
    date = datetime.datetime(
        year=joined_date.year, month=joined_date.month, day=1)
    months = []

    month = date.month
    year = date.year
    timestamp = calendar.timegm(date.utctimetuple())

    while date < now:
        months.append((year, month, timestamp))

        if date.month < 12:
            month = date.month + 1
            year = date.year
        else:
            month = 1
            year = date.year + 1

        date = datetime.datetime(year=year, month=month, day=1)
        timestamp = calendar.timegm(date.utctimetuple())

    return months


@register.filter
def to_unicode(s):
    return unicode(s)


@register.filter
def to_string(s):
    return str(s)


@register.filter
def lookup(d, key):
    try:
        return d.get(key)
    except:
        return


@register.filter
def lookup_uni(d, key):
    return d.get(unicode(key))


@register.filter
def dkeys(d):
    return d.keys()


@register.filter
def month_name(month_number):
    return calendar.month_name[month_number]


@register.filter
def todate(value, arg=''):
    secs = int(value) / 1000
    return datetime.datetime.fromtimestamp(secs)


# @register.filter
# def rcut(value, chars='/'):
#     return value.rstrip(chars)


@register.filter
def paginate(l, args):
    l = l or []
    page, delim, sorting = args.partition(DELIM)
    if sorting:
        if isinstance(l, QuerySet):
            l = l.order_by(sorting)
        elif isinstance(l, list):
            default = ''
            if sorting.endswith('_date'):
                default = datetime.datetime.utcfromtimestamp(0)
            l.sort(key=lambda i: getattr(i, sorting)
                   if getattr(i, sorting) else default)
    paginator = Paginator(l, settings.PAGINATE_BY)
    try:
        paginator.len
    except AttributeError:
        paginator._count = len(list(l))

    try:
        page_number = int(page)
    except ValueError:
        if page == 'last':
            page_number = paginator.num_pages
        else:
            page_number = 1
    try:
        page = paginator.page(page_number)
    except EmptyPage:
        page = paginator.page(1)
    return page


@register.filter
def concat(str1, str2):
    if not str2:
        return str(str1)
    return '%s%s%s' % (str1, DELIM, str2)


@register.filter
def items(d):
    if isinstance(d, defaultdict):
        return d.iteritems()
    return d


@register.filter
def get_value_after_dot(value):
    return value.split(".")[1]

# @register.filter
# def strip_http(value):
#     return value.replace('http://','')[:-1]


<<<<<<< HEAD
from math import log
unit_list = zip(['bytes', 'kB', 'MB', 'GB', 'TB', 'PB'], [0, 0, 0, 0, 0, 0])


@register.filter
def sizeof_fmt(num):
    """Human friendly file size"""
    return ProjectResourceGrant.display_filesize(num)


=======
>>>>>>> e6487c85
@register.filter
def truncatename(v, max=18, append="..."):
    length = len(v)
    if length > max:
        return v[:max] + append
    else:
        return v


@register.filter
def resource_groups(project_definition):
    try:
        grants = project_definition.projectresourcegrant_set
        return grants.values_list('resource__group', flat=True)
    except:
        return ()


@register.filter
def resource_grants(project_definition):
    try:
        grants = project_definition.projectresourcegrant_set
        grants = grants.values_list(
            'resource__name',
            'member_capacity'
        )
        return dict((e[0], e[1]) for e in grants)
    except:
        return {}<|MERGE_RESOLUTION|>--- conflicted
+++ resolved
@@ -178,19 +178,6 @@
 #     return value.replace('http://','')[:-1]
 
 
-<<<<<<< HEAD
-from math import log
-unit_list = zip(['bytes', 'kB', 'MB', 'GB', 'TB', 'PB'], [0, 0, 0, 0, 0, 0])
-
-
-@register.filter
-def sizeof_fmt(num):
-    """Human friendly file size"""
-    return ProjectResourceGrant.display_filesize(num)
-
-
-=======
->>>>>>> e6487c85
 @register.filter
 def truncatename(v, max=18, append="..."):
     length = len(v)
