--- conflicted
+++ resolved
@@ -210,10 +210,7 @@
     if "?" in url:
         joinchar = "&"
 
-<<<<<<< HEAD
     return "%s%s%s" % (provider.add_url, joinchar, urllib.urlencode(attrs))
-=======
-    return "%s%s%s" % (url, joinchar, urllib.urlencode(attrs))
 
 
 EXTRA_CONTENT_MAP = {
@@ -272,4 +269,3 @@
 
     content = render_to_string(template, tpl_context)
     return content
->>>>>>> 01231fe0
