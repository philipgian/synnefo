--- conflicted
+++ resolved
@@ -277,11 +277,11 @@
     return content
 
 
-<<<<<<< HEAD
-@register.simple_tag   
+@register.simple_tag
 def substract(arg1, arg2):
-    return arg1-arg2
-=======
+    return arg1 - arg2
+
+
 class VerbatimNode(template.Node):
 
     def __init__(self, text):
@@ -307,5 +307,4 @@
             text.append('}}')
         elif token.token_type == template.TOKEN_BLOCK:
             text.append('%}')
-    return VerbatimNode(''.join(text))
->>>>>>> c1f71435
+    return VerbatimNode(''.join(text))