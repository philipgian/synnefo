--- conflicted
+++ resolved
@@ -38,12 +38,7 @@
 from urlparse import urlparse
 from datetime import tzinfo, timedelta
 
-<<<<<<< HEAD
-from django.http import HttpResponse, HttpResponseBadRequest, urlencode, \
-    HttpResponseRedirect
-=======
 from django.http import HttpResponse, HttpResponseBadRequest, urlencode
->>>>>>> e6487c85
 from django.template import RequestContext
 from django.contrib.auth import authenticate
 from django.core.urlresolvers import reverse
