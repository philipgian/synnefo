--- conflicted
+++ resolved
@@ -35,35 +35,20 @@
 import datetime
 import time
 
-from urllib import quote
-<<<<<<< HEAD
-=======
-from urlparse import urlsplit, urlunsplit, urlparse
->>>>>>> 743ac2c1
-
+from urlparse import urlparse
 from datetime import tzinfo, timedelta
+
 from django.http import HttpResponse, HttpResponseBadRequest, urlencode
 from django.template import RequestContext
-from django.utils.translation import ugettext as _
 from django.contrib.auth import authenticate
 from django.core.urlresolvers import reverse
-<<<<<<< HEAD
 from django.core.exceptions import ValidationError, ObjectDoesNotExist
-from django.db.models.fields import Field
 from django.utils.translation import ugettext as _
 
 from astakos.im.models import AstakosUser, Invitation
-from astakos.im.settings import COOKIE_NAME, \
-    COOKIE_DOMAIN, COOKIE_SECURE, FORCE_PROFILE_UPDATE, LOGGING_LEVEL
-=======
-from django.core.exceptions import ValidationError
-from django.contrib.sessions.backends.base import SessionBase
-
-from astakos.im.models import AstakosUser, Invitation, ApprovalTerms
 from astakos.im.settings import (
-    INVITATIONS_PER_LEVEL, COOKIE_DOMAIN, FORCE_PROFILE_UPDATE, LOGGING_LEVEL
+    COOKIE_DOMAIN, FORCE_PROFILE_UPDATE
 )
->>>>>>> 743ac2c1
 from astakos.im.functions import login
 
 import astakos.im.messages as astakos_messages
@@ -115,11 +100,9 @@
         raise ValueError(_(astakos_messages.INVITATION_CONSUMED_ERR))
     if reserved_email(invitation.username):
         email = invitation.username
-        raise ValueError(_(astakos_messages.EMAIL_RESRVED) % locals())
+        raise ValueError(_(astakos_messages.EMAIL_RESERVED) % locals())
     return invitation
 
-<<<<<<< HEAD
-=======
 def restrict_next(url, domain=None, allowed_schemes=()):
     """
     Return url if having the supplied ``domain`` (if present) or one of the ``allowed_schemes``.
@@ -164,7 +147,6 @@
         return url
     elif parts.scheme in allowed_schemes:
         return url
->>>>>>> 743ac2c1
 
 def prepare_response(request, user, next='', renew=False):
     """Return the unique username and the token
@@ -186,15 +168,10 @@
         try:
             user.save()
         except ValidationError, e:
-<<<<<<< HEAD
-            return HttpResponseBadRequest(e)
-
-=======
             return HttpResponseBadRequest(e) 
     
     next = restrict_next(next, domain=COOKIE_DOMAIN)
     
->>>>>>> 743ac2c1
     if FORCE_PROFILE_UPDATE and not user.is_verified and not user.is_superuser:
         params = ''
         if next:
@@ -209,34 +186,12 @@
     request.session.set_expiry(user.auth_token_expires)
 
     if not next:
-<<<<<<< HEAD
-        next = reverse('index')
-
-=======
         next = reverse('astakos.im.views.index')
         
->>>>>>> 743ac2c1
     response['Location'] = next
     response.status_code = 302
     return response
 
-<<<<<<< HEAD
-
-def set_cookie(response, user):
-    expire_fmt = user.auth_token_expires.strftime('%a, %d-%b-%Y %H:%M:%S %Z')
-    cookie_value = quote(user.email + '|' + user.auth_token)
-    response.set_cookie(COOKIE_NAME, value=cookie_value,
-                        expires=expire_fmt, path='/',
-                        domain=COOKIE_DOMAIN, secure=COOKIE_SECURE)
-    msg = 'Cookie [expiring %s] set for %s' % (
-        user.auth_token_expires,
-        user.email
-    )
-    logger.log(LOGGING_LEVEL, msg)
-
-
-=======
->>>>>>> 743ac2c1
 class lazy_string(object):
     def __init__(self, function, *args, **kwargs):
         self.function = function
