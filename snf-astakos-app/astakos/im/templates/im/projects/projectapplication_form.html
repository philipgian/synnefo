{% extends "im/account_base.html" %}

{% load filters %}
{% load astakos_tags %}
{% block headjs %}
	{{ block.super }}	 
	<script src="{{ IM_STATIC_URL }}js/quotas.js"></script>	
{% endblock %}	

{% block page.body %}
<h2>CREATE PROJECT</h2>

{% if show_form %}
<form action="?verify=1#top" method="post" class="withlabels quotas-form" id="group_create_form">{% csrf_token %}

    <fieldset class="with-info" id="top">
    	<legend>
    		1. PROJECT DETAILS
			<span class="info"> 
		    	<em>more info</em>
		    	<span> To create a new Project, first enter the following required fields. The information you enter will be visible to all ~okeanos users. </span>
	    	</span>    		
    	</legend>
    	{% for field in form %}
     
    	{% if  field.name in details_fields %}
	        <div class="form-row {% if field.errors|length %}with-errors
        {% endif %}
        {% if field.is_hidden %}with-hidden{% endif %}">
		        {{ field.errors }}
			     <p class="clearfix {% if field.blank %}required{% endif %}">
			        {{ field.label_tag }}
			        {{ field|safe }}
			        <span class="extra-img">&nbsp;</span>
			        {%  if field.help_text %}
			        	<span class="info"> 
						    <em>more info</em>
						    <span>{{ field.help_text|safe }}</span>
					    </span>
			        {% endif %}
			     </p>
			</div>
		{% endif %}
		{% endfor %}
		
		
		
        
        {% for g, resources in resource_catalog %}
	    	{% for r in resources %}
                {% with r.str_repr as rname %}
	    	    {% with object|resource_grants|lookup:rname as value %}
	    	        <input type="hidden" id="{{'id_'|add:rname|add:'_uplimit'}}" name="{{rname|add:'_uplimit'}}" autocomplete="off" {% if value %}value="{{value}}"{% endif %} />
                {% endwith %}
                {% endwith %}
            {% endfor %}
        {% endfor %}
    </fieldset>
    <fieldset class="with-info">
    	<legend>
    		2. MEMBERSHIP OPTIONS
			<span class="info"> 
		    	<em>more info</em>
		    	<span> Membership options </span>
	    	</span>    		
    	</legend>
    	{% for field in form %}
    	 
    	{% if  field.name in membership_fields %}
	        <div class="form-row {% if field.errors|length %}with-errors{% endif %}  {% if field.is_hidden %}with-hidden{% endif %}">
		        {{ field.errors }}
			     <p class="clearfix {% if field.blank %}required{% endif %}">
			        {{ field.label_tag }}
			        {{ field|safe }}
			        <span class="extra-img">&nbsp;</span>
			        {%  if field.help_text %}
			        	<span class="info"> 
						    <em>more info</em>
						    <span>{{ field.help_text|safe }}</span>
					    </span>
			        {% endif %}
			     </p>
			</div>
		{% endif %}
		{% endfor %}

        
    </fieldset>
    
    <fieldset id="icons">
    	<legend>
    		3. RESOURCES
    		<span class="info"> 
		    	<em>more info</em>
		    	<span>Here you add resources to your Project. Each resource you specify here, will be granted to *EACH* user of this Project. So the total resources will be: &lt;Total number of members&gt; * &lt;amount_of_resource&gt; for each resource. </span>
	    	</span>    
    	</legend>
    	<ul class="clearfix">
    	    {% with object|resource_groups as groups %}
            {% for g, group_info in resource_groups.items %}
                {% if g %}
	    		<li>
	    		    <a href="#{{ g }}" id="{{'group_'|add:g}}" {% if g in groups %}class="selected"{% endif %}><img src="/static/im/images/create-{{ g }}.png" alt="vm"/></a>
	    			<input type="hidden" name="proxy_{{ 'is_selected_'|add:g }}"  id="proxy_{{ 'id_is_selected_'|add:g }}" {% if g in groups %}value="1"{% else %}value="0"{% endif %}>
	    			<input type="hidden" name="{{ 'is_selected_'|add:g }}"  id="{{ 'id_is_selected_'|add:g }}" {% if g in groups %}value="1"{% else %}value="0"{% endif %}>
	                <p class="msg">{{ group_info.help_text }}</p>
	    		</li>
	    		{% endif %}
            {% endfor %}
            {% endwith %}
    	</ul>
    	
    </fieldset>
    <div class="visible">&nbsp;</div>
    <div class="not-visible">
<<<<<<< HEAD
    	
    	{% for gname, resources in resource_catalog.get_groups_resources %}
=======
    	{% for gname, resources in resource_catalog %}
>>>>>>> 31a73beb
    	    <div class="group {{'group_'|add:gname}}" id="{{ gname }}">
	    		<a href="#icons" class="delete">X remove resource</a>	
	    		{% for rdata in resources %}
                {% with rdata.str_repr as rname %}
	    		<fieldset class="quota">
			    	
			    	<legend>
			    		{% if rdata.is_abbreviation %}
			    			{{ rdata.verbose_name|upper }}
			    		{% else %}
			    			{{ rdata.verbose_name|capfirst }}
			    		{% endif %}
			    		<span class="info"> 
					    	<em>more info</em>
					    	<span>{{ rdata.help_text }}</span>
				    	</span>  
			    	</legend>
			    	<div class="form-row">
			    		<p class="clearfix">
			    			<label for="{{'id_'|add:rname|add:'_uplimit'}}_proxy" >
								Total {% if rdata.unit %}amount{% else %}units{% endif %}   per user
							</label>
			    			<input 	type="text" 
			       						id="{{'id_'|add:rname|add:'_uplimit'}}_proxy" 
			       						name="{{rname|add:'_uplimit'}}_proxy" 
			       						placeholder="{{ rdata.placeholder}} " 
			       						{% if rdata.unit == 'bytes' %} 
										 	class="dehumanize"
										{% endif  %}
										{% if request.POST %}
											{% with rname|add:'_uplimit' as input_value %}
											value = "{{ request.POST|lookup:input_value }}"
											{% endwith %}
										{% else %}
											value = "{% get_grant_value rname form %}"
										{% endif %}
			       						/> 
			       			<span class="extra-img">&nbsp;</span>
			         		<span class="info"><em>more info</em><span>{{ rdata.help_text_input_each }}</span></span>
			    		</p>
			    		<p class="error-msg">Invalid format</p>
			    		<p class="msg"></p>
			    	</div>
				</fieldset>	
                {% endwith %}
				{% endfor %}
	    	</div>
	    	 
	    {% endfor %}
    </div>
    
	<input type="hidden" name="user"  id="id_user" value="{{user.id}}">  
	<div class="form-row submit">
   		<input type="submit" value="CONTINUE" class="submit altcol" >
	</div>
</form>
{% else %}
    {% include "im/projects/projectapplication_form_summary.html" %}
{% endif %}

<script>
	
</script>	 

{% endblock %}<|MERGE_RESOLUTION|>--- conflicted
+++ resolved
@@ -113,13 +113,8 @@
     </fieldset>
     <div class="visible">&nbsp;</div>
     <div class="not-visible">
-<<<<<<< HEAD
-    	
-    	{% for gname, resources in resource_catalog.get_groups_resources %}
-=======
     	{% for gname, resources in resource_catalog %}
->>>>>>> 31a73beb
-    	    <div class="group {{'group_'|add:gname}}" id="{{ gname }}">
+     	    <div class="group {{'group_'|add:gname}}" id="{{ gname }}">
 	    		<a href="#icons" class="delete">X remove resource</a>	
 	    		{% for rdata in resources %}
                 {% with rdata.str_repr as rname %}
