{% extends "im/account_base.html" %}

{% block page.body %}
<div class="full bottom-bordered clearfix">
	<div class="lt-div">
		<p>Invite someone else</p>
	</div>
	 
	 {% if inviter.invitations %}
	  <form action="{% url astakos.im.views.invite %}" method="post"
	    class="innerlabels overflow-hidden">{% csrf_token %}
	
	    {% with invitation_form as form %}
	    	{% include "im/form_render.html" %}
	    {% endwith %}
	
	    <div class="form-row submit">
	        <input type="submit" class="submit altcol" value="SEND" />
	    </div>
	  </form>
	  {% endif %}
	 
</div>
 
	<div class="full {% block innerpage.class %}{% endblock %}">
	    
	    <h2>You have <em>{{ inviter.invitations }}</em> invitation{{ inviter.invitations|pluralize }} left.</h2>
	    {% if sent|length %}
	      <table class="zebra-striped id-sorted">
	        <thead>
	          <tr>
	            <th>Email</th>
	            <th>Real Name</th>
	            <th>Used</th>
	          </tr>
	        </thead>
	        <tbody>
	          {% for inv in sent %}
	          <tr class="{% if inv.is_consumed %}used{% endif %}">
	            <td>{{ inv.email }}</td>
	            <td>{{ inv.realname }}</td>
	            <td class="consumed">{% if inv.is_consumed %}Yes{% else %}No{% endif %}</td>
	          </tr>
	          {% endfor %}
	        </tbody>
	    </table>
	    {% else %}
	        <p>No invitations sent</p>
	    {% endif %}
	</div>     


<<<<<<< HEAD
<div class="rightcol">
 {% if inviter.invitations %}
  <form action="{% url invite %}" method="post"
    class="innerlabels">{% csrf_token %}
    <h2>INVITE SOMEONE ELSE</h2>
    {% with invitation_form as form %}
    {% include "im/form_render.html" %}
    {% endwith %}
=======
>>>>>>> fcc8ce05

{% endblock %}
<|MERGE_RESOLUTION|>--- conflicted
+++ resolved
@@ -50,7 +50,6 @@
 	</div>     
 
 
-<<<<<<< HEAD
 <div class="rightcol">
  {% if inviter.invitations %}
   <form action="{% url invite %}" method="post"
@@ -59,7 +58,5 @@
     {% with invitation_form as form %}
     {% include "im/form_render.html" %}
     {% endwith %}
-=======
->>>>>>> fcc8ce05
 
 {% endblock %}
