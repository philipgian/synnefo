{% extends "im/account_base.html" %}

{% block body %}

<<<<<<< HEAD
<form action={%url edit_profile %} method="post"
    class="withlabels">{% csrf_token %}
=======
<form action={%url astakos.im.views.edit_profile %} method="post" class="withlabels">{% csrf_token %}
>>>>>>> fcc8ce05
    
    {% with profile_form as form %}
    {% include "im/form_render.html" %}
    {% endwith %}

    <div class="form-row submit">
        <input type="hidden" name="next" value="{{ next }}">
        <input type="hidden" name="auth" value="{{ user.auth_token }}">
        <input type="submit" class="submit altcol" value="UPDATE" />
    </div>

</form>
{% endblock body %}<|MERGE_RESOLUTION|>--- conflicted
+++ resolved
@@ -2,12 +2,7 @@
 
 {% block body %}
 
-<<<<<<< HEAD
-<form action={%url edit_profile %} method="post"
-    class="withlabels">{% csrf_token %}
-=======
-<form action={%url astakos.im.views.edit_profile %} method="post" class="withlabels">{% csrf_token %}
->>>>>>> fcc8ce05
+<form action={%url edit_profile %} method="post" class="withlabels">{% csrf_token %}
     
     {% with profile_form as form %}
     {% include "im/form_render.html" %}
