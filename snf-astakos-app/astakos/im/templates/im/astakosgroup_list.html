--- conflicted
+++ resolved
@@ -5,19 +5,14 @@
 {% block page.body %}
 <div class="maincol {% block innerpage.class %}{% endblock %}">
     {% if form %}
-	<p>Lorem ipsum dolor sit amet, consectetur adipisicing elit, sed do eiusmod tempor incididunt ut labore et dolore magna aliqua. Ut enim ad minim veniam, quis nostrud exercitation ullamco laboris nisi ut aliquip ex ea commodo consequat. Duis aute irure dolor in reprehenderit in voluptate velit esse cillum dolore eu fugiat nulla pariatur. Excepteur sint occaecat cupidatat non proident, sunt in culpa qui officia deserunt mollit anim id est laborum. </p> 
-	<p>You can use the following form to search for a project:</p>
-    
-    
-    <form action="{% url group_search %}" method="post" class="withlabels">{% csrf_token %}
-         
+    <form action="{% url group_search %}" method="post" class="innerlabels signup">{% csrf_token %}
+        <h2><span>Search group:</span></h2>
             {% include "im/form_render.html" %}
             <div class="form-row submit">
                 <input type="submit" class="submit altcol" value="SEARCH" />
             </div>
     </form>
     {% else %}
-<<<<<<< HEAD
     <div class="projects">
 		<p>Lorem ipsum dolor sit amet, consectetur adipisicing elit, sed do eiusmod tempor incididunt ut labore et dolore magna aliqua. Ut enim ad minim veniam, quis nostrud exercitation ullamco laboris nisi ut aliquip ex ea commodo consequat. Duis aute irure dolor in reprehenderit in voluptate velit esse cillum dolore eu fugiat nulla pariatur. Excepteur sint occaecat cupidatat non proident, sunt in culpa qui officia deserunt mollit anim id est laborum. <br />You can <a href="{% url group_add %}">create a new group</a> or <a href="{% url group_search %}">join</a> to an existing one.</p>
 		 
@@ -141,87 +136,9 @@
       	{% endwith %}
       {% endwith %}
       {% else %}
-=======
-        <p class="submit-rt">
-            {% for gname in group_kinds %}
-            <a href="{% url group_add gname %}" class="submit">Create {{gname}}</a>
-            {% endfor %}
-            <a href="{% url group_search %}" class="submit">Join group</a>
-        </p>
-    {% endif %}
-      {% if object_list %}
-      <h2>Groups:</h2>
-      <table class="zebra-striped id-sorted">
-            <thead>
-              <tr>
-                <th>Name</th>
-                <th>Type</th>
-                <th>Issue date</th>
-                <th>Expiration date</th>
-                <th>Owner?</th>
-                <th>Participants</th>
-                <th>Enabled?</th>
-                <th>Moderation?</th>
-                <th>Enrollment status</th>
-              </tr>
-            </thead>
-            <tbody>
-              {% for o in object_list %}
-                {% with o.owner.all as owners %}
-                    {% with o.members as members %}
-                        {% with o.approved_members as approved_members %}
-              <tr>
-                <td><a class="extra-link" href="{% url group_detail o.id %}">{{o.name}}</a></td>
-                <td>{{o.kind}}</td>
-                <td>{{o.issue_date|date:"d/m/Y"}}</td>
-                <td>{{o.expiration_date|date:"d/m/Y"}}</td>
-                <td>{% if user in owners %}Yes{% else %}No{% endif %}</td>
-                <td>{{ approved_members|length }}/{{ members|length }}</td>
-                <td>{% if o.is_enabled %}Yes{% else %}No{% endif %}</td>
-                <td>{% if o.moderation_enabled%}Yes{% else %}No{% endif %}</td>
-                {% if user in approved_members %}
-                    <td>Active</td>
-                    {% if user not in owners %}
-                    <td>
-                        <form action="{% url group_leave o.id %}" method="post"class="login innerlabels">{% csrf_token %}
-                            <div class="form-row submit clearfix">
-                                <input type="submit" class="submit altcol" value="LEAVE" />
-                            </div>
-                        </form>
-                    </td>
-                    {% endif %}
-                {% else %}
-                    {% if user in members %}
-                        <td>Pending</td>
-                    {% else %}
-                        <td>Not member</td>
-                        {% if join_forms %}
-                        <td>
-                            <form action="{% url group_join o.id %}" method="post"class="login innerlabels">{% csrf_token %}
-                                {% with join_forms|lookup:o.name as form %}
-                                    {% include "im/form_render.html" %}
-                                {% endwith %}
-                                <div class="form-row submit clearfix">
-                                    <input type="submit" class="submit altcol" value="JOIN" />
-                                </div>
-                            </form>
-                        </td>
-                        {% endif %}
-                    {% endif %}
-                {% endif %}
-              </tr>
-                        {% endwith %}
-                    {% endwith %}
-                {% endwith %}
-              {% endfor %}
-            </tbody>
-        </table>
-        {% else %}
->>>>>>> 6a5e73b4
             {% if is_search %}
                 <h2>No groups found!</h2>
             {% endif %}
         {% endif %}
-    </div>
 </div>
 {% endblock %}