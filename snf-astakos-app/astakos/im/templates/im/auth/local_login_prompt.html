--- conflicted
+++ resolved
@@ -1,9 +1,3 @@
-<<<<<<< HEAD
-<form action="{% url astakos.im.target.local.login %}" method="post" 
-  class="login-form login innerlabels">{% csrf_token %}
-  <h2 class="form-toggler"><a href="#">LOGIN USING YOUR LOCAL ACCOUNT</a></h2>
-  <div class="login-form" style="display:none">
-=======
 <form action="{% url astakos.im.target.local.login %}#other-login-methods" method="post" 
   class="login-form login innerlabels">{% csrf_token %}
   <p>
@@ -11,7 +5,6 @@
   </p>
   <Br />
   <div class="login-form" style="display:block">
->>>>>>> f4bfef05
     {% with login_form as form %}
         {% include "im/form_render.html" %}
     {% endwith %}
@@ -30,19 +23,4 @@
         <a class="extra-link" href="{% url django.contrib.auth.views.password_reset %}">Forgot your password?</a>
       </div>
     </div>
-<<<<<<< HEAD
-  </form>
-  <script>
-    $(document).ready(function(){
-      $("h2.form-toggler a").click(function(e) {
-        e.preventDefault();
-        $("div.login-form").slideToggle();
-      });
-      if ($('form.login-form .form-row.with-errors, form.login-form .form-error').length > 0) {
-        $('div.login-form').css({display:'block'});
-	  };
-    })
-  </script>
-=======
-  </form>
->>>>>>> f4bfef05
+  </form>