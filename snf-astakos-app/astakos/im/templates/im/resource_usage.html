{% extends "im/account_base.html" %}

{% load filters %}

{% block page.body %}
<div class="maincol {% block innerpage.class %}{% endblock %}"> 
	<div class="stats clearfix">
		<ul>
			{% for rname, rdata in resource_catalog.resources.items %}
		 		<li class="clearfix  {{ rdata.load_class }} {{ rname|get_value_after_dot }}">
		 			<div class="img-wrap">&nbsp;</div>
		 			<div class="info">
						<h3>{{ rdata.report_desc }}</h3>
<<<<<<< HEAD
						{% if rdata.unit == 'bytes' %}
							{{ rdata.currValue|sizeof_fmt  }} out of {{ rdata.maxValue|sizeof_fmt }}
						{% else %}
							{{ rdata.currValue }} out of {{ rdata.maxValue }}
=======
						<p>
						 
						 
						{% if rdata.unit == 'bytes' %}
							{{ rdata.currValue|sizeof_fmt  }} out of  {{ rdata.maxValue|sizeof_fmt }}
						{% else %}
							{{ rdata.currValue }}  out of  {{ rdata.maxValue }} {{ rdata.unit }}
>>>>>>> 995d6106
						{% endif %}		
						</p>
					</div>
					<div class="bar">
						<div>
							<span style="width:{{ rdata.ratio_limited|floatformat }}%;">
								 {% if rdata.ratio > 18  %}
								 <em>{{ rdata.ratio|floatformat }}% &nbsp;&nbsp;</em>	
							</span>
								{% else%}
								&nbsp;
							</span>
							<em>{{ rdata.ratio|floatformat }}% &nbsp;&nbsp;</em>
								{% endif %}
						</div>
					</div>
		 		</li>
		 	{% endfor%}
		</ul>
			 
	</div>    
</div>
{% endblock %}<|MERGE_RESOLUTION|>--- conflicted
+++ resolved
@@ -11,20 +11,11 @@
 		 			<div class="img-wrap">&nbsp;</div>
 		 			<div class="info">
 						<h3>{{ rdata.report_desc }}</h3>
-<<<<<<< HEAD
 						{% if rdata.unit == 'bytes' %}
 							{{ rdata.currValue|sizeof_fmt  }} out of {{ rdata.maxValue|sizeof_fmt }}
 						{% else %}
 							{{ rdata.currValue }} out of {{ rdata.maxValue }}
-=======
 						<p>
-						 
-						 
-						{% if rdata.unit == 'bytes' %}
-							{{ rdata.currValue|sizeof_fmt  }} out of  {{ rdata.maxValue|sizeof_fmt }}
-						{% else %}
-							{{ rdata.currValue }}  out of  {{ rdata.maxValue }} {{ rdata.unit }}
->>>>>>> 995d6106
 						{% endif %}		
 						</p>
 					</div>
