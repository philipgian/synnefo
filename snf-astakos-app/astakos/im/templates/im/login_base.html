--- conflicted
+++ resolved
@@ -44,17 +44,6 @@
         {% endif %}
         </div>
         {% endfor %}
-<<<<<<< HEAD
-        <div class="bottom">
-            {% block body.login.signup %}
-                new to okeanos ? <a href="{% url signup %}{% ifnotequal code "" %}?code={{ code|urlencode }}{% endifnotequal %}">CREATE ACCOUNT</a>
-            {% endblock %}
-            </div>
-        </div>
-        {% endblock %}
-    </div>
-{% endblock %}
-=======
     </div><br />
     {% block body.signup %}
 	    {% for o in im_modules %}
@@ -69,5 +58,4 @@
 	    </div>
 	{% endblock body.signup %}
  
-{% endblock body.right%}
->>>>>>> fcc8ce05
+{% endblock body.right%}