{% extends 'im/base_two_cols.html'%}
{% load i18n %}

{% block signup_class %}hidden{% endblock %}
{% block page.title %}Login{% endblock %}

{% block body.left %}
<<<<<<< HEAD
	<img class="pic" src="{{ IM_STATIC_URL }}images/porta.png" />
=======
  <img class="pic" src="{{ IM_STATIC_URL }}images/porta.png" />
>>>>>>> 01231fe0
{% endblock body.left %}
    
{% block body.right %} 
    
    <div class="login-section">

      <h2 class="clearfix"><span class="title">LOGIN</span> <span class="header-actions">
        <a href="{% url signup %}">{% trans "Sign up" %}</a></span>
      </h2>
      <div class="main-login-method">
        {% include master_auth_provider.get_login_template %}
      </div>
      <div class="extralogin">
      {% for provider in auth_providers %}
        {% if not provider == master_auth_provider %}
          {% include provider.get_login_prompt_template %}
        {% endif %}
      {% endfor %}
    </div>
    </div>
 
{% endblock body.right%}<|MERGE_RESOLUTION|>--- conflicted
+++ resolved
@@ -5,11 +5,7 @@
 {% block page.title %}Login{% endblock %}
 
 {% block body.left %}
-<<<<<<< HEAD
 	<img class="pic" src="{{ IM_STATIC_URL }}images/porta.png" />
-=======
-  <img class="pic" src="{{ IM_STATIC_URL }}images/porta.png" />
->>>>>>> 01231fe0
 {% endblock body.left %}
     
 {% block body.right %} 
