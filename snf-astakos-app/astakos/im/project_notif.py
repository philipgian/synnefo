--- conflicted
+++ resolved
@@ -134,8 +134,6 @@
             _(messages.PROJECT_SUSPENSION_SUBJECT) % project.__dict__,
             template='im/projects/project_suspension_notification.txt',
             dictionary={'object': project}
-<<<<<<< HEAD
-=======
         ).send()
     except NotificationError, e:
         logger.error(e.message)
@@ -162,7 +160,6 @@
             _(messages.PROJECT_REINSTATEMENT_SUBJECT) % project.__dict__,
             template='im/projects/project_reinstatement_notification.txt',
             dictionary={'object': project}
->>>>>>> e6487c85
         ).send()
     except NotificationError, e:
         logger.error(e.message)