# Copyright 2011-2012 GRNET S.A. All rights reserved.
#
# Redistribution and use in source and binary forms, with or
# without modification, are permitted provided that the following
# conditions are met:
#
#   1. Redistributions of source code must retain the above
#      copyright notice, this list of conditions and the following
#      disclaimer.
#
#   2. Redistributions in binary form must reproduce the above
#      copyright notice, this list of conditions and the following
#      disclaimer in the documentation and/or other materials
#      provided with the distribution.
#
# THIS SOFTWARE IS PROVIDED BY GRNET S.A. ``AS IS'' AND ANY EXPRESS
# OR IMPLIED WARRANTIES, INCLUDING, BUT NOT LIMITED TO, THE IMPLIED
# WARRANTIES OF MERCHANTABILITY AND FITNESS FOR A PARTICULAR
# PURPOSE ARE DISCLAIMED. IN NO EVENT SHALL GRNET S.A OR
# CONTRIBUTORS BE LIABLE FOR ANY DIRECT, INDIRECT, INCIDENTAL,
# SPECIAL, EXEMPLARY, OR CONSEQUENTIAL DAMAGES (INCLUDING, BUT NOT
# LIMITED TO, PROCUREMENT OF SUBSTITUTE GOODS OR SERVICES; LOSS OF
# USE, DATA, OR PROFITS; OR BUSINESS INTERRUPTION) HOWEVER CAUSED
# AND ON ANY THEORY OF LIABILITY, WHETHER IN CONTRACT, STRICT
# LIABILITY, OR TORT (INCLUDING NEGLIGENCE OR OTHERWISE) ARISING IN
# ANY WAY OUT OF THE USE OF THIS SOFTWARE, EVEN IF ADVISED OF THE
# POSSIBILITY OF SUCH DAMAGE.
#
# The views and conclusions contained in the software and
# documentation are those of the authors and should not be
# interpreted as representing official policies, either expressed
# or implied, of GRNET S.A.

from django.core.urlresolvers import reverse
from django.utils.translation import ugettext as _
from django.utils.http import urlencode
from django.contrib.auth import authenticate
from django.http import (
    HttpResponse, HttpResponseBadRequest, HttpResponseForbidden)
from django.core.exceptions import ValidationError
from django.views.decorators.http import require_http_methods

from urlparse import urlunsplit, urlsplit, parse_qsl

from astakos.im.util import restrict_next
from astakos.im.functions import login as auth_login, logout
from astakos.im.views.decorators import cookie_fix

import astakos.im.messages as astakos_messages
from astakos.im.settings import REDIRECT_ALLOWED_SCHEMES

import logging

logger = logging.getLogger(__name__)


@require_http_methods(["GET"])
@cookie_fix
def login(request):
    """
    If there is no ``next`` request parameter redirects to astakos index page
    displaying an error message.
    If the request user is authenticated and has signed the approval terms,
    redirects to `next` request parameter. If not, redirects to approval terms
    in order to return back here after agreeing with the terms.
    Otherwise, redirects to login in order to return back here after successful
    login.
    """
    next = request.GET.get('next')
    if not next:
        raise HttpResponseBadRequest('Missing next parameter')

<<<<<<< HEAD
    if not restrict_next(next, allowed_schemes=('pithos', 'pithosdev')):
=======
    if not restrict_next(next, allowed_schemes=REDIRECT_ALLOWED_SCHEMES):
>>>>>>> 3b04f900
        return HttpResponseForbidden(_(
            astakos_messages.NOT_ALLOWED_NEXT_PARAM))
    force = request.GET.get('force', None)
    response = HttpResponse()
    if force == '' and request.user.is_authenticated():
        logout(request)

    if request.user.is_authenticated():
        # if user has not signed the approval terms
        # redirect to approval terms with next the request path
        if not request.user.signed_terms:
            # first build next parameter
            parts = list(urlsplit(request.build_absolute_uri()))
            params = dict(parse_qsl(parts[3], keep_blank_values=True))
            parts[3] = urlencode(params)
            next = urlunsplit(parts)

            # build url location
            parts[2] = reverse('latest_terms')
            params = {'next': next}
            parts[3] = urlencode(params)
            url = urlunsplit(parts)
            response['Location'] = url
            response.status_code = 302
            return response
        renew = request.GET.get('renew', None)
        if renew == '':
            request.user.renew_token(
                flush_sessions=True,
                current_key=request.session.session_key
            )
            try:
                request.user.save()
            except ValidationError, e:
                return HttpResponseBadRequest(e)
            # authenticate before login
            user = authenticate(
                username=request.user.username,
                auth_token=request.user.auth_token
            )
            auth_login(request, user)
            logger.info('Token reset for %s' % user.username)
        parts = list(urlsplit(next))
        parts[3] = urlencode({
            'token': request.user.auth_token
        })
        url = urlunsplit(parts)
        response['Location'] = url
        response.status_code = 302
        return response
    else:
        # redirect to login with next the request path

        # first build next parameter
        parts = list(urlsplit(request.build_absolute_uri()))
        params = dict(parse_qsl(parts[3], keep_blank_values=True))
        # delete force parameter
        if 'force' in params:
            del params['force']
        parts[3] = urlencode(params)
        next = urlunsplit(parts)

        # build url location
        parts[2] = reverse('login')
        params = {'next': next}
        parts[3] = urlencode(params)
        url = urlunsplit(parts)
        response['Location'] = url
        response.status_code = 302
        return response<|MERGE_RESOLUTION|>--- conflicted
+++ resolved
@@ -70,11 +70,7 @@
     if not next:
         raise HttpResponseBadRequest('Missing next parameter')
 
-<<<<<<< HEAD
-    if not restrict_next(next, allowed_schemes=('pithos', 'pithosdev')):
-=======
     if not restrict_next(next, allowed_schemes=REDIRECT_ALLOWED_SCHEMES):
->>>>>>> 3b04f900
         return HttpResponseForbidden(_(
             astakos_messages.NOT_ALLOWED_NEXT_PARAM))
     force = request.GET.get('force', None)
