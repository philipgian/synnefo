--- conflicted
+++ resolved
@@ -134,11 +134,8 @@
             form_class=ProjectApplicationForm,
             msg=_("The %(verbose_name)s has been received and "
                   "is under consideration."))
-<<<<<<< HEAD
-=======
-    except ProjectError as e:
-        messages.error(request, e)
->>>>>>> e6487c85
+    except ProjectError as e:
+        messages.error(request, e)
 
 
 def get_user_projects_table(projects, user, prefix):
@@ -159,19 +156,9 @@
 @cookie_fix
 @valid_astakos_user_required
 def project_list(request):
-<<<<<<< HEAD
-    projects = ProjectApplication.objects.user_accessible_projects(
-        request.user).select_related()
-    table = tables.UserProjectApplicationsTable(projects, user=request.user,
-                                                prefix="my_projects_")
-    RequestConfig(request,
-                  paginate={"per_page": settings.PAGINATE_BY}).configure(table)
-
-=======
     projects = Project.objects.user_accessible_projects(request.user)
     table = get_user_projects_table(projects, user=request.user,
                                     prefix="my_projects_")
->>>>>>> e6487c85
     return object_list(
         request,
         projects,
@@ -289,7 +276,6 @@
                   "consideration."))
     except ProjectError as e:
         messages.error(request, e)
-
 
 
 @require_http_methods(["GET", "POST"])
@@ -442,17 +428,6 @@
     if q is None:
         projects = Project.objects.none()
     else:
-<<<<<<< HEAD
-        accepted_projects = request.user.projectmembership_set.filter(
-            ~Q(acceptance_date__isnull=True)).values_list('project', flat=True)
-        projects = ProjectApplication.objects.search_by_name(q)
-        projects = projects.filter(
-            ~Q(project__last_approval_date__isnull=True))
-        projects = projects.exclude(project__in=accepted_projects)
-
-    table = tables.UserProjectApplicationsTable(projects, user=request.user,
-                                                prefix="my_projects_")
-=======
         accepted = request.user.projectmembership_set.filter(
             state__in=ProjectMembership.ACCEPTED_STATES).values_list(
                 'project', flat=True)
@@ -464,18 +439,11 @@
 
     table = get_user_projects_table(projects, user=request.user,
                                     prefix="my_projects_")
->>>>>>> e6487c85
     if request.method == "POST":
         table.caption = _('SEARCH RESULTS')
     else:
         table.caption = _('ALL PROJECTS')
 
-<<<<<<< HEAD
-    RequestConfig(request,
-                  paginate={"per_page": settings.PAGINATE_BY}).configure(table)
-
-=======
->>>>>>> e6487c85
     return object_list(
         request,
         projects,
