--- conflicted
+++ resolved
@@ -355,8 +355,6 @@
         template_name=template_name,
         extra_context={
             'project_view': project_view,
-            'chain_id': chain_or_app_id,
-            'application': application,
             'addmembers_form': addmembers_form,
             'approved_members_count': approved_members_count,
             'pending_members_count': pending_members_count,
@@ -672,45 +670,9 @@
     project, application = get_by_chain_or_404(chain_id)
 
     user = request.user
-<<<<<<< HEAD
     if not user.owns_project(project) and not user.is_project_admin():
-=======
-    if not user.owns_project(project) or user.is_project_admin():
->>>>>>> 4a72a17f
         return redirect(reverse('index'))
 
     return common_detail(request, chain_id,
                          members_status_filter=members_status_filter,
-                         template_name=template_name)
-
-
-@require_http_methods(["POST"])
-@valid_astakos_user_required
-def project_members_action(request, chain_id, action=None, redirect_to=''):
-
-    actions_map = {
-        'remove': _project_remove_member,
-        'accept': _project_accept_member,
-        'reject': _project_reject_member
-    }
-
-    if not action in actions_map.keys():
-        raise PermissionDenied
-
-    member_ids = request.POST.getlist('members')
-    project, application = get_by_chain_or_404(chain_id)
-
-    user = request.user
-    if not user.owns_project(project) and not user.is_project_admin():
-        return redirect(reverse('index'))
-
-    logger.info("Batch members action from %s (action: %s, members: %r)",
-               user.log_display, action, member_ids)
-
-    action_func = actions_map.get(action)
-    for member_id in member_ids:
-        member_id = int(member_id)
-        with ExceptionHandler(request):
-            action_func(request, chain_id, member_id)
-
-    return redirect(reverse('project_members', args=(chain_id,)))+                         template_name=template_name)