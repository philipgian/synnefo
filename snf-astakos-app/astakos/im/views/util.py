# Copyright 2011, 2012, 2013 GRNET S.A. All rights reserved.
#
# Redistribution and use in source and binary forms, with or
# without modification, are permitted provided that the following
# conditions are met:
#
#   1. Redistributions of source code must retain the above
#      copyright notice, this list of conditions and the following
#      disclaimer.
#
#   2. Redistributions in binary form must reproduce the above
#      copyright notice, this list of conditions and the following
#      disclaimer in the documentation and/or other materials
#      provided with the distribution.
#
# THIS SOFTWARE IS PROVIDED BY GRNET S.A. ``AS IS'' AND ANY EXPRESS
# OR IMPLIED WARRANTIES, INCLUDING, BUT NOT LIMITED TO, THE IMPLIED
# WARRANTIES OF MERCHANTABILITY AND FITNESS FOR A PARTICULAR
# PURPOSE ARE DISCLAIMED. IN NO EVENT SHALL GRNET S.A OR
# CONTRIBUTORS BE LIABLE FOR ANY DIRECT, INDIRECT, INCIDENTAL,
# SPECIAL, EXEMPLARY, OR CONSEQUENTIAL DAMAGES (INCLUDING, BUT NOT
# LIMITED TO, PROCUREMENT OF SUBSTITUTE GOODS OR SERVICES; LOSS OF
# USE, DATA, OR PROFITS; OR BUSINESS INTERRUPTION) HOWEVER CAUSED
# AND ON ANY THEORY OF LIABILITY, WHETHER IN CONTRACT, STRICT
# LIABILITY, OR TORT (INCLUDING NEGLIGENCE OR OTHERWISE) ARISING IN
# ANY WAY OUT OF THE USE OF THIS SOFTWARE, EVEN IF ADVISED OF THE
# POSSIBILITY OF SUCH DAMAGE.
#
# The views and conclusions contained in the software and
# documentation are those of the authors and should not be
# interpreted as representing official policies, either expressed
# or implied, of GRNET S.A.

from django.contrib import messages
from django.contrib.auth.views import redirect_to_login
from django.core.xheaders import populate_xheaders
from django.http import HttpResponse
from django.shortcuts import redirect
from django.template import RequestContext, loader as template_loader
from django.utils.translation import ugettext as _
from django.views.generic.create_update import apply_extra_context, \
    get_model_and_form_class, lookup_object

from synnefo.lib.ordereddict import OrderedDict

from astakos.im import presentation
from astakos.im.util import model_to_dict
from astakos.im.models import Resource
import astakos.im.messages as astakos_messages
import logging

logger = logging.getLogger(__name__)


class ExceptionHandler(object):
    def __init__(self, request):
        self.request = request

    def __enter__(self):
        pass

    def __exit__(self, exc_type, value, traceback):
        if value is not None:  # exception
            logger.exception(value)
            m = _(astakos_messages.GENERIC_ERROR)
            messages.error(self.request, m)
            return True  # suppress exception


def render_response(template, tab=None, status=200, context_instance=None,
                    **kwargs):
    """
    Calls ``django.template.loader.render_to_string`` with an additional
    ``tab`` keyword argument and returns an ``django.http.HttpResponse``
    with the specified ``status``.
    """
    if tab is None:
        tab = template.partition('_')[0].partition('.html')[0]
    kwargs.setdefault('tab', tab)
    html = template_loader.render_to_string(
        template, kwargs, context_instance=context_instance)
    response = HttpResponse(html, status=status)
    return response


<<<<<<< HEAD
@commit_on_success_strict()
=======
>>>>>>> e6487c85
def _create_object(request, model=None, template_name=None,
                   template_loader=template_loader, extra_context=None,
                   post_save_redirect=None, login_required=False,
                   context_processors=None, form_class=None, msg=None):
    """
    Based of django.views.generic.create_update.create_object which displays a
    summary page before creating the object.
    """

    if extra_context is None:
        extra_context = {}
    if login_required and not request.user.is_authenticated():
        return redirect_to_login(request.path)
<<<<<<< HEAD
    try:

        model, form_class = get_model_and_form_class(model, form_class)
        extra_context['edit'] = 0
        if request.method == 'POST':
            form = form_class(request.POST, request.FILES)
            if form.is_valid():
                verify = request.GET.get('verify')
                edit = request.GET.get('edit')
                if verify == '1':
                    extra_context['show_form'] = False
                    extra_context['form_data'] = form.cleaned_data
                elif edit == '1':
                    extra_context['show_form'] = True
                else:
                    new_object = form.save()
                    if not msg:
                        msg = _(
                            "The %(verbose_name)s was created successfully.")
                    msg = msg % model._meta.__dict__
                    messages.success(request, msg, fail_silently=True)
                    response = redirect(post_save_redirect, new_object)
        else:
            form = form_class()
    except (IOError, PermissionDenied), e:
        messages.error(request, e)
        return None
    else:
        if response is None:
            # Create the template, context, response
            if not template_name:
                template_name = "%s/%s_form.html" % \
                    (model._meta.app_label, model._meta.object_name.lower())
            t = template_loader.get_template(template_name)
            c = RequestContext(request, {
                'form': form
            }, context_processors)
            apply_extra_context(extra_context, c)
            response = HttpResponse(t.render(c))
        return response


@commit_on_success_strict()
=======

    model, form_class = get_model_and_form_class(model, form_class)
    extra_context['edit'] = 0
    if request.method == 'POST':
        form = form_class(request.POST, request.FILES)
        if form.is_valid():
            verify = request.GET.get('verify')
            edit = request.GET.get('edit')
            if verify == '1':
                extra_context['show_form'] = False
                extra_context['form_data'] = form.cleaned_data
            elif edit == '1':
                extra_context['show_form'] = True
            else:
                new_object = form.save()
                if not msg:
                    msg = _(
                        "The %(verbose_name)s was created successfully.")
                msg = msg % model._meta.__dict__
                messages.success(request, msg, fail_silently=True)
                return redirect(post_save_redirect, new_object)
    else:
        form = form_class()

    # Create the template, context, response
    if not template_name:
        template_name = "%s/%s_form.html" % \
            (model._meta.app_label, model._meta.object_name.lower())
    t = template_loader.get_template(template_name)
    c = RequestContext(request, {
        'form': form
    }, context_processors)
    apply_extra_context(extra_context, c)
    return HttpResponse(t.render(c))


>>>>>>> e6487c85
def _update_object(request, model=None, object_id=None, slug=None,
                   slug_field='slug', template_name=None,
                   template_loader=template_loader, extra_context=None,
                   post_save_redirect=None, login_required=False,
                   context_processors=None, template_object_name='object',
                   form_class=None, msg=None):
    """
    Based of django.views.generic.create_update.update_object which displays a
    summary page before updating the object.
    """

    if extra_context is None:
        extra_context = {}
    if login_required and not request.user.is_authenticated():
        return redirect_to_login(request.path)

<<<<<<< HEAD
    try:
        model, form_class = get_model_and_form_class(model, form_class)
        obj = lookup_object(model, object_id, slug, slug_field)

        if request.method == 'POST':
            form = form_class(request.POST, request.FILES, instance=obj)
            if form.is_valid():
                verify = request.GET.get('verify')
                edit = request.GET.get('edit')
                if verify == '1':
                    extra_context['show_form'] = False
                    extra_context['form_data'] = form.cleaned_data
                elif edit == '1':
                    extra_context['show_form'] = True
                else:
                    obj = form.save()
                    if not msg:
                        msg = _(
                            "The %(verbose_name)s was created successfully.")
                    msg = msg % model._meta.__dict__
                    messages.success(request, msg, fail_silently=True)
                    response = redirect(post_save_redirect, obj)
        else:
            form = form_class(instance=obj)
    except (IOError, PermissionDenied), e:
        messages.error(request, e)
        return None
    else:
        if response is None:
            if not template_name:
                template_name = "%s/%s_form.html" % \
                    (model._meta.app_label, model._meta.object_name.lower())
            t = template_loader.get_template(template_name)
            c = RequestContext(request, {
                'form': form,
                template_object_name: obj,
            }, context_processors)
            apply_extra_context(extra_context, c)
            response = HttpResponse(t.render(c))
            populate_xheaders(request, response, model,
                              getattr(obj, obj._meta.pk.attname))
        return response
=======
    model, form_class = get_model_and_form_class(model, form_class)
    obj = lookup_object(model, object_id, slug, slug_field)

    if request.method == 'POST':
        form = form_class(request.POST, request.FILES, instance=obj)
        if form.is_valid():
            verify = request.GET.get('verify')
            edit = request.GET.get('edit')
            if verify == '1':
                extra_context['show_form'] = False
                extra_context['form_data'] = form.cleaned_data
            elif edit == '1':
                extra_context['show_form'] = True
            else:
                obj = form.save()
                if not msg:
                    msg = _(
                        "The %(verbose_name)s was created successfully.")
                msg = msg % model._meta.__dict__
                messages.success(request, msg, fail_silently=True)
                return redirect(post_save_redirect, obj)
    else:
        form = form_class(instance=obj)

    if not template_name:
        template_name = "%s/%s_form.html" % \
            (model._meta.app_label, model._meta.object_name.lower())
    t = template_loader.get_template(template_name)
    c = RequestContext(request, {
        'form': form,
        template_object_name: obj,
    }, context_processors)
    apply_extra_context(extra_context, c)
    response = HttpResponse(t.render(c))
    populate_xheaders(request, response, model,
                      getattr(obj, obj._meta.pk.attname))
    return response

>>>>>>> e6487c85


def _resources_catalog(for_project=False, for_usage=False):
    """
    `resource_catalog` contains a list of tuples. Each tuple contains the group
    key the resource is assigned to and resources list of dicts that contain
    resource information.
    `resource_groups` contains information about the groups
    """
    # presentation data
    resources_meta = presentation.RESOURCES
    resource_groups = resources_meta.get('groups', {})
    resource_catalog = ()
    resource_keys = []

    # resources in database
    resource_details = map(lambda obj: model_to_dict(obj, exclude=[]),
                           Resource.objects.all())
    # initialize resource_catalog to contain all group/resource information
    for r in resource_details:
        if not r.get('group') in resource_groups:
            resource_groups[r.get('group')] = {'icon': 'unknown'}

    resource_keys = [r.get('str_repr') for r in resource_details]
    resource_catalog = [[g, filter(lambda r: r.get('group', '') == g,
                                   resource_details)] for g in resource_groups]

    # order groups, also include unknown groups
    groups_order = resources_meta.get('groups_order')
    for g in resource_groups.keys():
        if not g in groups_order:
            groups_order.append(g)

    # order resources, also include unknown resources
    resources_order = resources_meta.get('resources_order')
    for r in resource_keys:
        if not r in resources_order:
            resources_order.append(r)

    # sort catalog groups
    resource_catalog = sorted(resource_catalog,
                              key=lambda g: groups_order.index(g[0]))

    # sort groups
    def groupindex(g):
        return groups_order.index(g[0])
    resource_groups_list = sorted([(k, v) for k, v in resource_groups.items()],
                                  key=groupindex)
    resource_groups = OrderedDict(resource_groups_list)

    # sort resources
    def resourceindex(r):
        return resources_order.index(r['str_repr'])

    for index, group in enumerate(resource_catalog):
        resource_catalog[index][1] = sorted(resource_catalog[index][1],
                                            key=resourceindex)
        if len(resource_catalog[index][1]) == 0:
            resource_catalog.pop(index)
            for gindex, g in enumerate(resource_groups):
                if g[0] == group[0]:
                    resource_groups.pop(gindex)

    # filter out resources which user cannot request in a project application
    exclude = resources_meta.get('exclude_from_usage', [])
    for group_index, group_resources in enumerate(list(resource_catalog)):
        group, resources = group_resources
        for index, resource in list(enumerate(resources)):
            if for_project and not resource.get('allow_in_projects'):
                resources.remove(resource)
            if resource.get('str_repr') in exclude and for_usage:
                resources.remove(resource)

    # cleanup empty groups
    for group_index, group_resources in enumerate(list(resource_catalog)):
        group, resources = group_resources
        if len(resources) == 0:
            resource_catalog.pop(group_index)
            resource_groups.pop(group)

    return resource_catalog, resource_groups<|MERGE_RESOLUTION|>--- conflicted
+++ resolved
@@ -83,10 +83,6 @@
     return response
 
 
-<<<<<<< HEAD
-@commit_on_success_strict()
-=======
->>>>>>> e6487c85
 def _create_object(request, model=None, template_name=None,
                    template_loader=template_loader, extra_context=None,
                    post_save_redirect=None, login_required=False,
@@ -100,51 +96,6 @@
         extra_context = {}
     if login_required and not request.user.is_authenticated():
         return redirect_to_login(request.path)
-<<<<<<< HEAD
-    try:
-
-        model, form_class = get_model_and_form_class(model, form_class)
-        extra_context['edit'] = 0
-        if request.method == 'POST':
-            form = form_class(request.POST, request.FILES)
-            if form.is_valid():
-                verify = request.GET.get('verify')
-                edit = request.GET.get('edit')
-                if verify == '1':
-                    extra_context['show_form'] = False
-                    extra_context['form_data'] = form.cleaned_data
-                elif edit == '1':
-                    extra_context['show_form'] = True
-                else:
-                    new_object = form.save()
-                    if not msg:
-                        msg = _(
-                            "The %(verbose_name)s was created successfully.")
-                    msg = msg % model._meta.__dict__
-                    messages.success(request, msg, fail_silently=True)
-                    response = redirect(post_save_redirect, new_object)
-        else:
-            form = form_class()
-    except (IOError, PermissionDenied), e:
-        messages.error(request, e)
-        return None
-    else:
-        if response is None:
-            # Create the template, context, response
-            if not template_name:
-                template_name = "%s/%s_form.html" % \
-                    (model._meta.app_label, model._meta.object_name.lower())
-            t = template_loader.get_template(template_name)
-            c = RequestContext(request, {
-                'form': form
-            }, context_processors)
-            apply_extra_context(extra_context, c)
-            response = HttpResponse(t.render(c))
-        return response
-
-
-@commit_on_success_strict()
-=======
 
     model, form_class = get_model_and_form_class(model, form_class)
     extra_context['edit'] = 0
@@ -181,7 +132,6 @@
     return HttpResponse(t.render(c))
 
 
->>>>>>> e6487c85
 def _update_object(request, model=None, object_id=None, slug=None,
                    slug_field='slug', template_name=None,
                    template_loader=template_loader, extra_context=None,
@@ -198,50 +148,6 @@
     if login_required and not request.user.is_authenticated():
         return redirect_to_login(request.path)
 
-<<<<<<< HEAD
-    try:
-        model, form_class = get_model_and_form_class(model, form_class)
-        obj = lookup_object(model, object_id, slug, slug_field)
-
-        if request.method == 'POST':
-            form = form_class(request.POST, request.FILES, instance=obj)
-            if form.is_valid():
-                verify = request.GET.get('verify')
-                edit = request.GET.get('edit')
-                if verify == '1':
-                    extra_context['show_form'] = False
-                    extra_context['form_data'] = form.cleaned_data
-                elif edit == '1':
-                    extra_context['show_form'] = True
-                else:
-                    obj = form.save()
-                    if not msg:
-                        msg = _(
-                            "The %(verbose_name)s was created successfully.")
-                    msg = msg % model._meta.__dict__
-                    messages.success(request, msg, fail_silently=True)
-                    response = redirect(post_save_redirect, obj)
-        else:
-            form = form_class(instance=obj)
-    except (IOError, PermissionDenied), e:
-        messages.error(request, e)
-        return None
-    else:
-        if response is None:
-            if not template_name:
-                template_name = "%s/%s_form.html" % \
-                    (model._meta.app_label, model._meta.object_name.lower())
-            t = template_loader.get_template(template_name)
-            c = RequestContext(request, {
-                'form': form,
-                template_object_name: obj,
-            }, context_processors)
-            apply_extra_context(extra_context, c)
-            response = HttpResponse(t.render(c))
-            populate_xheaders(request, response, model,
-                              getattr(obj, obj._meta.pk.attname))
-        return response
-=======
     model, form_class = get_model_and_form_class(model, form_class)
     obj = lookup_object(model, object_id, slug, slug_field)
 
@@ -280,8 +186,6 @@
                       getattr(obj, obj._meta.pk.attname))
     return response
 
->>>>>>> e6487c85
-
 
 def _resources_catalog(for_project=False, for_usage=False):
     """
