--- conflicted
+++ resolved
@@ -1,274 +1,271 @@
-function setContainerMinHeight( applicableDiv){
-	
-    if ( $(applicableDiv).length > 0 ) {
-        //var h = $('.header').height(); div.header is not found 
-        var f = $('.footer').height();
-        var w = $(window).height();
-        var pTop = parseInt (($(applicableDiv).css('padding-top').replace("px", "")) );
-        var pBottom = parseInt (($(applicableDiv).css('padding-bottom').replace("px", "")));
-
-        var c = w - ( f+pTop+pBottom+36);//36 is header's height.
-        $(applicableDiv).css('min-height', c);
-    }    
-
-}
-
-
-//equal heights
- 
-(function($) {
-	$.fn.equalHeights = function(minHeight, maxHeight) {
-		tallest = (minHeight) ? minHeight : 0;
-		this.each(function() {
-			if($(this).height() > tallest) {
-				tallest = $(this).height();
-			}
-		});
-		if((maxHeight) && tallest > maxHeight) tallest = maxHeight;
-		return this.each(function() {
-			$(this).height(tallest);
-		});
-	}
-})(jQuery);
-
-
-
-// fix for iPhone - iPad orientation bug 
-var metas = document.getElementsByTagName('meta');
-function resetViewport() {
-    var i;
-    if (navigator.userAgent.match(/iPhone/i)) {
-  		for (i=0; i<metas.length; i++) {
-    		if (metas[i].name == "viewport") {
-      			metas[i].content = "width=device-width, minimum-scale=1.0, maximum-scale=1.0";
-    		}
-  		}
-  	}
-}
-resetViewport();
-    
-window.onorientationchange = function() {
-    resetViewport();
-};
-    
-function gestureStart() {
-  for (i=0; i<metas.length; i++) {
-    if (metas[i].name == "viewport") {
-      metas[i].content = "width=device-width, minimum-scale=0.25, maximum-scale=1.6";
-    }
-  }
-}
-
-if (navigator.userAgent.match(/iPhone/i)) {
-	document.addEventListener("gesturestart", gestureStart, false);
-}
-//end of fix
-
-$(document).ready(function() {
-	
-	 
-    setContainerMinHeight('.container .wrapper');
-    
-	
-    $('.show-extra').click(function(e) {
-        e.preventDefault();
-        $(this).parents('.bg-wrap').find('.extra').slideToggle(600);
-    });
-    $('.hide-extra').click(function(e) {
-        e.preventDefault();
-        $(this).parents('.bg-wrap').find('.extra').slideUp(600);
-    });
-    
-    $('.box-more p').click(function(e) {
-        $(this).siblings('.clearfix').toggle('slow');
-        $(this).parents('.box-more').toggleClass('border');
-    });
-	
-	var fixTopMessageHeight = function() {
-		var topMargin = parseInt($('.mainlogo img').height())+parseInt($('.top-msg').css('marginBottom'));
-		$('.mainlogo').css('marginTop','-'+topMargin+'px');
-	}
-	
-	if ($('.mainlogo img').length > 0) {
-		$('.mainlogo img').bind('load', fixTopMessageHeight)
-	} else {
-		fixTopMessageHeight();
-	}
-	
-	$('.top-msg a.close').click(function(e) {
-		e.preventDefault();
-        $('.top-msg').animate({
-            paddingTop:'0',
-            paddingBottom:'0',
-            height:'0'
-        }, 1000, function (){
-             $('.top-msg').removeClass('active')
-        });
-        $('.mainlogo').animate({
-            marginTop:'0'
-        }, 1000, function (){
-             //todo
-        });
-    });	
-    
-     
-	//$('select').dropkick();
-    
-    $('.top-msg .success').parents('.top-msg').addClass('success');
-    $('.top-msg .error').parents('.top-msg').addClass('error');
-    $('.top-msg .warning').parents('.top-msg').addClass('warning');
-    $('.top-msg .info').parents('.top-msg').addClass('info');
-    
-    // clouds homepage animation
-    $('#animation a').hover(
-      function () {
-      	
-        $(this).animate({
-           top: '+=-10'   
-           }, 600, function() {
-           	if ($(this).find('img').attr('src').indexOf("_top") == -1) {
-           		var src = $(this).find('img').attr('src').replace('.png', '_top.png')
-        		$(this).find('img').attr("src", src);
-           	}
-
-		});
-        $(this).siblings('p').find('img').animate({
-          width: '60%'       
-        }, 600);
-      }, 
-      function () {
-
-        $(this).animate({top: '0'}, 600, function() {
-        	var src = $(this).find('img').attr('src').replace('_top.png', '.png')
-       		$(this).find('img').attr("src", src);
-		});
-        $(this).siblings('p').find('img').animate({
-          width: '65%'       
-        },600);
-      }
-    );
-    
-    
-   
-    
-    
-    if ($('.widjets'.length > 0)) {
-		$('.widjets li div').equalHeights();
-	}
-    
-    $(function() {
-    	if($("#id_issue_date").length > 0 ){
-			$( "#id_issue_date" ).datepicker({
-				defaultDate: "+0", 
-				dateFormat: "yy-mm-dd",
-				onSelect: function( selectedDate ) {
-					$( "#id_expiration_date" ).datepicker( "option", "minDate", selectedDate );
-				}
-			});
-			$( "#id_expiration_date" ).datepicker({
-				defaultDate: "+1w", 
-				dateFormat: "yy-mm-dd",
-				onSelect: function( selectedDate ) {
-					$( "#id_issue_date" ).datepicker( "option", "maxDate", selectedDate );
-				}
-			});
-		}
-<<<<<<< HEAD
-		
-		if($("#id_issue_date_demo").length > 0 ){
-			$( "#id_issue_date_demo" ).datepicker({
-				defaultDate: "+0", 
-				dateFormat: "yy-mm-dd",
-				onSelect: function( selectedDate ) {
-					$( "#id_expiration_date_demo" ).datepicker( "option", "minDate", selectedDate );
-				}
-			});
-			$( "#id_expiration_date_demo" ).datepicker({
-				defaultDate: "+1w", 
-				dateFormat: "yy-mm-dd",
-				onSelect: function( selectedDate ) {
-					$( "#id_issue_date_demo" ).datepicker( "option", "maxDate", selectedDate );
-				}
-			});
-		}
-=======
-		$( "#id_start_date" ).datepicker({
-            dateFormat: "yy-mm-dd",
-            onSelect: function( selectedDate ) {
-                $( "#id_start_date" ).datepicker( "option", "maxDate", selectedDate );
-            }
-        });
-        
-        $( "#id_end_date" ).datepicker({
-            dateFormat: "yy-mm-dd",
-            onSelect: function( selectedDate ) {
-                $( "#id_end_date" ).datepicker( "option", "maxDate", selectedDate );
-            }
-        });
->>>>>>> d7d59ff9
-	});
-	
-	
-	$(".table_sorting").tablesorter(); 
-	
-	$('table .more-info').click(function(e){
-		e.preventDefault();
-		$(this).toggleClass('open');
-		$(this).parents('tr').next('tr').toggle();
-		 
-	});
-	
-	$('.projects .details .edit').click( function(e){
-		e.preventDefault();
-		$(this).parents('.details').children('.data').hide();
-		$(this).parents('.details').children('.editable').show();
-		$(this).hide();
-	})
-	
-	
-	$('.widjet-x').click(function(e){
-		e.preventDefault();
-		$(this).siblings('ul').hide('slow');
-		$(this).hide();
-	})
-	
-	// quota form actions
-	
-	$('.quotas-form ul li a').click(function(e){
-		e.preventDefault();
-		$(this).addClass('selected');
-		var id = $(this).attr('id');
-		$('.quotas-form fieldset').each(function() {
-			if($(this).hasClass(id)) {
-				$(this).show('slow');
-			}
-		}); 	
-		
-	});
-	
-	$('.quotas-form fieldset .delete').click(function(e){
-		e.preventDefault();
-		$(this).parents('fieldset').find('input').val('');
-		$(this).parents('fieldset').hide('slow');
-		fieldsetClass = $(this).parents('fieldset').attr('class').replace('quota ', '');
-		$('.quotas-form ul li a').each(function() {
-			if($(this).attr('id')==fieldsetClass) {
-				$(this).removeClass('selected');
-			}
-		}); 
-		 
-		 
-	})
-	
-	
-	
-});
-
-$(window).resize(function() {
-    
-   setContainerMinHeight('.container .wrapper');
-   if ($('.widjets').length > 0) {
-		$('.widjets  li div').equalHeights();
-	}
-
+function setContainerMinHeight( applicableDiv){
+	
+    if ( $(applicableDiv).length > 0 ) {
+        //var h = $('.header').height(); div.header is not found 
+        var f = $('.footer').height();
+        var w = $(window).height();
+        var pTop = parseInt (($(applicableDiv).css('padding-top').replace("px", "")) );
+        var pBottom = parseInt (($(applicableDiv).css('padding-bottom').replace("px", "")));
+
+        var c = w - ( f+pTop+pBottom+36);//36 is header's height.
+        $(applicableDiv).css('min-height', c);
+    }    
+
+}
+
+
+//equal heights
+ 
+(function($) {
+	$.fn.equalHeights = function(minHeight, maxHeight) {
+		tallest = (minHeight) ? minHeight : 0;
+		this.each(function() {
+			if($(this).height() > tallest) {
+				tallest = $(this).height();
+			}
+		});
+		if((maxHeight) && tallest > maxHeight) tallest = maxHeight;
+		return this.each(function() {
+			$(this).height(tallest);
+		});
+	}
+})(jQuery);
+
+
+
+// fix for iPhone - iPad orientation bug 
+var metas = document.getElementsByTagName('meta');
+function resetViewport() {
+    var i;
+    if (navigator.userAgent.match(/iPhone/i)) {
+  		for (i=0; i<metas.length; i++) {
+    		if (metas[i].name == "viewport") {
+      			metas[i].content = "width=device-width, minimum-scale=1.0, maximum-scale=1.0";
+    		}
+  		}
+  	}
+}
+resetViewport();
+    
+window.onorientationchange = function() {
+    resetViewport();
+};
+    
+function gestureStart() {
+  for (i=0; i<metas.length; i++) {
+    if (metas[i].name == "viewport") {
+      metas[i].content = "width=device-width, minimum-scale=0.25, maximum-scale=1.6";
+    }
+  }
+}
+
+if (navigator.userAgent.match(/iPhone/i)) {
+	document.addEventListener("gesturestart", gestureStart, false);
+}
+//end of fix
+
+$(document).ready(function() {
+	
+	 
+    setContainerMinHeight('.container .wrapper');
+    
+	
+    $('.show-extra').click(function(e) {
+        e.preventDefault();
+        $(this).parents('.bg-wrap').find('.extra').slideToggle(600);
+    });
+    $('.hide-extra').click(function(e) {
+        e.preventDefault();
+        $(this).parents('.bg-wrap').find('.extra').slideUp(600);
+    });
+    
+    $('.box-more p').click(function(e) {
+        $(this).siblings('.clearfix').toggle('slow');
+        $(this).parents('.box-more').toggleClass('border');
+    });
+	
+	var fixTopMessageHeight = function() {
+		var topMargin = parseInt($('.mainlogo img').height())+parseInt($('.top-msg').css('marginBottom'));
+		$('.mainlogo').css('marginTop','-'+topMargin+'px');
+	}
+	
+	if ($('.mainlogo img').length > 0) {
+		$('.mainlogo img').bind('load', fixTopMessageHeight)
+	} else {
+		fixTopMessageHeight();
+	}
+	
+	$('.top-msg a.close').click(function(e) {
+		e.preventDefault();
+        $('.top-msg').animate({
+            paddingTop:'0',
+            paddingBottom:'0',
+            height:'0'
+        }, 1000, function (){
+             $('.top-msg').removeClass('active')
+        });
+        $('.mainlogo').animate({
+            marginTop:'0'
+        }, 1000, function (){
+             //todo
+        });
+    });	
+    
+     
+	//$('select').dropkick();
+    
+    $('.top-msg .success').parents('.top-msg').addClass('success');
+    $('.top-msg .error').parents('.top-msg').addClass('error');
+    $('.top-msg .warning').parents('.top-msg').addClass('warning');
+    $('.top-msg .info').parents('.top-msg').addClass('info');
+    
+    // clouds homepage animation
+    $('#animation a').hover(
+      function () {
+      	
+        $(this).animate({
+           top: '+=-10'   
+           }, 600, function() {
+           	if ($(this).find('img').attr('src').indexOf("_top") == -1) {
+           		var src = $(this).find('img').attr('src').replace('.png', '_top.png')
+        		$(this).find('img').attr("src", src);
+           	}
+
+		});
+        $(this).siblings('p').find('img').animate({
+          width: '60%'       
+        }, 600);
+      }, 
+      function () {
+
+        $(this).animate({top: '0'}, 600, function() {
+        	var src = $(this).find('img').attr('src').replace('_top.png', '.png')
+       		$(this).find('img').attr("src", src);
+		});
+        $(this).siblings('p').find('img').animate({
+          width: '65%'       
+        },600);
+      }
+    );
+    
+    
+   
+    
+    
+    if ($('.widjets'.length > 0)) {
+		$('.widjets li div').equalHeights();
+	}
+    
+    $(function() {
+    	if($("#id_issue_date").length > 0 ){
+			$( "#id_issue_date" ).datepicker({
+				defaultDate: "+0", 
+				dateFormat: "yy-mm-dd",
+				onSelect: function( selectedDate ) {
+					$( "#id_expiration_date" ).datepicker( "option", "minDate", selectedDate );
+				}
+			});
+			$( "#id_expiration_date" ).datepicker({
+				defaultDate: "+1w", 
+				dateFormat: "yy-mm-dd",
+				onSelect: function( selectedDate ) {
+					$( "#id_issue_date" ).datepicker( "option", "maxDate", selectedDate );
+				}
+			});
+		}
+		
+		if($("#id_issue_date_demo").length > 0 ){
+			$( "#id_issue_date_demo" ).datepicker({
+				defaultDate: "+0", 
+				dateFormat: "yy-mm-dd",
+				onSelect: function( selectedDate ) {
+					$( "#id_expiration_date_demo" ).datepicker( "option", "minDate", selectedDate );
+				}
+			});
+			$( "#id_expiration_date_demo" ).datepicker({
+				defaultDate: "+1w", 
+				dateFormat: "yy-mm-dd",
+				onSelect: function( selectedDate ) {
+					$( "#id_issue_date_demo" ).datepicker( "option", "maxDate", selectedDate );
+				}
+			});
+		}
+		$( "#id_start_date" ).datepicker({
+            dateFormat: "yy-mm-dd",
+            onSelect: function( selectedDate ) {
+                $( "#id_start_date" ).datepicker( "option", "maxDate", selectedDate );
+            }
+        });
+        
+        $( "#id_end_date" ).datepicker({
+            dateFormat: "yy-mm-dd",
+            onSelect: function( selectedDate ) {
+                $( "#id_end_date" ).datepicker( "option", "maxDate", selectedDate );
+            }
+        });
+	});
+	
+	
+	$(".table_sorting").tablesorter(); 
+	
+	$('table .more-info').click(function(e){
+		e.preventDefault();
+		$(this).toggleClass('open');
+		$(this).parents('tr').next('tr').toggle();
+		 
+	});
+	
+	$('.projects .details .edit').click( function(e){
+		e.preventDefault();
+		$(this).parents('.details').children('.data').hide();
+		$(this).parents('.details').children('.editable').show();
+		$(this).hide();
+	})
+	
+	
+	$('.widjet-x').click(function(e){
+		e.preventDefault();
+		$(this).siblings('ul').hide('slow');
+		$(this).hide();
+	})
+	
+	// quota form actions
+	
+	$('.quotas-form ul li a').click(function(e){
+		e.preventDefault();
+		$(this).addClass('selected');
+		var id = $(this).attr('id');
+		$('.quotas-form fieldset').each(function() {
+			if($(this).hasClass(id)) {
+				$(this).show('slow');
+			}
+		}); 	
+		
+	});
+	
+	$('.quotas-form fieldset .delete').click(function(e){
+		e.preventDefault();
+		$(this).parents('fieldset').find('input').val('');
+		$(this).parents('fieldset').hide('slow');
+		fieldsetClass = $(this).parents('fieldset').attr('class').replace('quota ', '');
+		$('.quotas-form ul li a').each(function() {
+			if($(this).attr('id')==fieldsetClass) {
+				$(this).removeClass('selected');
+			}
+		}); 
+		 
+		 
+	})
+	
+	
+	
+});
+
+$(window).resize(function() {
+    
+   setContainerMinHeight('.container .wrapper');
+   if ($('.widjets').length > 0) {
+		$('.widjets  li div').equalHeights();
+	}
+
 });