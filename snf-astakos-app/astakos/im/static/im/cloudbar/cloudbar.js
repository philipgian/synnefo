function equalWidths ( secondEl, firstEl) {
	secondEl.css('width',firstEl.outerWidth() );
}



$(document).ready(function(){
    
    /*
    * LINKS CONFIGURATION
    */

    var PROFILE_URL = "https://accounts.cloud.grnet.gr";

    // cookie plugin https://raw.github.com/carhartl/jquery-cookie/master/jquery.cookie.js 
    //  * Copyright (c) 2010 Klaus Hartl, @carhartl
    //  * Dual licensed under the MIT and GPL licenses
    var cookie=function(key,value,options){if(arguments.length>1&&(!/Object/.test(Object.prototype.toString.call(value))||value===null||value===undefined)){options=$.extend({},options);if(value===null||value===undefined){options.expires=-1}if(typeof options.expires==='number'){var days=options.expires,t=options.expires=new Date();t.setDate(t.getDate()+days)}value=String(value);return(document.cookie=[encodeURIComponent(key),'=',options.raw?value:encodeURIComponent(value),options.expires?'; expires='+options.expires.toUTCString():'',options.path?'; path='+options.path:'',options.domain?'; domain='+options.domain:'',options.secure?'; secure':''].join(''))}options=value||{};var decode=options.raw?function(s){return s}:decodeURIComponent;var pairs=document.cookie.split('; ');for(var i=0,pair;pair=pairs[i]&&pairs[i].split('=');i++){if(decode(pair[0])===key)return decode(pair[1]||'')}return null};

    var ACTIVE_MENU = window.CLOUDBAR_ACTIVE_SERVICE || 'cloud';
    var USER_DATA = window.CLOUDBAR_USER_DATA || {'user': 'Not logged in', 'logged_in': false};
    var COOKIE_NAME = window.CLOUDBAR_COOKIE_NAME || '_pithos2_a';

    var cssloc = window.CLOUDBAR_LOCATION || "http://127.0.0.1:8989/";
    
    // load css
    var css = $("<link />");
    css.attr({rel:'stylesheet', type:'text/css', href:cssloc + 'cloudbar.css'});
    $("head").append(css);
    
    // load fonts
    var font_url = 'https://fonts.googleapis.com/css?family=Open+Sans:400,600,700&subset=latin,greek-ext,greek';
    var css_font = $("<link />");
    css_font.attr({rel:'stylesheet', type:'text/css', href:font_url});
    $("head").append(css_font);

    // load service specific css
    var SKIP_ADDITIONAL_CSS = window.SKIP_ADDITIONAL_CSS == undefined ? false : window.SKIP_ADDITIONAL_CSS;

    if (!SKIP_ADDITIONAL_CSS) {
        var css = $("<link />");
        css.attr({rel:'stylesheet', type:'text/css', href:cssloc + 'service_' + ACTIVE_MENU + '.css'});
        $("head").append(css);
    }

    var root = $('body');
    var bar = $('<div class="cloudbar servicesbar clearfix"></div>');
    var services = $('<ul class="services"></ul>');
    var profile = $('<div class="profile"></div>');
    
    var get_services_url = window.GET_SERVICES_URL || window.CLOUDBAR_SERVICES;
    
    // create services links and set the active class to the current service
    $.getJSON(get_services_url + "?callback=?", function(data) {
            $.each(data, function(i, el){
            var sli = $("<li>");
            var slink = $("<a>");
<<<<<<< HEAD
            if (el.icon) {
                slink.append($('<img src="'+el.icon+'"/>'));
=======
            if (!el.cloudbar) { el.cloudbar = {} }
            var title = el.cloudbar.name || el.verbose_name || el.name;
            if (!el.cloudbar.show) { return }
            if (el.cloudbar.icon) {
                slink.append($('<img alt="'+title+'" src="'+cssloc+el.cloudbar.icon+'"/>'));
>>>>>>> 6741dec1
                slink.addClass("with-icon");
            } else {
                slink.html(title);
            }
            slink.attr('href', el.url);
            slink.attr('title', el.name);
            sli.append(slink);
            services.append(sli);
            if (el.id == ACTIVE_MENU || el.name == ACTIVE_MENU) {
                sli.addClass("active");
            }
        });
      });
    
    // create profile links
    var user = $('<div class="user"></div>');    
    if (ACTIVE_MENU == "accounts") { user.addClass("hover active")}
    var username = $('<a href="#"></a>');
    var usermenu = $("<ul>");
    var get_menu_url = (window.GET_MENU_URL || window.CLOUDBAR_MENU) + '?callback=?&location=' + window.location.toString().split("?")[0];

    $.getJSON(get_menu_url, function(data) {
        $.each(data, function(i,el) {
            if (i == 0){
                username.html('<span>'+el.name+'</span>');
                username.attr('href', el.url);
                user.removeClass('full');
            }else{
                var link = $("<a />");
                link.text(el.name);
                link.attr({href:el.url});
                var li = $("<li />");
                li.append(link);
                usermenu.append(li);
                user.addClass('full');
            }
        });
    
    });
    
    //profile.filter(".user a").attr("href", 
                                   //profile.find("li a").get(0).attr("href"))
    
    user.append(username);
    user.append(usermenu);
    profile.append(user);
    bar.append(profile).append(services);
    

    root.css('border-top', 'none');
    root.prepend(bar);
    var firstlink = profile.find("ul li:first-child a").attr("href");
    profile.find(".user > a").attr("href", firstlink);

 
    // ie fix
    user.hover(
    	function(){
    		equalWidths ( $('.cloudbar .profile ul'), $('.cloudbar .profile'));
    		$(this).addClass("hover")}, 
    	function(){
    		$(this).removeClass("hover")
    		}
    	);
     
    equalWidths ( $('.cloudbar .profile ul'), $('.cloudbar .profile'));
     
	$('.cloudbar .profile .full>a').live('focus', function(e){
		console.info('i just focused');
		e.preventDefault();
        equalWidths ( $('.cloudbar .profile ul'), $('.cloudbar .profile'));
   		$(this).siblings('ul').show();
   		$(this).addClass('open');
	})	;
	 
	$('.cloudbar .profile .full>a').live('click', function(e){
		e.preventDefault();
	}); 
 
 	$('.cloudbar .profile ul li:last a').live('focusout', function(e){	
 		console.info('i just focused out in style');
 		$(this).parents('ul').attr('style', '');
 		$(this).parents('ul').removeAttr('style');
 		equalWidths ( $('.cloudbar .profile ul'), $('.cloudbar .profile'));
 		$(this).parents('ul').siblings('a').removeClass('open');
 	});
    
});

$(window).resize(function() {
	equalWidths ( $('.cloudbar .profile ul'), $('.cloudbar .profile'));
});<|MERGE_RESOLUTION|>--- conflicted
+++ resolved
@@ -55,16 +55,11 @@
             $.each(data, function(i, el){
             var sli = $("<li>");
             var slink = $("<a>");
-<<<<<<< HEAD
-            if (el.icon) {
-                slink.append($('<img src="'+el.icon+'"/>'));
-=======
             if (!el.cloudbar) { el.cloudbar = {} }
             var title = el.cloudbar.name || el.verbose_name || el.name;
             if (!el.cloudbar.show) { return }
             if (el.cloudbar.icon) {
-                slink.append($('<img alt="'+title+'" src="'+cssloc+el.cloudbar.icon+'"/>'));
->>>>>>> 6741dec1
+                slink.append($('<img alt="'+title+'" src="'+el.cloudbar.icon+'"/>'));
                 slink.addClass("with-icon");
             } else {
                 slink.html(title);
