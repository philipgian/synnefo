/* Variables.less
 * Variables to customize the look and feel of Bootstrap
 * ----------------------------------------------------- */
/* Mixins.less
 * Snippets of reusable CSS to develop faster and keep code readable
 * ----------------------------------------------------------------- */
.servicesbar {
  font-family: arial, sans-serif !important;
  font-size: 13px !important;
  line-height: 13px;
  letter-spacing: 0px;
  zoom: 1;
  color: #ccc;
  z-index: 1000;
  border-bottom: 1px solid #444;
  background-color: #000000;
  position: relative;
}
.servicesbar ol, .servicesbar ul {
  list-style: none;
  margin: 0;
  padding: 0;
}
.servicesbar li {
  margin: 0;
  padding: 0;
}
.servicesbar:before, .servicesbar:after {
  display: table;
  content: "";
  zoom: 1;
}
.servicesbar:after {
  clear: both;
}
.servicesbar a {
  border: none !important;
  font-family: arial, sans-serif !important;
  font-size: 13px !important;
  color: #e6e6e6;
  text-decoration: none;
  display: block;
  float: left;
  padding: 11px;
  height: 13px;
}
.servicesbar a:hover {
  background-color: #444;
}
.servicesbar a.active {
  font-weight: bold;
  font-size: 13px !important;
  background-color: #333;
}
.servicesbar a img {
  border: none;
  margin: 1px;
  margin-bottom: 2px;
}
.servicesbar .services {
  zoom: 1;
}
.servicesbar .services:before, .servicesbar .services:after {
  display: table;
  content: "";
  zoom: 1;
}
.servicesbar .services:after {
  clear: both;
}
.servicesbar .services a {
  font-size: 13px !important;
  font-weight: bold;
  color: #ccc;
}
<<<<<<< HEAD
=======
.servicesbar .services a.with-icon {
  margin: 0 !important;
  padding: 0 !important;
  width: 35px;
  height: 35px;
}
>>>>>>> 7c706f5f
.servicesbar .services a.active {
  font-size: 13px !important;
  color: #ffffff !important;
}
.servicesbar .services a:hover {
  background-color: #444;
}
.servicesbar .profile {
  margin-top: -35px;
  zoom: 1;
  text-align: right;
  min-width: 200px;
  width: 200px;
  background-color: #000000;
  zoom: 1;
  position: absolute;
  right: 0;
  float: right;
}
.servicesbar .profile:before, .servicesbar .profile:after {
  display: table;
  content: "";
  zoom: 1;
}
.servicesbar .profile:after {
  clear: both;
}
.servicesbar .profile .user > a {
  font-weight: bold !important;
  font-size: 12px !important;
}
.servicesbar .profile .user.active {
  background-color: #333;
}
.servicesbar .profile a {
  float: none;
}
.servicesbar .profile ul {
  display: none;
}
.servicesbar .profile ul li {
  width: 100%;
  border-bottom: 1px solid #444;
  background-color: #333;
}
.servicesbar .profile ul li a {
  float: none;
  display: block;
}
.servicesbar .profile:hover, .servicesbar .profile.hover {
  background-color: #222;
}
.servicesbar .profile:hover ul, .servicesbar .profile.hover ul {
  display: block;
}
.servicesbar .profile:before, .servicesbar .profile:after {
  display: table;
  content: "";
  zoom: 1;
}
.servicesbar .profile:after {
  clear: both;
}<|MERGE_RESOLUTION|>--- conflicted
+++ resolved
@@ -73,15 +73,12 @@
   font-weight: bold;
   color: #ccc;
 }
-<<<<<<< HEAD
-=======
 .servicesbar .services a.with-icon {
   margin: 0 !important;
   padding: 0 !important;
   width: 35px;
   height: 35px;
 }
->>>>>>> 7c706f5f
 .servicesbar .services a.active {
   font-size: 13px !important;
   color: #ffffff !important;
