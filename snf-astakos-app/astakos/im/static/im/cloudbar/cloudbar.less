--- conflicted
+++ resolved
@@ -51,8 +51,6 @@
         .clearfix();
 
         a {
-<<<<<<< HEAD
-=======
 
             &.with-icon {
                 margin: 0 !important;
@@ -61,7 +59,6 @@
                 height: 35px;
             }
 
->>>>>>> 7c706f5f
             font-size: 13px !important;
             font-weight: bold;
             color: #ccc;
