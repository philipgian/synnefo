--- conflicted
+++ resolved
@@ -478,11 +478,7 @@
 
     def __init__(self, user, *args, **kwargs):
         super(ExtendedPasswordChangeForm, self).__init__(user, *args, **kwargs)
-<<<<<<< HEAD
-    
-=======
-
->>>>>>> 8a275a9e
+
     def save(self, commit=True):
         user = super(ExtendedPasswordChangeForm, self).save(commit=False)
         if self.cleaned_data.get('renew'):
