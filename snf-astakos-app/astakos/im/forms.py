# Copyright 2011-2012 GRNET S.A. All rights reserved.
#
# Redistribution and use in source and binary forms, with or
# without modification, are permitted provided that the following
# conditions are met:
#
#   1. Redistributions of source code must retain the above
#      copyright notice, this list of conditions and the following
#      disclaimer.
#
#   2. Redistributions in binary form must reproduce the above
#      copyright notice, this list of conditions and the following
#      disclaimer in the documentation and/or other materials
#      provided with the distribution.
#
# THIS SOFTWARE IS PROVIDED BY GRNET S.A. ``AS IS'' AND ANY EXPRESS
# OR IMPLIED WARRANTIES, INCLUDING, BUT NOT LIMITED TO, THE IMPLIED
# WARRANTIES OF MERCHANTABILITY AND FITNESS FOR A PARTICULAR
# PURPOSE ARE DISCLAIMED. IN NO EVENT SHALL GRNET S.A OR
# CONTRIBUTORS BE LIABLE FOR ANY DIRECT, INDIRECT, INCIDENTAL,
# SPECIAL, EXEMPLARY, OR CONSEQUENTIAL DAMAGES (INCLUDING, BUT NOT
# LIMITED TO, PROCUREMENT OF SUBSTITUTE GOODS OR SERVICES; LOSS OF
# USE, DATA, OR PROFITS; OR BUSINESS INTERRUPTION) HOWEVER CAUSED
# AND ON ANY THEORY OF LIABILITY, WHETHER IN CONTRACT, STRICT
# LIABILITY, OR TORT (INCLUDING NEGLIGENCE OR OTHERWISE) ARISING IN
# ANY WAY OUT OF THE USE OF THIS SOFTWARE, EVEN IF ADVISED OF THE
# POSSIBILITY OF SUCH DAMAGE.
#
# The views and conclusions contained in the software and
# documentation are those of the authors and should not be
# interpreted as representing official policies, either expressed
# or implied, of GRNET S.A.
from urlparse import urljoin

from django import forms
from django.utils.translation import ugettext as _
from django.contrib.auth.forms import (UserCreationForm, AuthenticationForm,
                                       PasswordResetForm, PasswordChangeForm
                                       )
from django.core.mail import send_mail
from django.contrib.auth.tokens import default_token_generator
from django.template import Context, loader
from django.utils.http import int_to_base36
from django.core.urlresolvers import reverse
from django.utils.safestring import mark_safe
from django.utils.encoding import smart_str
from django.forms.extras.widgets import SelectDateWidget
from django.conf import settings

from astakos.im.models import (AstakosUser, EmailChange, AstakosGroup,
                               Invitation, Membership, GroupKind, Resource,
                               get_latest_terms)
from astakos.im.settings import (INVITATIONS_PER_LEVEL, BASEURL, SITENAME,
                                 RECAPTCHA_PRIVATE_KEY, RECAPTCHA_ENABLED,
                                 DEFAULT_CONTACT_EMAIL, LOGGING_LEVEL)

from astakos.im.widgets import DummyWidget, RecaptchaWidget
from astakos.im.functions import send_change_email

from astakos.im.util import reserved_email, get_query

import logging
import hashlib
import recaptcha.client.captcha as captcha
from random import random

logger = logging.getLogger(__name__)


class LocalUserCreationForm(UserCreationForm):
    """
    Extends the built in UserCreationForm in several ways:

    * Adds email, first_name, last_name, recaptcha_challenge_field, recaptcha_response_field field.
    * The username field isn't visible and it is assigned a generated id.
    * User created is not active.
    """
    recaptcha_challenge_field = forms.CharField(widget=DummyWidget)
    recaptcha_response_field = forms.CharField(
        widget=RecaptchaWidget, label='')

    class Meta:
        model = AstakosUser
        fields = ("email", "first_name", "last_name",
                  "has_signed_terms", "has_signed_terms")

    def __init__(self, *args, **kwargs):
        """
        Changes the order of fields, and removes the username field.
        """
        request = kwargs.get('request', None)
        if request:
            kwargs.pop('request')
            self.ip = request.META.get('REMOTE_ADDR',
                                       request.META.get('HTTP_X_REAL_IP', None))

        super(LocalUserCreationForm, self).__init__(*args, **kwargs)
        self.fields.keyOrder = ['email', 'first_name', 'last_name',
                                'password1', 'password2']

        if RECAPTCHA_ENABLED:
            self.fields.keyOrder.extend(['recaptcha_challenge_field',
                                         'recaptcha_response_field', ])
        if get_latest_terms():
                self.fields.keyOrder.append('has_signed_terms')

        if 'has_signed_terms' in self.fields:
            # Overriding field label since we need to apply a link
            # to the terms within the label
            terms_link_html = '<a href="%s" target="_blank">%s</a>' \
                % (reverse('latest_terms'), _("the terms"))
            self.fields['has_signed_terms'].label = \
                mark_safe("I agree with %s" % terms_link_html)

    def clean_email(self):
        email = self.cleaned_data['email']
        if not email:
            raise forms.ValidationError(_("This field is required"))
        if reserved_email(email):
            raise forms.ValidationError(_("This email is already used"))
        return email

    def clean_has_signed_terms(self):
        has_signed_terms = self.cleaned_data['has_signed_terms']
        if not has_signed_terms:
            raise forms.ValidationError(_('You have to agree with the terms'))
        return has_signed_terms

    def clean_recaptcha_response_field(self):
        if 'recaptcha_challenge_field' in self.cleaned_data:
            self.validate_captcha()
        return self.cleaned_data['recaptcha_response_field']

    def clean_recaptcha_challenge_field(self):
        if 'recaptcha_response_field' in self.cleaned_data:
            self.validate_captcha()
        return self.cleaned_data['recaptcha_challenge_field']

    def validate_captcha(self):
        rcf = self.cleaned_data['recaptcha_challenge_field']
        rrf = self.cleaned_data['recaptcha_response_field']
        check = captcha.submit(rcf, rrf, RECAPTCHA_PRIVATE_KEY, self.ip)
        if not check.is_valid:
            raise forms.ValidationError(
                _('You have not entered the correct words'))

    def save(self, commit=True):
        """
        Saves the email, first_name and last_name properties, after the normal
        save behavior is complete.
        """
        user = super(LocalUserCreationForm, self).save(commit=False)
        user.renew_token()
        if commit:
            user.save()
            logger.log(LOGGING_LEVEL, 'Created user %s' % user.email)
        return user


class InvitedLocalUserCreationForm(LocalUserCreationForm):
    """
    Extends the LocalUserCreationForm: email is readonly.
    """
    class Meta:
        model = AstakosUser
        fields = ("email", "first_name", "last_name", "has_signed_terms")

    def __init__(self, *args, **kwargs):
        """
        Changes the order of fields, and removes the username field.
        """
        super(InvitedLocalUserCreationForm, self).__init__(*args, **kwargs)

        #set readonly form fields
        ro = ('email', 'username',)
        for f in ro:
            self.fields[f].widget.attrs['readonly'] = True
    
    def save(self, commit=True):
        user = super(InvitedLocalUserCreationForm, self).save(commit=False)
        level = user.invitation.inviter.level + 1
        user.level = level
        user.invitations = INVITATIONS_PER_LEVEL.get(level, 0)
        user.email_verified = True
        if commit:
            user.save()
        return user


class ThirdPartyUserCreationForm(forms.ModelForm):
    class Meta:
        model = AstakosUser
        fields = ("email", "first_name", "last_name",
                  "third_party_identifier", "has_signed_terms")
    
    def __init__(self, *args, **kwargs):
        """
        Changes the order of fields, and removes the username field.
        """
        self.request = kwargs.get('request', None)
        if self.request:
            kwargs.pop('request')
        super(ThirdPartyUserCreationForm, self).__init__(*args, **kwargs)
        self.fields.keyOrder = ['email', 'first_name', 'last_name',
                                'third_party_identifier']
        if get_latest_terms():
            self.fields.keyOrder.append('has_signed_terms')
        #set readonly form fields
        ro = ["third_party_identifier"]
        for f in ro:
            self.fields[f].widget.attrs['readonly'] = True

        if 'has_signed_terms' in self.fields:
            # Overriding field label since we need to apply a link
            # to the terms within the label
            terms_link_html = '<a href="%s" target="_blank">%s</a>' \
                % (reverse('latest_terms'), _("the terms"))
            self.fields['has_signed_terms'].label = \
                mark_safe("I agree with %s" % terms_link_html)
    
    def clean_email(self):
        email = self.cleaned_data['email']
        if not email:
            raise forms.ValidationError(_("This field is required"))
        return email

    def clean_has_signed_terms(self):
        has_signed_terms = self.cleaned_data['has_signed_terms']
        if not has_signed_terms:
            raise forms.ValidationError(_('You have to agree with the terms'))
        return has_signed_terms

    def save(self, commit=True):
        user = super(ThirdPartyUserCreationForm, self).save(commit=False)
        user.set_unusable_password()
        user.renew_token()
        user.provider = get_query(self.request).get('provider')
        if commit:
            user.save()
            logger.log(LOGGING_LEVEL, 'Created user %s' % user.email)
        return user


class InvitedThirdPartyUserCreationForm(ThirdPartyUserCreationForm):
    """
    Extends the ThirdPartyUserCreationForm: email is readonly.
    """
    def __init__(self, *args, **kwargs):
        """
        Changes the order of fields, and removes the username field.
        """
        super(
            InvitedThirdPartyUserCreationForm, self).__init__(*args, **kwargs)

        #set readonly form fields
        ro = ('email',)
        for f in ro:
            self.fields[f].widget.attrs['readonly'] = True

    def save(self, commit=True):
        user = super(
            InvitedThirdPartyUserCreationForm, self).save(commit=False)
        level = user.invitation.inviter.level + 1
        user.level = level
        user.invitations = INVITATIONS_PER_LEVEL.get(level, 0)
        user.email_verified = True
        if commit:
            user.save()
        return user


class ShibbolethUserCreationForm(ThirdPartyUserCreationForm):
    additional_email = forms.CharField(
        widget=forms.HiddenInput(), label='', required=False)
    
    def __init__(self, *args, **kwargs):
        super(ShibbolethUserCreationForm, self).__init__(*args, **kwargs)
        self.fields.keyOrder.append('additional_email')
        # copy email value to additional_mail in case user will change it
        name = 'email'
        field = self.fields[name]
        self.initial['additional_email'] = self.initial.get(name,
                                                            field.initial)
    
    def clean_email(self):
        email = self.cleaned_data['email']
        for user in AstakosUser.objects.filter(email=email):
            if user.provider == 'shibboleth':
                raise forms.ValidationError(_("This email is already associated with another shibboleth account."))
            elif not user.is_active:
                raise forms.ValidationError(_("This email is already associated with an inactive account. \
                                              You need to wait to be activated before being able to switch to a shibboleth account."))
        super(ShibbolethUserCreationForm, self).clean_email()
        return email


class InvitedShibbolethUserCreationForm(ShibbolethUserCreationForm, InvitedThirdPartyUserCreationForm):
    pass


class LoginForm(AuthenticationForm):
    username = forms.EmailField(label=_("Email"))
    recaptcha_challenge_field = forms.CharField(widget=DummyWidget)
    recaptcha_response_field = forms.CharField(
        widget=RecaptchaWidget, label='')
    
    def __init__(self, *args, **kwargs):
        was_limited = kwargs.get('was_limited', False)
        request = kwargs.get('request', None)
        if request:
            self.ip = request.META.get('REMOTE_ADDR',
                                       request.META.get('HTTP_X_REAL_IP', None))

        t = ('request', 'was_limited')
        for elem in t:
            if elem in kwargs.keys():
                kwargs.pop(elem)
        super(LoginForm, self).__init__(*args, **kwargs)

        self.fields.keyOrder = ['username', 'password']
        if was_limited and RECAPTCHA_ENABLED:
            self.fields.keyOrder.extend(['recaptcha_challenge_field',
                                         'recaptcha_response_field', ])
    
    def clean_recaptcha_response_field(self):
        if 'recaptcha_challenge_field' in self.cleaned_data:
            self.validate_captcha()
        return self.cleaned_data['recaptcha_response_field']

    def clean_recaptcha_challenge_field(self):
        if 'recaptcha_response_field' in self.cleaned_data:
            self.validate_captcha()
        return self.cleaned_data['recaptcha_challenge_field']

    def validate_captcha(self):
        rcf = self.cleaned_data['recaptcha_challenge_field']
        rrf = self.cleaned_data['recaptcha_response_field']
        check = captcha.submit(rcf, rrf, RECAPTCHA_PRIVATE_KEY, self.ip)
        if not check.is_valid:
            raise forms.ValidationError(
                _('You have not entered the correct words'))
    
    def clean(self):
        super(LoginForm, self).clean()
        if self.user_cache and self.user_cache.provider not in ('local', ''):
            raise forms.ValidationError(_('Local login is not the current authentication method for this account.'))
        return self.cleaned_data


class ProfileForm(forms.ModelForm):
    """
    Subclass of ``ModelForm`` for permiting user to edit his/her profile.
    Most of the fields are readonly since the user is not allowed to change them.

    The class defines a save method which sets ``is_verified`` to True so as the user
    during the next login will not to be redirected to profile page.
    """
    renew = forms.BooleanField(label='Renew token', required=False)

    class Meta:
        model = AstakosUser
        fields = ('email', 'first_name', 'last_name', 'auth_token',
                  'auth_token_expires')

    def __init__(self, *args, **kwargs):
        super(ProfileForm, self).__init__(*args, **kwargs)
        instance = getattr(self, 'instance', None)
        ro_fields = ('email', 'auth_token', 'auth_token_expires')
        if instance and instance.id:
            for field in ro_fields:
                self.fields[field].widget.attrs['readonly'] = True

    def save(self, commit=True):
        user = super(ProfileForm, self).save(commit=False)
        user.is_verified = True
        if self.cleaned_data.get('renew'):
            user.renew_token()
        if commit:
            user.save()
        return user


class FeedbackForm(forms.Form):
    """
    Form for writing feedback.
    """
    feedback_msg = forms.CharField(widget=forms.Textarea, label=u'Message')
    feedback_data = forms.CharField(widget=forms.HiddenInput(), label='',
                                    required=False)


class SendInvitationForm(forms.Form):
    """
    Form for sending an invitations
    """

    email = forms.EmailField(required=True, label='Email address')
    first_name = forms.EmailField(label='First name')
    last_name = forms.EmailField(label='Last name')


class ExtendedPasswordResetForm(PasswordResetForm):
    """
    Extends PasswordResetForm by overriding save method:
    passes a custom from_email in send_mail.

    Since Django 1.3 this is useless since ``django.contrib.auth.views.reset_password``
    accepts a from_email argument.
    """
    def clean_email(self):
        email = super(ExtendedPasswordResetForm, self).clean_email()
        try:
            user = AstakosUser.objects.get(email=email, is_active=True)
            if not user.has_usable_password():
                raise forms.ValidationError(
                    _("This account has not a usable password."))
        except AstakosUser.DoesNotExist:
            raise forms.ValidationError(_('That e-mail address doesn\'t have an associated user account. Are you sure you\'ve registered?'))
        return email

    def save(
        self, domain_override=None, email_template_name='registration/password_reset_email.html',
            use_https=False, token_generator=default_token_generator, request=None):
        """
        Generates a one-use only link for resetting password and sends to the user.
        """
        for user in self.users_cache:
            url = reverse('django.contrib.auth.views.password_reset_confirm',
                          kwargs={'uidb36': int_to_base36(user.id),
                                  'token': token_generator.make_token(user)
                                  }
                          )
            url = urljoin(BASEURL, url)
            t = loader.get_template(email_template_name)
            c = {
                'email': user.email,
                'url': url,
                'site_name': SITENAME,
                'user': user,
                'baseurl': BASEURL,
                'support': DEFAULT_CONTACT_EMAIL
            }
            from_email = settings.SERVER_EMAIL
            send_mail(_("Password reset on %s alpha2 testing") % SITENAME,
                      t.render(Context(c)), from_email, [user.email])


class EmailChangeForm(forms.ModelForm):
    class Meta:
        model = EmailChange
        fields = ('new_email_address',)

    def clean_new_email_address(self):
        addr = self.cleaned_data['new_email_address']
        if AstakosUser.objects.filter(email__iexact=addr):
            raise forms.ValidationError(_(u'This email address is already in use. Please supply a different email address.'))
        return addr

    def save(self, email_template_name, request, commit=True):
        ec = super(EmailChangeForm, self).save(commit=False)
        ec.user = request.user
        activation_key = hashlib.sha1(
            str(random()) + smart_str(ec.new_email_address))
        ec.activation_key = activation_key.hexdigest()
        if commit:
            ec.save()
        send_change_email(ec, request, email_template_name=email_template_name)


class SignApprovalTermsForm(forms.ModelForm):
    class Meta:
        model = AstakosUser
        fields = ("has_signed_terms",)

    def __init__(self, *args, **kwargs):
        super(SignApprovalTermsForm, self).__init__(*args, **kwargs)

    def clean_has_signed_terms(self):
        has_signed_terms = self.cleaned_data['has_signed_terms']
        if not has_signed_terms:
            raise forms.ValidationError(_('You have to agree with the terms'))
        return has_signed_terms


class InvitationForm(forms.ModelForm):
    username = forms.EmailField(label=_("Email"))

    def __init__(self, *args, **kwargs):
        super(InvitationForm, self).__init__(*args, **kwargs)

    class Meta:
        model = Invitation
        fields = ('username', 'realname')

    def clean_username(self):
        username = self.cleaned_data['username']
        try:
            Invitation.objects.get(username=username)
            raise forms.ValidationError(
                _('There is already invitation for this email.'))
        except Invitation.DoesNotExist:
            pass
        return username


class ExtendedPasswordChangeForm(PasswordChangeForm):
    """
    Extends PasswordChangeForm by enabling user
    to optionally renew also the token.
    """
    renew = forms.BooleanField(label='Renew token', required=False)

    def __init__(self, user, *args, **kwargs):
        super(ExtendedPasswordChangeForm, self).__init__(user, *args, **kwargs)

    def save(self, commit=True):
        user = super(ExtendedPasswordChangeForm, self).save(commit=False)
        if self.cleaned_data.get('renew'):
            user.renew_token()
        if commit:
            user.save()
        return user


class AstakosGroupCreationForm(forms.ModelForm):
    kind = forms.ModelChoiceField(
        queryset=GroupKind.objects.all(),
        label="",
        widget=forms.HiddenInput()
    )
    name = forms.URLField()
    moderation_enabled = forms.BooleanField(
        help_text="Check if you want to approve members participation manually",
        required=False   
    )
    
    class Meta:
        model = AstakosGroup

    def __init__(self, *args, **kwargs):
        try:
            resources = kwargs.pop('resources')
        except KeyError:
            resources = {}
        super(AstakosGroupCreationForm, self).__init__(*args, **kwargs)
        self.fields.keyOrder = ['kind', 'name', 'homepage', 'desc', 'issue_date',
                                'expiration_date', 'estimated_participants',
                                'moderation_enabled']
        for id, r in resources.iteritems():
            self.fields['resource_%s' % id] = forms.IntegerField(
                label=r,
                required=False,
                help_text=_('Leave it blank for no additional quota.')
            )

    def resources(self):
        for name, value in self.cleaned_data.items():
            prefix, delimiter, suffix = name.partition('resource_')
            if suffix:
                # yield only those having a value
                if not value:
                    continue
                yield (suffix, value)

class AstakosGroupUpdateForm(forms.ModelForm):
    class Meta:
        model = AstakosGroup
        fields = ('homepage', 'desc')

class AddGroupMembersForm(forms.Form):
    q = forms.CharField(max_length=800, widget=forms.Textarea, label=_('Search users'),
                        help_text=_('Add comma separated user emails'),
                        required=True)
    
    def clean(self):
        q = self.cleaned_data.get('q') or ''
        users = q.split(',')
        users = list(u.strip() for u in users if u)
        db_entries = AstakosUser.objects.filter(email__in=users)
        unknown = list(set(users) - set(u.email for u in db_entries))
        if unknown:
            raise forms.ValidationError(
                _('Unknown users: %s' % ','.join(unknown)))
        self.valid_users = db_entries
        return self.cleaned_data
    
    def get_valid_users(self):
        """Should be called after form cleaning"""
        try:
            return self.valid_users
        except:
            return ()


class AstakosGroupSearchForm(forms.Form):
    q = forms.CharField(max_length=200, label='Search group')

class TimelineForm(forms.Form):
    entity = forms.CharField(
        widget=forms.HiddenInput(), label='')
    resource = forms.ModelChoiceField(
        queryset=Resource.objects.all()
    )
    start_date = forms.DateTimeField()
    end_date = forms.DateTimeField()
    details = forms.BooleanField(required=False, label="Detailed Listing")
    operation = forms.ChoiceField(
                        label   = 'Charge Method',
                        choices = ( ('',                '-------------'),
                                    ('charge_usage',    'Charge Usage'),
                                    ('charge_traffic',  'Charge Traffic'), )
                )
    def clean(self):
        super(TimelineForm, self).clean()
        d = self.cleaned_data
        if 'resource' in d:
            d['resource'] = str(d['resource'])
        if 'start_date' in d:
            d['start_date'] = d['start_date'].strftime("%Y-%m-%dT%H:%M:%S.%f")[:24]
        if 'end_date' in d:
<<<<<<< HEAD
            d['end_date'] = d['end_date'].strftime("%Y-%m-%dT%H:%M:%S.%f")[:24]
        return d
=======
            d['end_date'] = d['end_date'].strftime("%%Y-%m-%dT%H:%M:%S.%f")
        return d

class AstakosGroupSortForm(forms.Form):
    sort_by = forms.ChoiceField(label='Sort by',
                                choices=(('groupname', 'Name'), ('kindname', 'Type')),
                                required=False)
>>>>>>> b1075008
<|MERGE_RESOLUTION|>--- conflicted
+++ resolved
@@ -618,15 +618,10 @@
         if 'start_date' in d:
             d['start_date'] = d['start_date'].strftime("%Y-%m-%dT%H:%M:%S.%f")[:24]
         if 'end_date' in d:
-<<<<<<< HEAD
             d['end_date'] = d['end_date'].strftime("%Y-%m-%dT%H:%M:%S.%f")[:24]
-        return d
-=======
-            d['end_date'] = d['end_date'].strftime("%%Y-%m-%dT%H:%M:%S.%f")
         return d
 
 class AstakosGroupSortForm(forms.Form):
     sort_by = forms.ChoiceField(label='Sort by',
                                 choices=(('groupname', 'Name'), ('kindname', 'Type')),
-                                required=False)
->>>>>>> b1075008
+                                required=False)