# Copyright 2011-2012 GRNET S.A. All rights reserved.
#
# Redistribution and use in source and binary forms, with or
# without modification, are permitted provided that the following
# conditions are met:
#
#   1. Redistributions of source code must retain the above
#      copyright notice, this list of conditions and the following
#      disclaimer.
#
#   2. Redistributions in binary form must reproduce the above
#      copyright notice, this list of conditions and the following
#      disclaimer in the documentation and/or other materials
#      provided with the distribution.
#
# THIS SOFTWARE IS PROVIDED BY GRNET S.A. ``AS IS'' AND ANY EXPRESS
# OR IMPLIED WARRANTIES, INCLUDING, BUT NOT LIMITED TO, THE IMPLIED
# WARRANTIES OF MERCHANTABILITY AND FITNESS FOR A PARTICULAR
# PURPOSE ARE DISCLAIMED. IN NO EVENT SHALL GRNET S.A OR
# CONTRIBUTORS BE LIABLE FOR ANY DIRECT, INDIRECT, INCIDENTAL,
# SPECIAL, EXEMPLARY, OR CONSEQUENTIAL DAMAGES (INCLUDING, BUT NOT
# LIMITED TO, PROCUREMENT OF SUBSTITUTE GOODS OR SERVICES; LOSS OF
# USE, DATA, OR PROFITS; OR BUSINESS INTERRUPTION) HOWEVER CAUSED
# AND ON ANY THEORY OF LIABILITY, WHETHER IN CONTRACT, STRICT
# LIABILITY, OR TORT (INCLUDING NEGLIGENCE OR OTHERWISE) ARISING IN
# ANY WAY OUT OF THE USE OF THIS SOFTWARE, EVEN IF ADVISED OF THE
# POSSIBILITY OF SUCH DAMAGE.
#
# The views and conclusions contained in the software and
# documentation are those of the authors and should not be
# interpreted as representing official policies, either expressed
# or implied, of GRNET S.A.
from urlparse import urljoin

from django import forms
from django.utils.translation import ugettext as _
from django.contrib.auth.forms import (UserCreationForm, AuthenticationForm,
                                       PasswordResetForm, PasswordChangeForm
                                       )
from django.core.mail import send_mail
from django.contrib.auth.tokens import default_token_generator
from django.template import Context, loader
from django.utils.http import int_to_base36
from django.core.urlresolvers import reverse
from django.utils.safestring import mark_safe
from django.utils.encoding import smart_str
from django.forms.extras.widgets import SelectDateWidget
from django.conf import settings

from astakos.im.models import (AstakosUser, EmailChange, AstakosGroup,
                               Invitation, Membership, GroupKind, Resource,
                               get_latest_terms)
from astakos.im.settings import (INVITATIONS_PER_LEVEL, BASEURL, SITENAME,
                                 RECAPTCHA_PRIVATE_KEY, RECAPTCHA_ENABLED,
                                 DEFAULT_CONTACT_EMAIL, LOGGING_LEVEL)

from astakos.im.widgets import DummyWidget, RecaptchaWidget
from astakos.im.functions import send_change_email

from astakos.im.util import reserved_email, get_query

import logging
import hashlib
import recaptcha.client.captcha as captcha
from random import random

logger = logging.getLogger(__name__)


class LocalUserCreationForm(UserCreationForm):
    """
    Extends the built in UserCreationForm in several ways:

    * Adds email, first_name, last_name, recaptcha_challenge_field, recaptcha_response_field field.
    * The username field isn't visible and it is assigned a generated id.
    * User created is not active.
    """
    recaptcha_challenge_field = forms.CharField(widget=DummyWidget)
    recaptcha_response_field = forms.CharField(
        widget=RecaptchaWidget, label='')

    class Meta:
        model = AstakosUser
        fields = ("email", "first_name", "last_name",
                  "has_signed_terms", "has_signed_terms")

    def __init__(self, *args, **kwargs):
        """
        Changes the order of fields, and removes the username field.
        """
        request = kwargs.get('request', None)
        if request:
            kwargs.pop('request')
            self.ip = request.META.get('REMOTE_ADDR',
                                       request.META.get('HTTP_X_REAL_IP', None))

        super(LocalUserCreationForm, self).__init__(*args, **kwargs)
        self.fields.keyOrder = ['email', 'first_name', 'last_name',
                                'password1', 'password2']

        if RECAPTCHA_ENABLED:
            self.fields.keyOrder.extend(['recaptcha_challenge_field',
                                         'recaptcha_response_field', ])
        if get_latest_terms():
            self.fields.keyOrder.append('has_signed_terms')

        if 'has_signed_terms' in self.fields:
            # Overriding field label since we need to apply a link
            # to the terms within the label
            terms_link_html = '<a href="%s" target="_blank">%s</a>' \
                % (reverse('latest_terms'), _("the terms"))
            self.fields['has_signed_terms'].label = \
                mark_safe("I agree with %s" % terms_link_html)

    def clean_email(self):
        email = self.cleaned_data['email']
        if not email:
            raise forms.ValidationError(_("This field is required"))
        if reserved_email(email):
            raise forms.ValidationError(_("This email is already used"))
        return email

    def clean_has_signed_terms(self):
        has_signed_terms = self.cleaned_data['has_signed_terms']
        if not has_signed_terms:
            raise forms.ValidationError(_('You have to agree with the terms'))
        return has_signed_terms

    def clean_recaptcha_response_field(self):
        if 'recaptcha_challenge_field' in self.cleaned_data:
            self.validate_captcha()
        return self.cleaned_data['recaptcha_response_field']

    def clean_recaptcha_challenge_field(self):
        if 'recaptcha_response_field' in self.cleaned_data:
            self.validate_captcha()
        return self.cleaned_data['recaptcha_challenge_field']

    def validate_captcha(self):
        rcf = self.cleaned_data['recaptcha_challenge_field']
        rrf = self.cleaned_data['recaptcha_response_field']
        check = captcha.submit(rcf, rrf, RECAPTCHA_PRIVATE_KEY, self.ip)
        if not check.is_valid:
            raise forms.ValidationError(
                _('You have not entered the correct words'))

    def save(self, commit=True):
        """
        Saves the email, first_name and last_name properties, after the normal
        save behavior is complete.
        """
        user = super(LocalUserCreationForm, self).save(commit=False)
        user.renew_token()
        if commit:
            user.save()
            logger.log(LOGGING_LEVEL, 'Created user %s' % user.email)
        return user


class InvitedLocalUserCreationForm(LocalUserCreationForm):
    """
    Extends the LocalUserCreationForm: email is readonly.
    """
    class Meta:
        model = AstakosUser
        fields = ("email", "first_name", "last_name", "has_signed_terms")

    def __init__(self, *args, **kwargs):
        """
        Changes the order of fields, and removes the username field.
        """
        super(InvitedLocalUserCreationForm, self).__init__(*args, **kwargs)

        #set readonly form fields
        ro = ('email', 'username',)
        for f in ro:
            self.fields[f].widget.attrs['readonly'] = True
    
    def save(self, commit=True):
        user = super(InvitedLocalUserCreationForm, self).save(commit=False)
        level = user.invitation.inviter.level + 1
        user.level = level
        user.invitations = INVITATIONS_PER_LEVEL.get(level, 0)
        user.email_verified = True
        if commit:
            user.save()
        return user


class ThirdPartyUserCreationForm(forms.ModelForm):
    class Meta:
        model = AstakosUser
        fields = ("email", "first_name", "last_name",
                  "third_party_identifier", "has_signed_terms")
    
    def __init__(self, *args, **kwargs):
        """
        Changes the order of fields, and removes the username field.
        """
        self.request = kwargs.get('request', None)
        if self.request:
            kwargs.pop('request')
        super(ThirdPartyUserCreationForm, self).__init__(*args, **kwargs)
        self.fields.keyOrder = ['email', 'first_name', 'last_name',
                                'third_party_identifier']
        if get_latest_terms():
            self.fields.keyOrder.append('has_signed_terms')
        #set readonly form fields
        ro = ["third_party_identifier"]
        for f in ro:
            self.fields[f].widget.attrs['readonly'] = True

        if 'has_signed_terms' in self.fields:
            # Overriding field label since we need to apply a link
            # to the terms within the label
            terms_link_html = '<a href="%s" target="_blank">%s</a>' \
                % (reverse('latest_terms'), _("the terms"))
            self.fields['has_signed_terms'].label = \
                mark_safe("I agree with %s" % terms_link_html)
    
    def clean_email(self):
        email = self.cleaned_data['email']
        if not email:
            raise forms.ValidationError(_("This field is required"))
        return email

    def clean_has_signed_terms(self):
        has_signed_terms = self.cleaned_data['has_signed_terms']
        if not has_signed_terms:
            raise forms.ValidationError(_('You have to agree with the terms'))
        return has_signed_terms

    def save(self, commit=True):
        user = super(ThirdPartyUserCreationForm, self).save(commit=False)
        user.set_unusable_password()
        user.renew_token()
        user.provider = get_query(self.request).get('provider')
        if commit:
            user.save()
            logger.log(LOGGING_LEVEL, 'Created user %s' % user.email)
        return user


class InvitedThirdPartyUserCreationForm(ThirdPartyUserCreationForm):
    """
    Extends the ThirdPartyUserCreationForm: email is readonly.
    """
    def __init__(self, *args, **kwargs):
        """
        Changes the order of fields, and removes the username field.
        """
        super(
            InvitedThirdPartyUserCreationForm, self).__init__(*args, **kwargs)

        #set readonly form fields
        ro = ('email',)
        for f in ro:
            self.fields[f].widget.attrs['readonly'] = True

    def save(self, commit=True):
        user = super(
            InvitedThirdPartyUserCreationForm, self).save(commit=False)
        level = user.invitation.inviter.level + 1
        user.level = level
        user.invitations = INVITATIONS_PER_LEVEL.get(level, 0)
        user.email_verified = True
        if commit:
            user.save()
        return user


class ShibbolethUserCreationForm(ThirdPartyUserCreationForm):
    additional_email = forms.CharField(
        widget=forms.HiddenInput(), label='', required=False)
    
    def __init__(self, *args, **kwargs):
        super(ShibbolethUserCreationForm, self).__init__(*args, **kwargs)
        self.fields.keyOrder.append('additional_email')
        # copy email value to additional_mail in case user will change it
        name = 'email'
        field = self.fields[name]
        self.initial['additional_email'] = self.initial.get(name,
                                                            field.initial)
    
    def clean_email(self):
        email = self.cleaned_data['email']
        for user in AstakosUser.objects.filter(email=email):
            if user.provider == 'shibboleth':
                raise forms.ValidationError(_("This email is already associated with another shibboleth account."))
            elif not user.is_active:
                raise forms.ValidationError(_("This email is already associated with an inactive account. \
                                              You need to wait to be activated before being able to switch to a shibboleth account."))
        super(ShibbolethUserCreationForm, self).clean_email()
        return email


class InvitedShibbolethUserCreationForm(ShibbolethUserCreationForm, InvitedThirdPartyUserCreationForm):
    pass


class LoginForm(AuthenticationForm):
    username = forms.EmailField(label=_("Email"))
    recaptcha_challenge_field = forms.CharField(widget=DummyWidget)
    recaptcha_response_field = forms.CharField(
        widget=RecaptchaWidget, label='')
    
    def __init__(self, *args, **kwargs):
        was_limited = kwargs.get('was_limited', False)
        request = kwargs.get('request', None)
        if request:
            self.ip = request.META.get('REMOTE_ADDR',
                                       request.META.get('HTTP_X_REAL_IP', None))

        t = ('request', 'was_limited')
        for elem in t:
            if elem in kwargs.keys():
                kwargs.pop(elem)
        super(LoginForm, self).__init__(*args, **kwargs)

        self.fields.keyOrder = ['username', 'password']
        if was_limited and RECAPTCHA_ENABLED:
            self.fields.keyOrder.extend(['recaptcha_challenge_field',
                                         'recaptcha_response_field', ])
    
    def clean_recaptcha_response_field(self):
        if 'recaptcha_challenge_field' in self.cleaned_data:
            self.validate_captcha()
        return self.cleaned_data['recaptcha_response_field']

    def clean_recaptcha_challenge_field(self):
        if 'recaptcha_response_field' in self.cleaned_data:
            self.validate_captcha()
        return self.cleaned_data['recaptcha_challenge_field']

    def validate_captcha(self):
        rcf = self.cleaned_data['recaptcha_challenge_field']
        rrf = self.cleaned_data['recaptcha_response_field']
        check = captcha.submit(rcf, rrf, RECAPTCHA_PRIVATE_KEY, self.ip)
        if not check.is_valid:
            raise forms.ValidationError(
                _('You have not entered the correct words'))
    
    def clean(self):
        super(LoginForm, self).clean()
        if self.user_cache and self.user_cache.provider not in ('local', ''):
            raise forms.ValidationError(_('Local login is not the current authentication method for this account.'))
        return self.cleaned_data


class ProfileForm(forms.ModelForm):
    """
    Subclass of ``ModelForm`` for permiting user to edit his/her profile.
    Most of the fields are readonly since the user is not allowed to change them.

    The class defines a save method which sets ``is_verified`` to True so as the user
    during the next login will not to be redirected to profile page.
    """
    renew = forms.BooleanField(label='Renew token', required=False)

    class Meta:
        model = AstakosUser
        fields = ('email', 'first_name', 'last_name', 'auth_token',
                  'auth_token_expires')

    def __init__(self, *args, **kwargs):
        super(ProfileForm, self).__init__(*args, **kwargs)
        instance = getattr(self, 'instance', None)
        ro_fields = ('email', 'auth_token', 'auth_token_expires')
        if instance and instance.id:
            for field in ro_fields:
                self.fields[field].widget.attrs['readonly'] = True

    def save(self, commit=True):
        user = super(ProfileForm, self).save(commit=False)
        user.is_verified = True
        if self.cleaned_data.get('renew'):
            user.renew_token()
        if commit:
            user.save()
        return user


class FeedbackForm(forms.Form):
    """
    Form for writing feedback.
    """
    feedback_msg = forms.CharField(widget=forms.Textarea, label=u'Message')
    feedback_data = forms.CharField(widget=forms.HiddenInput(), label='',
                                    required=False)


class SendInvitationForm(forms.Form):
    """
    Form for sending an invitations
    """

    email = forms.EmailField(required=True, label='Email address')
    first_name = forms.EmailField(label='First name')
    last_name = forms.EmailField(label='Last name')


class ExtendedPasswordResetForm(PasswordResetForm):
    """
    Extends PasswordResetForm by overriding save method:
    passes a custom from_email in send_mail.

    Since Django 1.3 this is useless since ``django.contrib.auth.views.reset_password``
    accepts a from_email argument.
    """
    def clean_email(self):
        email = super(ExtendedPasswordResetForm, self).clean_email()
        try:
            user = AstakosUser.objects.get(email=email, is_active=True)
            if not user.has_usable_password():
                raise forms.ValidationError(
                    _("This account has not a usable password."))
        except AstakosUser.DoesNotExist:
            raise forms.ValidationError(_('That e-mail address doesn\'t have an associated user account. Are you sure you\'ve registered?'))
        return email

    def save(
        self, domain_override=None, email_template_name='registration/password_reset_email.html',
            use_https=False, token_generator=default_token_generator, request=None):
        """
        Generates a one-use only link for resetting password and sends to the user.
        """
        for user in self.users_cache:
            url = reverse('django.contrib.auth.views.password_reset_confirm',
                          kwargs={'uidb36': int_to_base36(user.id),
                                  'token': token_generator.make_token(user)
                                  }
                          )
            url = urljoin(BASEURL, url)
            t = loader.get_template(email_template_name)
            c = {
                'email': user.email,
                'url': url,
                'site_name': SITENAME,
                'user': user,
                'baseurl': BASEURL,
                'support': DEFAULT_CONTACT_EMAIL
            }
            from_email = settings.SERVER_EMAIL
            send_mail(_("Password reset on %s alpha2 testing") % SITENAME,
                      t.render(Context(c)), from_email, [user.email])


class EmailChangeForm(forms.ModelForm):
    class Meta:
        model = EmailChange
        fields = ('new_email_address',)

    def clean_new_email_address(self):
        addr = self.cleaned_data['new_email_address']
        if AstakosUser.objects.filter(email__iexact=addr):
            raise forms.ValidationError(_(u'This email address is already in use. Please supply a different email address.'))
        return addr

    def save(self, email_template_name, request, commit=True):
        ec = super(EmailChangeForm, self).save(commit=False)
        ec.user = request.user
        activation_key = hashlib.sha1(
            str(random()) + smart_str(ec.new_email_address))
        ec.activation_key = activation_key.hexdigest()
        if commit:
            ec.save()
        send_change_email(ec, request, email_template_name=email_template_name)


class SignApprovalTermsForm(forms.ModelForm):
    class Meta:
        model = AstakosUser
        fields = ("has_signed_terms",)

    def __init__(self, *args, **kwargs):
        super(SignApprovalTermsForm, self).__init__(*args, **kwargs)

    def clean_has_signed_terms(self):
        has_signed_terms = self.cleaned_data['has_signed_terms']
        if not has_signed_terms:
            raise forms.ValidationError(_('You have to agree with the terms'))
        return has_signed_terms


class InvitationForm(forms.ModelForm):
    username = forms.EmailField(label=_("Email"))

    def __init__(self, *args, **kwargs):
        super(InvitationForm, self).__init__(*args, **kwargs)

    class Meta:
        model = Invitation
        fields = ('username', 'realname')

    def clean_username(self):
        username = self.cleaned_data['username']
        try:
            Invitation.objects.get(username=username)
            raise forms.ValidationError(
                _('There is already invitation for this email.'))
        except Invitation.DoesNotExist:
            pass
        return username


class ExtendedPasswordChangeForm(PasswordChangeForm):
    """
    Extends PasswordChangeForm by enabling user
    to optionally renew also the token.
    """
    renew = forms.BooleanField(label='Renew token', required=False)

    def __init__(self, user, *args, **kwargs):
        super(ExtendedPasswordChangeForm, self).__init__(user, *args, **kwargs)

    def save(self, commit=True):
        user = super(ExtendedPasswordChangeForm, self).save(commit=False)
        if self.cleaned_data.get('renew'):
            user.renew_token()
        if commit:
            user.save()
        return user


class AstakosGroupCreationForm(forms.ModelForm):
    kind = forms.ModelChoiceField(
        queryset=GroupKind.objects.all(),
        label="",
        widget=forms.HiddenInput()
    )
    name = forms.URLField()
    moderation_enabled = forms.BooleanField(
        help_text="Check if you want to approve members participation manually",
        required=False   
    )
    
    class Meta:
        model = AstakosGroup

    def __init__(self, *args, **kwargs):
        try:
            resources = kwargs.pop('resources')
        except KeyError:
            resources = {}
        super(AstakosGroupCreationForm, self).__init__(*args, **kwargs)
        self.fields.keyOrder = ['kind', 'name', 'homepage', 'desc', 'issue_date',
                                'expiration_date', 'estimated_participants',
                                'moderation_enabled']
        for id, r in resources.iteritems():
            self.fields['resource_%s' % id] = forms.IntegerField(
                label=r,
                required=False,
                help_text=_('Leave it blank for no additional quota.')
            )

    def resources(self):
        for name, value in self.cleaned_data.items():
            prefix, delimiter, suffix = name.partition('resource_')
            if suffix:
                # yield only those having a value
                if not value:
                    continue
                yield (suffix, value)

class AstakosGroupUpdateForm(forms.ModelForm):
    class Meta:
        model = AstakosGroup
        fields = ('homepage', 'desc')

class AddGroupMembersForm(forms.Form):
    q = forms.CharField(max_length=800, widget=forms.Textarea, label=_('Search users'),
                        help_text=_('Add comma separated user emails'),
                        required=True)
    
    def clean(self):
        q = self.cleaned_data.get('q') or ''
        users = q.split(',')
        users = list(u.strip() for u in users if u)
        db_entries = AstakosUser.objects.filter(email__in=users)
        unknown = list(set(users) - set(u.email for u in db_entries))
        if unknown:
            raise forms.ValidationError(
                _('Unknown users: %s' % ','.join(unknown)))
        self.valid_users = db_entries
        return self.cleaned_data
    
    def get_valid_users(self):
        """Should be called after form cleaning"""
        try:
            return self.valid_users
        except:
            return ()


class AstakosGroupSearchForm(forms.Form):
    q = forms.CharField(max_length=200, label='Search group')

<<<<<<< HEAD
class TimelineForm(forms.Form):
    entity = forms.CharField(
        widget=forms.HiddenInput(), label='')
    resource = forms.ModelChoiceField(
        queryset=Resource.objects.all()
    )
    start_date = forms.DateTimeField()
    end_date = forms.DateTimeField()
    action = forms.ChoiceField(choices=(), required=False)
    
    def clean(self):
        super(TimelineForm, self).clean()
        d = self.cleaned_data
        if 'resource' in d:
            d['resource'] = str(d['resource'])
        if 'start_date' in d:
            d['start_date'] = d['start_date'].strftime("%Y-%m-%dT%H:%M:%S.%f")
        if 'end_date' in d:
            d['end_date'] = d['end_date'].strftime("%%Y-%m-%dT%H:%M:%S.%f")
        return d
=======
class AstakosGroupSortForm(forms.Form):
    sort_by = forms.ChoiceField(label='Sort by',
                                choices=(('groupname', 'Name'), ('kindname', 'Type')),
                                required=False)
>>>>>>> a6fb45e6
<|MERGE_RESOLUTION|>--- conflicted
+++ resolved
@@ -595,7 +595,6 @@
 class AstakosGroupSearchForm(forms.Form):
     q = forms.CharField(max_length=200, label='Search group')
 
-<<<<<<< HEAD
 class TimelineForm(forms.Form):
     entity = forms.CharField(
         widget=forms.HiddenInput(), label='')
@@ -616,9 +615,8 @@
         if 'end_date' in d:
             d['end_date'] = d['end_date'].strftime("%%Y-%m-%dT%H:%M:%S.%f")
         return d
-=======
+
 class AstakosGroupSortForm(forms.Form):
     sort_by = forms.ChoiceField(label='Sort by',
                                 choices=(('groupname', 'Name'), ('kindname', 'Type')),
-                                required=False)
->>>>>>> a6fb45e6
+                                required=False)