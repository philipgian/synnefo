# Copyright 2011-2012 GRNET S.A. All rights reserved.
#
# Redistribution and use in source and binary forms, with or
# without modification, are permitted provided that the following
# conditions are met:
#
#   1. Redistributions of source code must retain the above
#      copyright notice, this list of conditions and the following
#      disclaimer.
#
#   2. Redistributions in binary form must reproduce the above
#      copyright notice, this list of conditions and the following
#      disclaimer in the documentation and/or other materials
#      provided with the distribution.
#
# THIS SOFTWARE IS PROVIDED BY GRNET S.A. ``AS IS'' AND ANY EXPRESS
# OR IMPLIED WARRANTIES, INCLUDING, BUT NOT LIMITED TO, THE IMPLIED
# WARRANTIES OF MERCHANTABILITY AND FITNESS FOR A PARTICULAR
# PURPOSE ARE DISCLAIMED. IN NO EVENT SHALL GRNET S.A OR
# CONTRIBUTORS BE LIABLE FOR ANY DIRECT, INDIRECT, INCIDENTAL,
# SPECIAL, EXEMPLARY, OR CONSEQUENTIAL DAMAGES (INCLUDING, BUT NOT
# LIMITED TO, PROCUREMENT OF SUBSTITUTE GOODS OR SERVICES; LOSS OF
# USE, DATA, OR PROFITS; OR BUSINESS INTERRUPTION) HOWEVER CAUSED
# AND ON ANY THEORY OF LIABILITY, WHETHER IN CONTRACT, STRICT
# LIABILITY, OR TORT (INCLUDING NEGLIGENCE OR OTHERWISE) ARISING IN
# ANY WAY OUT OF THE USE OF THIS SOFTWARE, EVEN IF ADVISED OF THE
# POSSIBILITY OF SUCH DAMAGE.
#
# The views and conclusions contained in the software and
# documentation are those of the authors and should not be
# interpreted as representing official policies, either expressed
# or implied, of GRNET S.A.
from urlparse import urljoin

from django import forms
from django.utils.translation import ugettext as _
from django.contrib.auth.forms import (UserCreationForm, AuthenticationForm,
                                       PasswordResetForm, PasswordChangeForm
                                       )
from django.core.mail import send_mail
from django.contrib.auth.tokens import default_token_generator
from django.template import Context, loader
from django.utils.http import int_to_base36
from django.core.urlresolvers import reverse
from django.utils.safestring import mark_safe
from django.utils.encoding import smart_str
from django.forms.extras.widgets import SelectDateWidget
from django.conf import settings

from astakos.im.models import (AstakosUser, EmailChange, AstakosGroup,
                               Invitation, Membership, GroupKind, Resource,
                               get_latest_terms)
from astakos.im.settings import (INVITATIONS_PER_LEVEL, BASEURL, SITENAME,
                                 RECAPTCHA_PRIVATE_KEY, RECAPTCHA_ENABLED,
                                 DEFAULT_CONTACT_EMAIL, LOGGING_LEVEL)

<<<<<<< HEAD
=======
from astakos.im.models import AstakosUser, Invitation, get_latest_terms, EmailChange
from astakos.im.settings import INVITATIONS_PER_LEVEL, DEFAULT_FROM_EMAIL, \
    BASEURL, SITENAME, RECAPTCHA_PRIVATE_KEY, DEFAULT_CONTACT_EMAIL, \
    RECAPTCHA_ENABLED, LOGGING_LEVEL, PASSWORD_RESET_EMAIL_SUBJECT
>>>>>>> 798020f9
from astakos.im.widgets import DummyWidget, RecaptchaWidget
from astakos.im.functions import send_change_email

from astakos.im.util import reserved_email, get_query

import logging
import hashlib
import recaptcha.client.captcha as captcha
from random import random

logger = logging.getLogger(__name__)


class LocalUserCreationForm(UserCreationForm):
    """
    Extends the built in UserCreationForm in several ways:

    * Adds email, first_name, last_name, recaptcha_challenge_field, recaptcha_response_field field.
    * The username field isn't visible and it is assigned a generated id.
    * User created is not active.
    """
    recaptcha_challenge_field = forms.CharField(widget=DummyWidget)
    recaptcha_response_field = forms.CharField(
        widget=RecaptchaWidget, label='')

    class Meta:
        model = AstakosUser
        fields = ("email", "first_name", "last_name",
                  "has_signed_terms", "has_signed_terms")

    def __init__(self, *args, **kwargs):
        """
        Changes the order of fields, and removes the username field.
        """
        request = kwargs.get('request', None)
        if request:
            kwargs.pop('request')
            self.ip = request.META.get('REMOTE_ADDR',
                                       request.META.get('HTTP_X_REAL_IP', None))

        super(LocalUserCreationForm, self).__init__(*args, **kwargs)
        self.fields.keyOrder = ['email', 'first_name', 'last_name',
                                'password1', 'password2']

        if RECAPTCHA_ENABLED:
            self.fields.keyOrder.extend(['recaptcha_challenge_field',
<<<<<<< HEAD
                                         'recaptcha_response_field', ])
        if get_latest_terms():
                self.fields.keyOrder.append('has_signed_terms')
=======
                                         'recaptcha_response_field',])
        if get_latest_terms():
            self.fields.keyOrder.append('has_signed_terms')
>>>>>>> 798020f9

        if 'has_signed_terms' in self.fields:
            # Overriding field label since we need to apply a link
            # to the terms within the label
            terms_link_html = '<a href="%s" target="_blank">%s</a>' \
                % (reverse('latest_terms'), _("the terms"))
            self.fields['has_signed_terms'].label = \
                mark_safe("I agree with %s" % terms_link_html)

    def clean_email(self):
        email = self.cleaned_data['email']
        if not email:
            raise forms.ValidationError(_("This field is required"))
        if reserved_email(email):
            raise forms.ValidationError(_("This email is already used"))
        return email

    def clean_has_signed_terms(self):
        has_signed_terms = self.cleaned_data['has_signed_terms']
        if not has_signed_terms:
            raise forms.ValidationError(_('You have to agree with the terms'))
        return has_signed_terms

    def clean_recaptcha_response_field(self):
        if 'recaptcha_challenge_field' in self.cleaned_data:
            self.validate_captcha()
        return self.cleaned_data['recaptcha_response_field']

    def clean_recaptcha_challenge_field(self):
        if 'recaptcha_response_field' in self.cleaned_data:
            self.validate_captcha()
        return self.cleaned_data['recaptcha_challenge_field']

    def validate_captcha(self):
        rcf = self.cleaned_data['recaptcha_challenge_field']
        rrf = self.cleaned_data['recaptcha_response_field']
        check = captcha.submit(rcf, rrf, RECAPTCHA_PRIVATE_KEY, self.ip)
        if not check.is_valid:
            raise forms.ValidationError(
                _('You have not entered the correct words'))

    def save(self, commit=True):
        """
        Saves the email, first_name and last_name properties, after the normal
        save behavior is complete.
        """
        user = super(LocalUserCreationForm, self).save(commit=False)
        user.renew_token()
        if commit:
            user.save()
            logger.log(LOGGING_LEVEL, 'Created user %s' % user.email)
        return user


class InvitedLocalUserCreationForm(LocalUserCreationForm):
    """
    Extends the LocalUserCreationForm: email is readonly.
    """
    class Meta:
        model = AstakosUser
        fields = ("email", "first_name", "last_name", "has_signed_terms")

    def __init__(self, *args, **kwargs):
        """
        Changes the order of fields, and removes the username field.
        """
        super(InvitedLocalUserCreationForm, self).__init__(*args, **kwargs)

        #set readonly form fields
        ro = ('email', 'username',)
        for f in ro:
            self.fields[f].widget.attrs['readonly'] = True
<<<<<<< HEAD
    
=======


>>>>>>> 798020f9
    def save(self, commit=True):
        user = super(InvitedLocalUserCreationForm, self).save(commit=False)
        level = user.invitation.inviter.level + 1
        user.level = level
        user.invitations = INVITATIONS_PER_LEVEL.get(level, 0)
        user.email_verified = True
        if commit:
            user.save()
        return user


class ThirdPartyUserCreationForm(forms.ModelForm):
    class Meta:
        model = AstakosUser
<<<<<<< HEAD
        fields = ("email", "first_name", "last_name",
                  "third_party_identifier", "has_signed_terms")
    
=======
        fields = ("email", "first_name", "last_name", "third_party_identifier", "has_signed_terms")

>>>>>>> 798020f9
    def __init__(self, *args, **kwargs):
        """
        Changes the order of fields, and removes the username field.
        """
        self.request = kwargs.get('request', None)
        if self.request:
            kwargs.pop('request')
        super(ThirdPartyUserCreationForm, self).__init__(*args, **kwargs)
        self.fields.keyOrder = ['email', 'first_name', 'last_name',
                                'third_party_identifier']
        if get_latest_terms():
            self.fields.keyOrder.append('has_signed_terms')
        #set readonly form fields
        ro = ["third_party_identifier"]
        for f in ro:
            self.fields[f].widget.attrs['readonly'] = True

        if 'has_signed_terms' in self.fields:
            # Overriding field label since we need to apply a link
            # to the terms within the label
            terms_link_html = '<a href="%s" target="_blank">%s</a>' \
                % (reverse('latest_terms'), _("the terms"))
            self.fields['has_signed_terms'].label = \
<<<<<<< HEAD
                mark_safe("I agree with %s" % terms_link_html)
    
=======
                    mark_safe("I agree with %s" % terms_link_html)

>>>>>>> 798020f9
    def clean_email(self):
        email = self.cleaned_data['email']
        if not email:
            raise forms.ValidationError(_("This field is required"))
        return email

    def clean_has_signed_terms(self):
        has_signed_terms = self.cleaned_data['has_signed_terms']
        if not has_signed_terms:
            raise forms.ValidationError(_('You have to agree with the terms'))
        return has_signed_terms

    def save(self, commit=True):
        user = super(ThirdPartyUserCreationForm, self).save(commit=False)
        user.set_unusable_password()
        user.renew_token()
        user.provider = get_query(self.request).get('provider')
        if commit:
            user.save()
            logger.log(LOGGING_LEVEL, 'Created user %s' % user.email)
        return user


class InvitedThirdPartyUserCreationForm(ThirdPartyUserCreationForm):
    """
    Extends the ThirdPartyUserCreationForm: email is readonly.
    """
    def __init__(self, *args, **kwargs):
        """
        Changes the order of fields, and removes the username field.
        """
        super(
            InvitedThirdPartyUserCreationForm, self).__init__(*args, **kwargs)

        #set readonly form fields
        ro = ('email',)
        for f in ro:
            self.fields[f].widget.attrs['readonly'] = True

    def save(self, commit=True):
        user = super(
            InvitedThirdPartyUserCreationForm, self).save(commit=False)
        level = user.invitation.inviter.level + 1
        user.level = level
        user.invitations = INVITATIONS_PER_LEVEL.get(level, 0)
        user.email_verified = True
        if commit:
            user.save()
        return user


class ShibbolethUserCreationForm(ThirdPartyUserCreationForm):
<<<<<<< HEAD
    additional_email = forms.CharField(
        widget=forms.HiddenInput(), label='', required=False)
    
=======
    additional_email = forms.CharField(widget=forms.HiddenInput(), label='', required = False)

>>>>>>> 798020f9
    def __init__(self, *args, **kwargs):
        super(ShibbolethUserCreationForm, self).__init__(*args, **kwargs)
        self.fields.keyOrder.append('additional_email')
        # copy email value to additional_mail in case user will change it
        name = 'email'
        field = self.fields[name]
<<<<<<< HEAD
        self.initial['additional_email'] = self.initial.get(name,
                                                            field.initial)
    
=======
        self.initial['additional_email'] = self.initial.get(name, field.initial)

>>>>>>> 798020f9
    def clean_email(self):
        email = self.cleaned_data['email']
        for user in AstakosUser.objects.filter(email=email):
            if user.provider == 'shibboleth':
                raise forms.ValidationError(_("This email is already associated with another shibboleth account."))
            elif not user.is_active:
                raise forms.ValidationError(_("This email is already associated with an inactive account. \
                                              You need to wait to be activated before being able to switch to a shibboleth account."))
        super(ShibbolethUserCreationForm, self).clean_email()
        return email


class InvitedShibbolethUserCreationForm(ShibbolethUserCreationForm, InvitedThirdPartyUserCreationForm):
    pass

<<<<<<< HEAD

class LoginForm(AuthenticationForm):
    username = forms.EmailField(label=_("Email"))
    recaptcha_challenge_field = forms.CharField(widget=DummyWidget)
    recaptcha_response_field = forms.CharField(
        widget=RecaptchaWidget, label='')
    
=======
class LoginForm(AuthenticationForm):
    username = forms.EmailField(label=_("Email"))
    recaptcha_challenge_field = forms.CharField(widget=DummyWidget)
    recaptcha_response_field = forms.CharField(widget=RecaptchaWidget, label='')

>>>>>>> 798020f9
    def __init__(self, *args, **kwargs):
        was_limited = kwargs.get('was_limited', False)
        request = kwargs.get('request', None)
        if request:
            self.ip = request.META.get('REMOTE_ADDR',
                                       request.META.get('HTTP_X_REAL_IP', None))

        t = ('request', 'was_limited')
        for elem in t:
            if elem in kwargs.keys():
                kwargs.pop(elem)
        super(LoginForm, self).__init__(*args, **kwargs)

        self.fields.keyOrder = ['username', 'password']
        if was_limited and RECAPTCHA_ENABLED:
            self.fields.keyOrder.extend(['recaptcha_challenge_field',
<<<<<<< HEAD
                                         'recaptcha_response_field', ])
    
=======
                                         'recaptcha_response_field',])

>>>>>>> 798020f9
    def clean_recaptcha_response_field(self):
        if 'recaptcha_challenge_field' in self.cleaned_data:
            self.validate_captcha()
        return self.cleaned_data['recaptcha_response_field']

    def clean_recaptcha_challenge_field(self):
        if 'recaptcha_response_field' in self.cleaned_data:
            self.validate_captcha()
        return self.cleaned_data['recaptcha_challenge_field']

    def validate_captcha(self):
        rcf = self.cleaned_data['recaptcha_challenge_field']
        rrf = self.cleaned_data['recaptcha_response_field']
        check = captcha.submit(rcf, rrf, RECAPTCHA_PRIVATE_KEY, self.ip)
        if not check.is_valid:
<<<<<<< HEAD
            raise forms.ValidationError(
                _('You have not entered the correct words'))
    
=======
            raise forms.ValidationError(_('You have not entered the correct words'))

>>>>>>> 798020f9
    def clean(self):
        super(LoginForm, self).clean()
        if self.user_cache and self.user_cache.provider not in ('local', ''):
            raise forms.ValidationError(_('Local login is not the current authentication method for this account.'))
        return self.cleaned_data


class ProfileForm(forms.ModelForm):
    """
    Subclass of ``ModelForm`` for permiting user to edit his/her profile.
    Most of the fields are readonly since the user is not allowed to change them.

    The class defines a save method which sets ``is_verified`` to True so as the user
    during the next login will not to be redirected to profile page.
    """
    renew = forms.BooleanField(label='Renew token', required=False)

    class Meta:
        model = AstakosUser
        fields = ('email', 'first_name', 'last_name', 'auth_token',
                  'auth_token_expires')

    def __init__(self, *args, **kwargs):
        super(ProfileForm, self).__init__(*args, **kwargs)
        instance = getattr(self, 'instance', None)
        ro_fields = ('email', 'auth_token', 'auth_token_expires')
        if instance and instance.id:
            for field in ro_fields:
                self.fields[field].widget.attrs['readonly'] = True

    def save(self, commit=True):
        user = super(ProfileForm, self).save(commit=False)
        user.is_verified = True
        if self.cleaned_data.get('renew'):
            user.renew_token()
        if commit:
            user.save()
        return user


class FeedbackForm(forms.Form):
    """
    Form for writing feedback.
    """
    feedback_msg = forms.CharField(widget=forms.Textarea, label=u'Message')
    feedback_data = forms.CharField(widget=forms.HiddenInput(), label='',
                                    required=False)


class SendInvitationForm(forms.Form):
    """
    Form for sending an invitations
    """

    email = forms.EmailField(required=True, label='Email address')
    first_name = forms.EmailField(label='First name')
    last_name = forms.EmailField(label='Last name')


class ExtendedPasswordResetForm(PasswordResetForm):
    """
    Extends PasswordResetForm by overriding save method:
    passes a custom from_email in send_mail.

    Since Django 1.3 this is useless since ``django.contrib.auth.views.reset_password``
    accepts a from_email argument.
    """
    def clean_email(self):
        email = super(ExtendedPasswordResetForm, self).clean_email()
        try:
            user = AstakosUser.objects.get(email=email, is_active=True)
            if not user.has_usable_password():
                raise forms.ValidationError(
                    _("This account has not a usable password."))
        except AstakosUser.DoesNotExist:
            raise forms.ValidationError(_('That e-mail address doesn\'t have an associated user account. Are you sure you\'ve registered?'))
        return email

<<<<<<< HEAD
    def save(
        self, domain_override=None, email_template_name='registration/password_reset_email.html',
            use_https=False, token_generator=default_token_generator, request=None):
=======
    def save(self, domain_override=None, email_template_name='registration/password_reset_email.html',
             use_https=False, token_generator=default_token_generator, request=None):
>>>>>>> 798020f9
        """
        Generates a one-use only link for resetting password and sends to the user.
        """
        for user in self.users_cache:
            url = reverse('django.contrib.auth.views.password_reset_confirm',
                          kwargs={'uidb36': int_to_base36(user.id),
                                  'token': token_generator.make_token(user)
                                  }
                          )
            url = urljoin(BASEURL, url)
            t = loader.get_template(email_template_name)
            c = {
                'email': user.email,
                'url': url,
                'site_name': SITENAME,
                'user': user,
                'baseurl': BASEURL,
                'support': DEFAULT_CONTACT_EMAIL
            }
<<<<<<< HEAD
            from_email = settings.SERVER_EMAIL
            send_mail(_("Password reset on %s alpha2 testing") % SITENAME,
                      t.render(Context(c)), from_email, [user.email])

=======
            from_email = DEFAULT_FROM_EMAIL
            send_mail(_(PASSWORD_RESET_EMAIL_SUBJECT),
                t.render(Context(c)), from_email, [user.email])
>>>>>>> 798020f9

class EmailChangeForm(forms.ModelForm):
    class Meta:
        model = EmailChange
        fields = ('new_email_address',)

    def clean_new_email_address(self):
        addr = self.cleaned_data['new_email_address']
        if AstakosUser.objects.filter(email__iexact=addr):
            raise forms.ValidationError(_(u'This email address is already in use. Please supply a different email address.'))
        return addr

    def save(self, email_template_name, request, commit=True):
        ec = super(EmailChangeForm, self).save(commit=False)
        ec.user = request.user
        activation_key = hashlib.sha1(
            str(random()) + smart_str(ec.new_email_address))
        ec.activation_key = activation_key.hexdigest()
        if commit:
            ec.save()
        send_change_email(ec, request, email_template_name=email_template_name)


class SignApprovalTermsForm(forms.ModelForm):
    class Meta:
        model = AstakosUser
        fields = ("has_signed_terms",)

    def __init__(self, *args, **kwargs):
        super(SignApprovalTermsForm, self).__init__(*args, **kwargs)

    def clean_has_signed_terms(self):
        has_signed_terms = self.cleaned_data['has_signed_terms']
        if not has_signed_terms:
            raise forms.ValidationError(_('You have to agree with the terms'))
        return has_signed_terms


class InvitationForm(forms.ModelForm):
    username = forms.EmailField(label=_("Email"))

    def __init__(self, *args, **kwargs):
        super(InvitationForm, self).__init__(*args, **kwargs)

    class Meta:
        model = Invitation
        fields = ('username', 'realname')

    def clean_username(self):
        username = self.cleaned_data['username']
        try:
            Invitation.objects.get(username=username)
            raise forms.ValidationError(
                _('There is already invitation for this email.'))
        except Invitation.DoesNotExist:
            pass
        return username


class ExtendedPasswordChangeForm(PasswordChangeForm):
    """
    Extends PasswordChangeForm by enabling user
    to optionally renew also the token.
    """
    renew = forms.BooleanField(label='Renew token', required=False)

    def __init__(self, user, *args, **kwargs):
        super(ExtendedPasswordChangeForm, self).__init__(user, *args, **kwargs)

    def save(self, commit=True):
        user = super(ExtendedPasswordChangeForm, self).save(commit=False)
        if self.cleaned_data.get('renew'):
            user.renew_token()
        if commit:
            user.save()
        return user


class AstakosGroupCreationForm(forms.ModelForm):
    kind = forms.ModelChoiceField(
        queryset=GroupKind.objects.all(),
        label="",
        widget=forms.HiddenInput()
    )
    name = forms.URLField()
    moderation_enabled = forms.BooleanField(
        help_text="Check if you want to approve members participation manually",
        required=False   
    )
    
    class Meta:
        model = AstakosGroup

    def __init__(self, *args, **kwargs):
        try:
            resources = kwargs.pop('resources')
        except KeyError:
            resources = {}
        super(AstakosGroupCreationForm, self).__init__(*args, **kwargs)
        self.fields.keyOrder = ['kind', 'name', 'homepage', 'desc', 'issue_date',
                                'expiration_date', 'estimated_participants',
                                'moderation_enabled']
        for id, r in resources.iteritems():
            self.fields['resource_%s' % id] = forms.IntegerField(
                label=r,
                required=False,
                help_text=_('Leave it blank for no additional quota.')
            )

    def resources(self):
        for name, value in self.cleaned_data.items():
            prefix, delimiter, suffix = name.partition('resource_')
            if suffix:
                # yield only those having a value
                if not value:
                    continue
                yield (suffix, value)

class AstakosGroupUpdateForm(forms.ModelForm):
    class Meta:
        model = AstakosGroup
        fields = ('homepage', 'desc')

class AddGroupMembersForm(forms.Form):
    q = forms.CharField(max_length=800, widget=forms.Textarea, label=_('Search users'),
                        help_text=_('Add comma separated user emails'),
                        required=True)
    
    def clean(self):
        q = self.cleaned_data.get('q') or ''
        users = q.split(',')
        users = list(u.strip() for u in users if u)
        db_entries = AstakosUser.objects.filter(email__in=users)
        unknown = list(set(users) - set(u.email for u in db_entries))
        if unknown:
            raise forms.ValidationError(
                _('Unknown users: %s' % ','.join(unknown)))
        self.valid_users = db_entries
        return self.cleaned_data
    
    def get_valid_users(self):
        """Should be called after form cleaning"""
        try:
            return self.valid_users
        except:
            return ()


class AstakosGroupSearchForm(forms.Form):
    q = forms.CharField(max_length=200, label='Search group')

class TimelineForm(forms.Form):
    entity = forms.CharField(
        widget=forms.HiddenInput(), label='')
    resource = forms.ModelChoiceField(
        queryset=Resource.objects.all()
    )
    start_date = forms.DateTimeField()
    end_date = forms.DateTimeField()
    details = forms.BooleanField(required=False, label="Detailed Listing")
    operation = forms.ChoiceField(
                        label   = 'Charge Method',
                        choices = ( ('',                '-------------'),
                                    ('charge_usage',    'Charge Usage'),
                                    ('charge_traffic',  'Charge Traffic'), )
                )
    def clean(self):
        super(TimelineForm, self).clean()
        d = self.cleaned_data
        if 'resource' in d:
            d['resource'] = str(d['resource'])
        if 'start_date' in d:
            d['start_date'] = d['start_date'].strftime("%Y-%m-%dT%H:%M:%S.%f")[:24]
        if 'end_date' in d:
            d['end_date'] = d['end_date'].strftime("%Y-%m-%dT%H:%M:%S.%f")[:24]
        return d

class AstakosGroupSortForm(forms.Form):
    sort_by = forms.ChoiceField(label='Sort by',
                                choices=(('groupname', 'Name'), ('kindname', 'Type')),
                                required=False)<|MERGE_RESOLUTION|>--- conflicted
+++ resolved
@@ -52,15 +52,9 @@
                                get_latest_terms)
 from astakos.im.settings import (INVITATIONS_PER_LEVEL, BASEURL, SITENAME,
                                  RECAPTCHA_PRIVATE_KEY, RECAPTCHA_ENABLED,
-                                 DEFAULT_CONTACT_EMAIL, LOGGING_LEVEL)
-
-<<<<<<< HEAD
-=======
-from astakos.im.models import AstakosUser, Invitation, get_latest_terms, EmailChange
-from astakos.im.settings import INVITATIONS_PER_LEVEL, DEFAULT_FROM_EMAIL, \
-    BASEURL, SITENAME, RECAPTCHA_PRIVATE_KEY, DEFAULT_CONTACT_EMAIL, \
-    RECAPTCHA_ENABLED, LOGGING_LEVEL, PASSWORD_RESET_EMAIL_SUBJECT
->>>>>>> 798020f9
+                                 DEFAULT_CONTACT_EMAIL, LOGGING_LEVEL,
+                                 PASSWORD_RESET_EMAIL_SUBJECT)
+
 from astakos.im.widgets import DummyWidget, RecaptchaWidget
 from astakos.im.functions import send_change_email
 
@@ -107,15 +101,9 @@
 
         if RECAPTCHA_ENABLED:
             self.fields.keyOrder.extend(['recaptcha_challenge_field',
-<<<<<<< HEAD
                                          'recaptcha_response_field', ])
         if get_latest_terms():
-                self.fields.keyOrder.append('has_signed_terms')
-=======
-                                         'recaptcha_response_field',])
-        if get_latest_terms():
             self.fields.keyOrder.append('has_signed_terms')
->>>>>>> 798020f9
 
         if 'has_signed_terms' in self.fields:
             # Overriding field label since we need to apply a link
@@ -188,12 +176,7 @@
         ro = ('email', 'username',)
         for f in ro:
             self.fields[f].widget.attrs['readonly'] = True
-<<<<<<< HEAD
-    
-=======
-
-
->>>>>>> 798020f9
+    
     def save(self, commit=True):
         user = super(InvitedLocalUserCreationForm, self).save(commit=False)
         level = user.invitation.inviter.level + 1
@@ -208,14 +191,9 @@
 class ThirdPartyUserCreationForm(forms.ModelForm):
     class Meta:
         model = AstakosUser
-<<<<<<< HEAD
         fields = ("email", "first_name", "last_name",
                   "third_party_identifier", "has_signed_terms")
     
-=======
-        fields = ("email", "first_name", "last_name", "third_party_identifier", "has_signed_terms")
-
->>>>>>> 798020f9
     def __init__(self, *args, **kwargs):
         """
         Changes the order of fields, and removes the username field.
@@ -239,13 +217,8 @@
             terms_link_html = '<a href="%s" target="_blank">%s</a>' \
                 % (reverse('latest_terms'), _("the terms"))
             self.fields['has_signed_terms'].label = \
-<<<<<<< HEAD
                 mark_safe("I agree with %s" % terms_link_html)
     
-=======
-                    mark_safe("I agree with %s" % terms_link_html)
-
->>>>>>> 798020f9
     def clean_email(self):
         email = self.cleaned_data['email']
         if not email:
@@ -298,28 +271,18 @@
 
 
 class ShibbolethUserCreationForm(ThirdPartyUserCreationForm):
-<<<<<<< HEAD
     additional_email = forms.CharField(
         widget=forms.HiddenInput(), label='', required=False)
     
-=======
-    additional_email = forms.CharField(widget=forms.HiddenInput(), label='', required = False)
-
->>>>>>> 798020f9
     def __init__(self, *args, **kwargs):
         super(ShibbolethUserCreationForm, self).__init__(*args, **kwargs)
         self.fields.keyOrder.append('additional_email')
         # copy email value to additional_mail in case user will change it
         name = 'email'
         field = self.fields[name]
-<<<<<<< HEAD
         self.initial['additional_email'] = self.initial.get(name,
                                                             field.initial)
     
-=======
-        self.initial['additional_email'] = self.initial.get(name, field.initial)
-
->>>>>>> 798020f9
     def clean_email(self):
         email = self.cleaned_data['email']
         for user in AstakosUser.objects.filter(email=email):
@@ -335,7 +298,6 @@
 class InvitedShibbolethUserCreationForm(ShibbolethUserCreationForm, InvitedThirdPartyUserCreationForm):
     pass
 
-<<<<<<< HEAD
 
 class LoginForm(AuthenticationForm):
     username = forms.EmailField(label=_("Email"))
@@ -343,13 +305,6 @@
     recaptcha_response_field = forms.CharField(
         widget=RecaptchaWidget, label='')
     
-=======
-class LoginForm(AuthenticationForm):
-    username = forms.EmailField(label=_("Email"))
-    recaptcha_challenge_field = forms.CharField(widget=DummyWidget)
-    recaptcha_response_field = forms.CharField(widget=RecaptchaWidget, label='')
-
->>>>>>> 798020f9
     def __init__(self, *args, **kwargs):
         was_limited = kwargs.get('was_limited', False)
         request = kwargs.get('request', None)
@@ -366,13 +321,8 @@
         self.fields.keyOrder = ['username', 'password']
         if was_limited and RECAPTCHA_ENABLED:
             self.fields.keyOrder.extend(['recaptcha_challenge_field',
-<<<<<<< HEAD
                                          'recaptcha_response_field', ])
     
-=======
-                                         'recaptcha_response_field',])
-
->>>>>>> 798020f9
     def clean_recaptcha_response_field(self):
         if 'recaptcha_challenge_field' in self.cleaned_data:
             self.validate_captcha()
@@ -388,14 +338,9 @@
         rrf = self.cleaned_data['recaptcha_response_field']
         check = captcha.submit(rcf, rrf, RECAPTCHA_PRIVATE_KEY, self.ip)
         if not check.is_valid:
-<<<<<<< HEAD
             raise forms.ValidationError(
                 _('You have not entered the correct words'))
     
-=======
-            raise forms.ValidationError(_('You have not entered the correct words'))
-
->>>>>>> 798020f9
     def clean(self):
         super(LoginForm, self).clean()
         if self.user_cache and self.user_cache.provider not in ('local', ''):
@@ -474,14 +419,9 @@
             raise forms.ValidationError(_('That e-mail address doesn\'t have an associated user account. Are you sure you\'ve registered?'))
         return email
 
-<<<<<<< HEAD
     def save(
         self, domain_override=None, email_template_name='registration/password_reset_email.html',
             use_https=False, token_generator=default_token_generator, request=None):
-=======
-    def save(self, domain_override=None, email_template_name='registration/password_reset_email.html',
-             use_https=False, token_generator=default_token_generator, request=None):
->>>>>>> 798020f9
         """
         Generates a one-use only link for resetting password and sends to the user.
         """
@@ -501,16 +441,10 @@
                 'baseurl': BASEURL,
                 'support': DEFAULT_CONTACT_EMAIL
             }
-<<<<<<< HEAD
             from_email = settings.SERVER_EMAIL
-            send_mail(_("Password reset on %s alpha2 testing") % SITENAME,
+            send_mail(_(PASSWORD_RESET_EMAIL_SUBJECT),
                       t.render(Context(c)), from_email, [user.email])
 
-=======
-            from_email = DEFAULT_FROM_EMAIL
-            send_mail(_(PASSWORD_RESET_EMAIL_SUBJECT),
-                t.render(Context(c)), from_email, [user.email])
->>>>>>> 798020f9
 
 class EmailChangeForm(forms.ModelForm):
     class Meta:
