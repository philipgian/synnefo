--- conflicted
+++ resolved
@@ -492,20 +492,19 @@
         return user
 
 class AstakosGroupCreationForm(forms.ModelForm):
+#     issue_date = forms.DateField(widget=SelectDateWidget())
+#     expiration_date = forms.DateField(widget=SelectDateWidget())
     kind = forms.ModelChoiceField(
         queryset=GroupKind.objects.all(),
         label="",
         widget=forms.HiddenInput()
     )
     name = forms.URLField()
-<<<<<<< HEAD
+    homepage = forms.URLField()
     moderation_enabled = forms.BooleanField(
         help_text="Check if you want to approve members participation manually",
         required=False   
     )
-=======
-    homepage = forms.URLField()
->>>>>>> a50d21c8
     
     class Meta:
         model = AstakosGroup
@@ -516,9 +515,8 @@
         except KeyError:
             resources = {}
         super(AstakosGroupCreationForm, self).__init__(*args, **kwargs)
-        self.fields.keyOrder = ['kind', 'name', 'homepage', 'desc',
-                                'issue_date', 'expiration_date',
-                                'estimated_participants',
+        self.fields.keyOrder = ['kind', 'name', 'desc', 'issue_date',
+                                'expiration_date', 'estimated_participants',
                                 'moderation_enabled']
         for id, r in resources.iteritems():
             self.fields['resource_%s' % id] = forms.IntegerField(
