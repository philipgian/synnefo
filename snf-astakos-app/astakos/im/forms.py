--- conflicted
+++ resolved
@@ -32,11 +32,7 @@
 # or implied, of GRNET S.A.
 from urlparse import urljoin
 from random import random
-<<<<<<< HEAD
 from datetime import datetime, timedelta
-=======
-from datetime import datetime
->>>>>>> 01f057c7
 
 from django import forms
 from django.utils.translation import ugettext as _
