# Copyright 2011, 2012, 2013 GRNET S.A. All rights reserved.
#
# Redistribution and use in source and binary forms, with or
# without modification, are permitted provided that the following
# conditions are met:
#
#   1. Redistributions of source code must retain the above
#      copyright notice, this list of conditions and the following
#      disclaimer.
#
#   2. Redistributions in binary form must reproduce the above
#      copyright notice, this list of conditions and the following
#      disclaimer in the documentation and/or other materials
#      provided with the distribution.
#
# THIS SOFTWARE IS PROVIDED BY GRNET S.A. ``AS IS'' AND ANY EXPRESS
# OR IMPLIED WARRANTIES, INCLUDING, BUT NOT LIMITED TO, THE IMPLIED
# WARRANTIES OF MERCHANTABILITY AND FITNESS FOR A PARTICULAR
# PURPOSE ARE DISCLAIMED. IN NO EVENT SHALL GRNET S.A OR
# CONTRIBUTORS BE LIABLE FOR ANY DIRECT, INDIRECT, INCIDENTAL,
# SPECIAL, EXEMPLARY, OR CONSEQUENTIAL DAMAGES (INCLUDING, BUT NOT
# LIMITED TO, PROCUREMENT OF SUBSTITUTE GOODS OR SERVICES; LOSS OF
# USE, DATA, OR PROFITS; OR BUSINESS INTERRUPTION) HOWEVER CAUSED
# AND ON ANY THEORY OF LIABILITY, WHETHER IN CONTRACT, STRICT
# LIABILITY, OR TORT (INCLUDING NEGLIGENCE OR OTHERWISE) ARISING IN
# ANY WAY OUT OF THE USE OF THIS SOFTWARE, EVEN IF ADVISED OF THE
# POSSIBILITY OF SUCH DAMAGE.
#
# The views and conclusions contained in the software and
# documentation are those of the authors and should not be
# interpreted as representing official policies, either expressed
# or implied, of GRNET S.A.

from astakos.im.tests.common import *
from snf_django.utils.testing import assertGreater, assertIn, assertRaises


class ProjectAPITest(TestCase):

    def setUp(self):
        self.client = Client()
        component1 = Component.objects.create(name="comp1")
        register.add_service(component1, "service1", "type1", [])
        # custom service resources
        resource11 = {"name": "service1.resource11",
                      "desc": "resource11 desc",
                      "service_type": "type1",
                      "service_origin": "service1",
                      "allow_in_projects": True}
        r, _ = register.add_resource(resource11)
        register.update_resource(r, 100)
        resource12 = {"name": "service1.resource12",
                      "desc": "resource11 desc",
                      "service_type": "type1",
                      "service_origin": "service1",
                      "unit": "bytes"}
        r, _ = register.add_resource(resource12)
        register.update_resource(r, 1024)

        # create user
        self.user1 = get_local_user("test@grnet.gr")
        quotas.qh_sync_user(self.user1)
        self.user2 = get_local_user("test2@grnet.gr")
        self.user2.uuid = "uuid2"
        self.user2.save()
        quotas.qh_sync_user(self.user2)
        self.user3 = get_local_user("test3@grnet.gr")
        quotas.qh_sync_user(self.user3)

        astakos = Component.objects.create(name="astakos")
        register.add_service(astakos, "astakos_account", "account", [])
        # create another service
        pending_app = {"name": "astakos.pending_app",
                       "desc": "pend app desc",
                       "service_type": "account",
                       "service_origin": "astakos_account",
                       "allow_in_projects": False}
        r, _ = register.add_resource(pending_app)
        register.update_resource(r, 3)

    def create(self, app, headers):
        dump = json.dumps(app)
        r = self.client.post(reverse("api_projects"), dump,
                             content_type="application/json", **headers)
        body = json.loads(r.content)
        return r.status_code, body

    def modify(self, app, project_id, headers):
        dump = json.dumps(app)
        kwargs = {"project_id": project_id}
        r = self.client.post(reverse("api_project", kwargs=kwargs), dump,
                             content_type="application/json", **headers)
        body = json.loads(r.content)
        return r.status_code, body

    def project_action(self, project_id, action, headers):
        action = json.dumps({action: "reason"})
        r = self.client.post(reverse("api_project_action",
                                     kwargs={"project_id": project_id}),
                             action, content_type="application/json",
                             **headers)
        return r.status_code

    def app_action(self, app_id, action, headers):
        action = json.dumps({action: "reason"})
        r = self.client.post(reverse("api_application_action",
                                     kwargs={"app_id": app_id}),
                             action, content_type="application/json",
                             **headers)
        return r.status_code

    def memb_action(self, memb_id, action, headers):
        action = json.dumps({action: "reason"})
        r = self.client.post(reverse("api_membership_action",
                                     kwargs={"memb_id": memb_id}), action,
                             content_type="application/json", **headers)
        return r.status_code

    def join(self, project_id, headers):
        action = {"join": {"project": project_id}}
        req = json.dumps(action)
        r = self.client.post(reverse("api_memberships"), req,
                             content_type="application/json", **headers)
        body = json.loads(r.content)
        return r.status_code, body

    def enroll(self, project_id, user, headers):
        action = {
            "enroll": {
                "project": project_id,
                "user": user.email,
            }
        }
        req = json.dumps(action)
        r = self.client.post(reverse("api_memberships"), req,
                             content_type="application/json", **headers)
        body = json.loads(r.content)
        return r.status_code, body

    @im_settings(PROJECT_ADMINS=["uuid2"])
    def test_projects(self):
        client = self.client
        h_owner = {"HTTP_X_AUTH_TOKEN": self.user1.auth_token}
        h_admin = {"HTTP_X_AUTH_TOKEN": self.user2.auth_token}
        h_plain = {"HTTP_X_AUTH_TOKEN": self.user3.auth_token}
        r = client.get(reverse("api_project", kwargs={"project_id": 1}))
        self.assertEqual(r.status_code, 401)

        r = client.get(reverse("api_project", kwargs={"project_id": 1}),
                       **h_owner)
        self.assertEqual(r.status_code, 404)
        r = client.get(reverse("api_application", kwargs={"app_id": 1}),
                       **h_owner)
        self.assertEqual(r.status_code, 404)
        r = client.get(reverse("api_membership", kwargs={"memb_id": 1}),
                       **h_owner)
        self.assertEqual(r.status_code, 404)

        status = self.memb_action(1, "accept", h_admin)
        self.assertEqual(status, 404)

        app1 = {"name": "test.pr",
                "end_date": "2013-5-5T20:20:20Z",
                "join_policy": "auto",
                "resources": {"service1.resource11": {
                    "member_capacity": 512}}
                }

        status, body = self.modify(app1, 1, h_owner)
        self.assertEqual(status, 404)

        # Create
        status, body = self.create(app1, h_owner)
        self.assertEqual(status, 201)
        project_id = body["id"]
        app_id = body["application"]

        # Get project
        r = client.get(reverse("api_project",
                               kwargs={"project_id": project_id}),
                       **h_owner)
        self.assertEqual(r.status_code, 200)
        body = json.loads(r.content)
        self.assertEqual(body["id"], project_id)
        self.assertEqual(body["application"], app_id)
        self.assertEqual(body["state"], "pending")
        self.assertEqual(body["owner"], self.user1.uuid)

        # Approve forbidden
        status = self.app_action(app_id, "approve", h_owner)
        self.assertEqual(status, 403)

        # Create another with the same name
        status, body = self.create(app1, h_owner)
        self.assertEqual(status, 201)
        project2_id = body["id"]
        project2_app_id = body["application"]

        # Create yet another, with different name
        app_p3 = copy.deepcopy(app1)
        app_p3["name"] = "new.pr"
        status, body = self.create(app_p3, h_owner)
        self.assertEqual(status, 201)
        project3_app_id = body["application"]

        # No more pending allowed
        status, body = self.create(app_p3, h_owner)
        self.assertEqual(status, 409)

        # Cancel
        status = self.app_action(project3_app_id, "cancel", h_owner)
        self.assertEqual(status, 200)

        # Modify
        app2 = {"name": "test.pr",
                "start_date": "2013-5-5T20:20:20Z",
                "end_date": "2013-7-5T20:20:20Z",
                "join_policy": "moderated",
                "leave_policy": "auto",
                "max_members": 3,
                "resources": {"service1.resource11": {
                    "member_capacity": 1024}}
                }

        status, body = self.modify(app2, project_id, h_owner)
        self.assertEqual(status, 201)
        self.assertEqual(project_id, body["id"])
        app2_id = body["application"]
        assertGreater(app2_id, app_id)

        # Dismiss failed
        status = self.app_action(app2_id, "dismiss", h_owner)
        self.assertEqual(status, 409)

        # Deny
        status = self.app_action(app2_id, "deny", h_admin)
        self.assertEqual(status, 200)

        r = client.get(reverse("api_application", kwargs={"app_id": app2_id}),
                       **h_owner)
        body = json.loads(r.content)
        self.assertEqual(body["state"], "denied")

        # Dismiss
        status = self.app_action(app2_id, "dismiss", h_owner)
        self.assertEqual(status, 200)

        # Resubmit
        status, body = self.modify(app2, project_id, h_owner)
        self.assertEqual(status, 201)
        app3_id = body["application"]

        # Approve
        status = self.app_action(app3_id, "approve", h_admin)
        self.assertEqual(status, 200)

        # Get related apps
        req = {"body": json.dumps({"project": project_id})}
        r = client.get(reverse("api_applications"), req, **h_owner)
        self.assertEqual(r.status_code, 200)
        body = json.loads(r.content)
        self.assertEqual(len(body), 3)

        # Get apps
        r = client.get(reverse("api_applications"), **h_owner)
        self.assertEqual(r.status_code, 200)
        body = json.loads(r.content)
        self.assertEqual(len(body), 5)

        # Enroll
        status, body = self.enroll(project_id, self.user3, h_owner)
        self.assertEqual(status, 200)
        m_plain_id = body["id"]

        # Join
        status, body = self.join(project_id, h_owner)
        self.assertEqual(status, 200)
        memb_id = body["id"]

        # Check memberships
        r = client.get(reverse("api_memberships"), **h_plain)
        body = json.loads(r.content)
        self.assertEqual(len(body), 1)
        m = body[0]
        self.assertEqual(m["user"], self.user3.uuid)
        self.assertEqual(m["state"], "accepted")

        r = client.get(reverse("api_memberships"), **h_owner)
        body = json.loads(r.content)
        self.assertEqual(len(body), 2)

        # Check membership
        r = client.get(reverse("api_membership", kwargs={"memb_id": memb_id}),
                       **h_admin)
        m = json.loads(r.content)
        self.assertEqual(m["user"], self.user1.uuid)
        self.assertEqual(m["state"], "requested")
        self.assertEqual(sorted(m["allowed_actions"]),
                         ["accept", "cancel", "reject"])

        r = client.get(reverse("api_membership", kwargs={"memb_id": memb_id}),
                       **h_plain)
        self.assertEqual(r.status_code, 403)

        status = self.memb_action(memb_id, "leave", h_admin)
        self.assertEqual(status, 409)

        status = self.memb_action(memb_id, "cancel", h_owner)
        self.assertEqual(status, 200)

        status, body = self.join(project_id, h_owner)
        self.assertEqual(status, 200)
        self.assertEqual(memb_id, body["id"])

        status = self.memb_action(memb_id, "reject", h_owner)
        self.assertEqual(status, 200)

        status, body = self.join(project_id, h_owner)
        self.assertEqual(status, 200)
        self.assertEqual(memb_id, body["id"])

        status = self.memb_action(memb_id, "accept", h_owner)
        self.assertEqual(status, 200)

        # Enroll fails, already in
        status, body = self.enroll(project_id, self.user1, h_owner)
        self.assertEqual(status, 409)

        # Remove member
        status = self.memb_action(memb_id, "remove", h_owner)
        self.assertEqual(status, 200)

        # Enroll a removed member
        status, body = self.enroll(project_id, self.user1, h_owner)
        self.assertEqual(status, 200)

        # Remove member
        status = self.memb_action(memb_id, "remove", h_owner)
        self.assertEqual(status, 200)

        # Re-join
        status, body = self.join(project_id, h_owner)
        self.assertEqual(status, 200)
        self.assertEqual(memb_id, body["id"])

        # Enroll a requested member
        status, body = self.enroll(project_id, self.user1, h_owner)
        self.assertEqual(status, 200)

        # Enroll fails, already in
        status, body = self.enroll(project_id, self.user1, h_owner)
        self.assertEqual(status, 409)

        # Get projects
        ## Simple user mode
        r = client.get(reverse("api_projects"), **h_plain)
        body = json.loads(r.content)
        self.assertEqual(len(body), 1)
        p = body[0]
        with assertRaises(KeyError):
            p["pending_application"]

        ## Owner mode
        filters = {"filter": {"state": ["active", "cancelled"]}}
        req = {"body": json.dumps(filters)}
        r = client.get(reverse("api_projects"), req, **h_owner)
        body = json.loads(r.content)
        self.assertEqual(len(body), 2)
        assertIn("pending_application", body[0])

        filters = {"filter": {"state": "pending"}}
        req = {"body": json.dumps(filters)}
        r = client.get(reverse("api_projects"), req, **h_owner)
        body = json.loads(r.content)
        self.assertEqual(len(body), 1)
        self.assertEqual(body[0]["id"], project2_id)

        filters = {"filter": {"name": "test.pr"}}
        req = {"body": json.dumps(filters)}
        r = client.get(reverse("api_projects"), req, **h_owner)
        body = json.loads(r.content)
        self.assertEqual(len(body), 2)

        # Leave failed
        status = self.memb_action(m_plain_id, "leave", h_owner)
        self.assertEqual(status, 403)

        # Leave
        status = self.memb_action(m_plain_id, "leave", h_plain)
        self.assertEqual(status, 200)

        # Suspend failed
        status = self.project_action(project_id, "suspend", h_owner)
        self.assertEqual(status, 403)

        # Unsuspend failed
        status = self.project_action(project_id, "unsuspend", h_admin)
        self.assertEqual(status, 409)

        # Suspend
        status = self.project_action(project_id, "suspend", h_admin)
        self.assertEqual(status, 200)

        # Cannot view project
        r = client.get(reverse("api_project",
                               kwargs={"project_id": project_id}), **h_plain)
        self.assertEqual(r.status_code, 403)

        # Unsuspend
        status = self.project_action(project_id, "unsuspend", h_admin)
        self.assertEqual(status, 200)

        # Cannot approve, project with same name exists
        status = self.app_action(project2_app_id, "approve", h_admin)
        self.assertEqual(status, 409)

        # Terminate
        status = self.project_action(project_id, "terminate", h_admin)
        self.assertEqual(status, 200)

        # Join failed
        status, _ = self.join(project_id, h_admin)
        self.assertEqual(status, 409)

        # Can approve now
        status = self.app_action(project2_app_id, "approve", h_admin)
        self.assertEqual(status, 200)

        # Join new project
        status, body = self.join(project2_id, h_plain)
        self.assertEqual(status, 200)
        m_project2 = body["id"]

        # Get memberships of project
        body = {"body": json.dumps({"project": project2_id})}
        r = client.get(reverse("api_memberships"), body, **h_owner)
        body = json.loads(r.content)
        self.assertEqual(len(body), 1)
        self.assertEqual(body[0]["id"], m_project2)

        # Remove member
        status = self.memb_action(m_project2, "remove", h_owner)
        self.assertEqual(status, 200)

        # Reinstate failed
        status = self.project_action(project_id, "reinstate", h_admin)
        self.assertEqual(status, 409)

        # Rename
        app2_renamed = copy.deepcopy(app2)
        app2_renamed["name"] = "new.name"
        status, body = self.modify(app2_renamed, project_id, h_owner)
        self.assertEqual(status, 201)
        app2_renamed_id = body["application"]

        # Get project
        r = client.get(reverse("api_project",
                               kwargs={"project_id": project_id}), **h_owner)
        body = json.loads(r.content)
        self.assertEqual(body["application"], app3_id)
        self.assertEqual(body["pending_application"], app2_renamed_id)
        self.assertEqual(body["state"], "terminated")
        assertIn("deactivation_date", body)

        # Get application
        r = client.get(reverse("api_application",
                               kwargs={"app_id": app2_renamed_id}), **h_plain)
        self.assertEqual(r.status_code, 403)

        r = client.get(reverse("api_application",
                               kwargs={"app_id": app2_renamed_id}), **h_owner)
        self.assertEqual(r.status_code, 200)
        body = json.loads(r.content)
        self.assertEqual(body["state"], "pending")
        self.assertEqual(body["name"], "new.name")

        # Approve (automatically reinstates)
        action = json.dumps({"approve": ""})
        r = client.post(reverse("api_application_action",
                                kwargs={"app_id": app2_renamed_id}),
                        action, content_type="application/json", **h_admin)
        self.assertEqual(r.status_code, 200)

        # Bad requests
        r = client.head(reverse("api_projects"), **h_admin)
        self.assertEqual(r.status_code, 400)

        r = client.head(reverse("api_project",
                                kwargs={"project_id": 1}), **h_admin)
        self.assertEqual(r.status_code, 400)

        r = client.head(reverse("api_applications"), **h_admin)
        self.assertEqual(r.status_code, 400)

        r = client.head(reverse("api_memberships"), **h_admin)
        self.assertEqual(r.status_code, 400)

        status = self.project_action(1, "nonex", h_owner)
        self.assertEqual(status, 400)

        action = json.dumps({"suspend": "", "unsuspend": ""})
        r = client.post(reverse("api_project_action",
                                kwargs={"project_id": 1}),
                        action, content_type="application/json", **h_owner)
        self.assertEqual(r.status_code, 400)

        ap = {"owner": "nonex",
              "join_policy": "nonex",
              "leave_policy": "nonex",
              "start_date": "nonex",
              "homepage": {},
              "max_members": -3,
              "resources": [],
              }

        status, body = self.create(ap, h_owner)
        self.assertEqual(status, 400)
        self.assertEqual(body["badRequest"]["message"], "User does not exist.")

        ap["owner"] = self.user1.uuid
        status, body = self.create(ap, h_owner)
        self.assertEqual(status, 400)

        ap["name"] = "some.name"
        status, body = self.create(ap, h_owner)
        self.assertEqual(status, 400)

        ap["join_policy"] = "auto"
        status, body = self.create(ap, h_owner)
        self.assertEqual(status, 400)

        ap["leave_policy"] = "closed"
        status, body = self.create(ap, h_owner)
        self.assertEqual(status, 400)

        ap["start_date"] = "2013-01-01T0:0Z"
        status, body = self.create(ap, h_owner)
        self.assertEqual(status, 400)

        ap["end_date"] = "2014-01-01T0:0Z"
        status, body = self.create(ap, h_owner)
        self.assertEqual(status, 400)

        ap["max_members"] = 0
        status, body = self.create(ap, h_owner)
        self.assertEqual(status, 400)

        ap["homepage"] = "a.stri.ng"
        status, body = self.create(ap, h_owner)
        self.assertEqual(status, 400)

        ap["resources"] = {42: 42}
        status, body = self.create(ap, h_owner)
        self.assertEqual(status, 400)

        ap["resources"] = {"service1.resource11": {"member_capacity": 512}}
        status, body = self.create(ap, h_owner)
        self.assertEqual(status, 201)

        filters = {"filter": {"state": "nonex"}}
        req = {"body": json.dumps(filters)}
        r = client.get(reverse("api_projects"), req, **h_owner)
        self.assertEqual(r.status_code, 400)

        filters = {"filter": {"nonex": "nonex"}}
        req = {"body": json.dumps(filters)}
        r = client.get(reverse("api_projects"), req, **h_owner)
        self.assertEqual(r.status_code, 400)

        req = {"body": json.dumps({"project": "nonex"})}
        r = client.get(reverse("api_applications"), req, **h_owner)
        self.assertEqual(r.status_code, 400)

        req = {"body": json.dumps({"project": "nonex"})}
        r = client.get(reverse("api_memberships"), req, **h_owner)
        self.assertEqual(r.status_code, 400)


class TestProjects(TestCase):
    """
    Test projects.
    """
    def setUp(self):
        # astakos resources
        self.resource = Resource.objects.create(name="astakos.pending_app",
                                                uplimit=0,
                                                allow_in_projects=False,
                                                service_type="astakos")

        # custom service resources
        self.resource = Resource.objects.create(name="service1.resource",
                                                uplimit=100,
                                                service_type="service1")
        self.admin = get_local_user("projects-admin@synnefo.org")
        self.admin.uuid = 'uuid1'
        self.admin.save()

        self.user = get_local_user("user@synnefo.org")
        self.member = get_local_user("member@synnefo.org")
        self.member2 = get_local_user("member2@synnefo.org")

        self.admin_client = get_user_client("projects-admin@synnefo.org")
        self.user_client = get_user_client("user@synnefo.org")
        self.member_client = get_user_client("member@synnefo.org")
        self.member2_client = get_user_client("member2@synnefo.org")

        quotas.qh_sync_users(AstakosUser.objects.all())

    def tearDown(self):
        Service.objects.all().delete()
        ProjectApplication.objects.all().delete()
        Project.objects.all().delete()
        AstakosUser.objects.all().delete()

    @im_settings(PROJECT_ADMINS=['uuid1'])
    def test_application_limit(self):
        # user cannot create a project
        r = self.user_client.get(reverse('project_add'), follow=True)
        self.assertRedirects(r, reverse('project_list'))
        self.assertContains(r, "You are not allowed to create a new project")

        # but admin can
        r = self.admin_client.get(reverse('project_add'), follow=True)
        self.assertRedirects(r, reverse('project_add'))

    @im_settings(PROJECT_ADMINS=['uuid1'])
    def test_allow_in_project(self):
        dfrom = datetime.now()
        dto = datetime.now() + timedelta(days=30)

        # astakos.pending_uplimit allow_in_project flag is False
        # we shouldn't be able to create a project application using this
        # resource.
        application_data = {
            'name': 'project.synnefo.org',
            'homepage': 'https://www.synnefo.org',
            'start_date': dfrom.strftime("%Y-%m-%d"),
            'end_date': dto.strftime("%Y-%m-%d"),
            'member_join_policy': 2,
            'member_leave_policy': 1,
            'service1.resource_uplimit': 100,
            'is_selected_service1.resource': "1",
            'astakos.pending_app_uplimit': 100,
            'is_selected_accounts': "1",
            'user': self.user.pk
        }
        form = forms.ProjectApplicationForm(data=application_data)
        # form is invalid
        self.assertEqual(form.is_valid(), False)

        del application_data['astakos.pending_app_uplimit']
        del application_data['is_selected_accounts']
        form = forms.ProjectApplicationForm(data=application_data)
        self.assertEqual(form.is_valid(), True)

    @im_settings(PROJECT_ADMINS=['uuid1'])
    def test_applications(self):
        # let user have 2 pending applications
        quotas.add_base_quota(self.user, 'astakos.pending_app', 2)

        r = self.user_client.get(reverse('project_add'), follow=True)
        self.assertRedirects(r, reverse('project_add'))

        # user fills the project application form
        post_url = reverse('project_add') + '?verify=1'
        dfrom = datetime.now()
        dto = datetime.now() + timedelta(days=30)
        application_data = {
            'name': 'project.synnefo.org',
            'homepage': 'https://www.synnefo.org',
            'start_date': dfrom.strftime("%Y-%m-%d"),
            'end_date': dto.strftime("%Y-%m-%d"),
            'member_join_policy': 2,
            'member_leave_policy': 1,
            'service1.resource_uplimit': 100,
            'is_selected_service1.resource': "1",
            'user': self.user.pk
        }
        r = self.user_client.post(post_url, data=application_data, follow=True)
        self.assertEqual(r.status_code, 200)
        self.assertEqual(r.context['form'].is_valid(), True)

        # confirm request
        post_url = reverse('project_add') + '?verify=0&edit=0'
        r = self.user_client.post(post_url, data=application_data, follow=True)
        self.assertContains(r, "The project application has been received")
        self.assertRedirects(r, reverse('project_list'))
        self.assertEqual(ProjectApplication.objects.count(), 1)
        app1 = ProjectApplication.objects.filter().order_by('pk')[0]
        app1_id = app1.pk
        project1_id = app1.chain_id

        # create another one
        application_data['name'] = 'project2.synnefo.org'
        r = self.user_client.post(post_url, data=application_data, follow=True)
<<<<<<< HEAD
        app2_id = ProjectApplication.objects.filter().order_by('pk')[1].pk
=======
        app2 = ProjectApplication.objects.filter().order_by('pk')[1]
        project2_id = app2.chain_id
>>>>>>> e6487c85

        # no more applications (LIMIT is 2)
        r = self.user_client.get(reverse('project_add'), follow=True)
        self.assertRedirects(r, reverse('project_list'))
        self.assertContains(r, "You are not allowed to create a new project")

        # one project per application
        self.assertEqual(Project.objects.count(), 2)

        # login
        self.admin_client.get(reverse("edit_profile"))
        # admin approves
        r = self.admin_client.post(reverse('project_app_approve',
                                           kwargs={'application_id': app1_id}),
                                   follow=True)
        self.assertEqual(r.status_code, 200)

        Q_ACTIVE = Project.o_state_q(Project.O_ACTIVE)
        self.assertEqual(Project.objects.filter(Q_ACTIVE).count(), 1)

        # login
        self.member_client.get(reverse("edit_profile"))
        # cannot join project2 (not approved yet)
        join_url = reverse("project_join", kwargs={'chain_id': project2_id})
        r = self.member_client.post(join_url, follow=True)

        # can join project1
        self.member_client.get(reverse("edit_profile"))
        join_url = reverse("project_join", kwargs={'chain_id': project1_id})
        r = self.member_client.post(join_url, follow=True)
        self.assertEqual(r.status_code, 200)

        memberships = ProjectMembership.objects.all()
        self.assertEqual(len(memberships), 1)
        memb_id = memberships[0].id

        reject_member_url = reverse('project_reject_member',
                                    kwargs={'memb_id': memb_id})
        accept_member_url = reverse('project_accept_member',
                                    kwargs={'memb_id': memb_id})

        # only project owner is allowed to reject
        r = self.member_client.post(reject_member_url, follow=True)
        self.assertContains(r, "You do not have the permissions")
        self.assertEqual(r.status_code, 200)

        # user (owns project) rejects membership
        r = self.user_client.post(reject_member_url, follow=True)
        self.assertEqual(ProjectMembership.objects.any_accepted().count(), 0)

        # user rejoins
        self.member_client.get(reverse("edit_profile"))
        join_url = reverse("project_join", kwargs={'chain_id': app1_id})
        r = self.member_client.post(join_url, follow=True)
        self.assertEqual(r.status_code, 200)
        self.assertEqual(ProjectMembership.objects.requested().count(), 1)

        # user (owns project) accepts membership
        r = self.user_client.post(accept_member_url, follow=True)
        self.assertEqual(ProjectMembership.objects.any_accepted().count(), 1)
        membership = ProjectMembership.objects.get()
        self.assertEqual(membership.state, ProjectMembership.ACCEPTED)

        user_quotas = quotas.get_users_quotas([self.member])
        resource = 'service1.resource'
        newlimit = user_quotas[self.member.uuid]['system'][resource]['limit']
        # 100 from initial uplimit + 100 from project
        self.assertEqual(newlimit, 200)

        remove_member_url = reverse('project_remove_member',
                                    kwargs={'memb_id': membership.id})
        r = self.user_client.post(remove_member_url, follow=True)
        self.assertEqual(r.status_code, 200)

        user_quotas = quotas.get_users_quotas([self.member])
        resource = 'service1.resource'
        newlimit = user_quotas[self.member.uuid]['system'][resource]['limit']
        # 200 - 100 from project
        self.assertEqual(newlimit, 100)

        # support email gets rendered in emails content
        for mail in get_mailbox('user@synnefo.org'):
            self.assertTrue(settings.CONTACT_EMAIL in
                            mail.message().as_string())<|MERGE_RESOLUTION|>--- conflicted
+++ resolved
@@ -693,12 +693,8 @@
         # create another one
         application_data['name'] = 'project2.synnefo.org'
         r = self.user_client.post(post_url, data=application_data, follow=True)
-<<<<<<< HEAD
-        app2_id = ProjectApplication.objects.filter().order_by('pk')[1].pk
-=======
         app2 = ProjectApplication.objects.filter().order_by('pk')[1]
         project2_id = app2.chain_id
->>>>>>> e6487c85
 
         # no more applications (LIMIT is 2)
         r = self.user_client.get(reverse('project_add'), follow=True)
