--- conflicted
+++ resolved
@@ -56,11 +56,7 @@
 
 def menu(request):
     absolute = lambda (url): request.build_absolute_uri(url)
-<<<<<<< HEAD
-    resp = get_menu(request)
-=======
     resp = get_menu(request, True, False)
->>>>>>> 7c706f5f
     menu_items = json.loads(resp.content)[1:]
     for item in menu_items:
         item['is_active'] = absolute(request.path) == item['url']
