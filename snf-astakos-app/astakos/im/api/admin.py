# Copyright 2011-2012 GRNET S.A. All rights reserved.
#
# Redistribution and use in source and binary forms, with or
# without modification, are permitted provided that the following
# conditions are met:
#
#   1. Redistributions of source code must retain the above
#      copyright notice, this list of conditions and the following
#      disclaimer.
#
#   2. Redistributions in binary form must reproduce the above
#      copyright notice, this list of conditions and the following
#      disclaimer in the documentation and/or other materials
#      provided with the distribution.
#
# THIS SOFTWARE IS PROVIDED BY GRNET S.A. ``AS IS'' AND ANY EXPRESS
# OR IMPLIED WARRANTIES, INCLUDING, BUT NOT LIMITED TO, THE IMPLIED
# WARRANTIES OF MERCHANTABILITY AND FITNESS FOR A PARTICULAR
# PURPOSE ARE DISCLAIMED. IN NO EVENT SHALL GRNET S.A OR
# CONTRIBUTORS BE LIABLE FOR ANY DIRECT, INDIRECT, INCIDENTAL,
# SPECIAL, EXEMPLARY, OR CONSEQUENTIAL DAMAGES (INCLUDING, BUT NOT
# LIMITED TO, PROCUREMENT OF SUBSTITUTE GOODS OR SERVICES; LOSS OF
# USE, DATA, OR PROFITS; OR BUSINESS INTERRUPTION) HOWEVER CAUSED
# AND ON ANY THEORY OF LIABILITY, WHETHER IN CONTRACT, STRICT
# LIABILITY, OR TORT (INCLUDING NEGLIGENCE OR OTHERWISE) ARISING IN
# ANY WAY OUT OF THE USE OF THIS SOFTWARE, EVEN IF ADVISED OF THE
# POSSIBILITY OF SUCH DAMAGE.
#
# The views and conclusions contained in the software and
# documentation are those of the authors and should not be
# interpreted as representing official policies, either expressed
# or implied, of GRNET S.A.

import logging

from functools import wraps
from time import time, mktime

from django.http import HttpResponse
from django.utils import simplejson as json

<<<<<<< HEAD
from astakos.im.api.faults import (
    Fault, Unauthorized, InternalServerError, BadRequest,
    Forbidden)
from astakos.im.api import render_fault, _get_user_by_email, _get_user_by_username
from astakos.im.models import AstakosUser
=======
from astakos.im.api.faults import *
from astakos.im.models import AstakosUser, Service
from astakos.im.settings import INVITATIONS_ENABLED, EMAILCHANGE_ENABLED
>>>>>>> 743ac2c1
from astakos.im.util import epoch

logger = logging.getLogger(__name__)
format = ('%a, %d %b %Y %H:%M:%S GMT')


def api_method(http_method=None, token_required=False, perms=None):
    """Decorator function for views that implement an API method."""
    if not perms:
        perms = []

    def decorator(func):
        @wraps(func)
        def wrapper(request, *args, **kwargs):
            try:
                if http_method and request.method != http_method:
                    raise BadRequest('Method not allowed.')
                x_auth_token = request.META.get('HTTP_X_AUTH_TOKEN')
                if token_required:
                    if not x_auth_token:
                        raise Unauthorized('Access denied')
                    try:
                        user = AstakosUser.objects.get(auth_token=x_auth_token)
                        if not user.has_perms(perms):
                            raise Forbidden('Unauthorized request')
                    except AstakosUser.DoesNotExist, e:
                        raise Unauthorized('Invalid X-Auth-Token')
                    kwargs['user'] = user
                response = func(request, *args, **kwargs)
                return response
            except Fault, fault:
                return render_fault(request, fault)
            except BaseException, e:
                logger.exception('Unexpected error: %s' % e)
                fault = InternalServerError('Unexpected error')
                return render_fault(request, fault)
        return wrapper
    return decorator


@api_method(http_method='GET', token_required=True)
def authenticate_old(request, user=None):
    # Normal Response Codes: 204
    # Error Response Codes: internalServerError (500)
    #                       badRequest (400)
    #                       unauthorised (401)
    if not user:
        raise BadRequest('No user')

    # Check if the is active.
    if not user.is_active:
        raise Unauthorized('User inactive')

    # Check if the token has expired.
    if (time() - mktime(user.auth_token_expires.timetuple())) > 0:
        raise Unauthorized('Authentication expired')

    if not user.signed_terms:
        raise Unauthorized('Pending approval terms')

    response = HttpResponse()
    response.status = 204
    user_info = {'username': user.username,
                 'uniq': user.email,
                 'auth_token': user.auth_token,
                 'auth_token_created': user.auth_token_created.isoformat(),
                 'auth_token_expires': user.auth_token_expires.isoformat(),
                 'has_credits': user.has_credits,
                 'has_signed_terms': user.signed_terms,
                 'groups': [g.name for g in user.groups.all()]}
    response.content = json.dumps(user_info)
    response['Content-Type'] = 'application/json; charset=UTF-8'
    response['Content-Length'] = len(response.content)
    return response


@api_method(http_method='GET', token_required=True)
def authenticate(request, user=None):
    # Normal Response Codes: 204
    # Error Response Codes: internalServerError (500)
    #                       badRequest (400)
    #                       unauthorised (401)
    if not user:
        raise BadRequest('No user')

    # Check if the is active.
    if not user.is_active:
        raise Unauthorized('User inactive')

    # Check if the token has expired.
    if (time() - mktime(user.auth_token_expires.timetuple())) > 0:
        raise Unauthorized('Authentication expired')

    if not user.signed_terms:
        raise Unauthorized('Pending approval terms')

    response = HttpResponse()
    response.status = 204
    user_info = {'userid': user.username,
                 'email': [user.email],
                 'name': user.realname,
                 'auth_token': user.auth_token,
                 'auth_token_created': epoch(user.auth_token_created),
                 'auth_token_expires': epoch(user.auth_token_expires),
                 'has_credits': user.has_credits,
                 'is_active': user.is_active,
                 'groups': [g.name for g in user.groups.all()]}
    response.content = json.dumps(user_info)
    response['Content-Type'] = 'application/json; charset=UTF-8'
    response['Content-Length'] = len(response.content)
    return response

<<<<<<< HEAD
=======
@api_method(http_method='GET')
def get_services(request):
    callback = request.GET.get('callback', None)
    services = Service.objects.all()
    data = tuple({'id':s.pk, 'name':s.name, 'url':s.url, 'icon':s.icon} for s in services)
    data = json.dumps(data)
    mimetype = 'application/json'

    if callback:
        mimetype = 'application/javascript'
        data = '%s(%s)' % (callback, data)

    return HttpResponse(content=data, mimetype=mimetype)

@api_method()
def get_menu(request, with_extra_links=False, with_signout=True):
    index_url = reverse('index')
    absolute = lambda (url): request.build_absolute_uri(url)
    l = [{ 'url': absolute(index_url), 'name': "Sign in"}]
    user = request.user
    if user.is_authenticated():
        l = []
        l.append({ 'url': absolute(reverse('astakos.im.views.index')),
                  'name': user.email})
        l.append({ 'url': absolute(reverse('astakos.im.views.edit_profile')),
                  'name': "My account" })
        if with_extra_links:
            if user.has_usable_password() and user.provider == 'local':
                l.append({ 'url': absolute(reverse('password_change')),
                          'name': "Change password" })
            if EMAILCHANGE_ENABLED:
                l.append({'url':absolute(reverse('email_change')),
                          'name': "Change email"})
            if INVITATIONS_ENABLED:
                l.append({ 'url': absolute(reverse('astakos.im.views.invite')),
                          'name': "Invitations" })
            l.append({ 'url': absolute(reverse('astakos.im.views.feedback')),
                      'name': "Feedback" })
        if with_signout:
            l.append({ 'url': absolute(reverse('astakos.im.views.logout')),
                      'name': "Sign out"})

    callback = request.GET.get('callback', None)
    data = json.dumps(tuple(l))
    mimetype = 'application/json'

    if callback:
        mimetype = 'application/javascript'
        data = '%s(%s)' % (callback, data)

    return HttpResponse(content=data, mimetype=mimetype)
>>>>>>> 743ac2c1

@api_method(http_method='GET', token_required=True, perms=['im.can_access_userinfo'])
def get_user_by_email(request, user=None):
    # Normal Response Codes: 200
    # Error Response Codes: internalServerError (500)
    #                       badRequest (400)
    #                       unauthorised (401)
    #                       forbidden (403)
    #                       itemNotFound (404)
    email = request.GET.get('name')
    return _get_user_by_email(email)


@api_method(http_method='GET', token_required=True, perms=['im.can_access_userinfo'])
def get_user_by_username(request, user_id, user=None):
    # Normal Response Codes: 200
    # Error Response Codes: internalServerError (500)
    #                       badRequest (400)
    #                       unauthorised (401)
    #                       forbidden (403)
    #                       itemNotFound (404)
    return _get_user_by_username(user_id)<|MERGE_RESOLUTION|>--- conflicted
+++ resolved
@@ -39,17 +39,12 @@
 from django.http import HttpResponse
 from django.utils import simplejson as json
 
-<<<<<<< HEAD
 from astakos.im.api.faults import (
     Fault, Unauthorized, InternalServerError, BadRequest,
-    Forbidden)
+    Forbidden
+)
 from astakos.im.api import render_fault, _get_user_by_email, _get_user_by_username
 from astakos.im.models import AstakosUser
-=======
-from astakos.im.api.faults import *
-from astakos.im.models import AstakosUser, Service
-from astakos.im.settings import INVITATIONS_ENABLED, EMAILCHANGE_ENABLED
->>>>>>> 743ac2c1
 from astakos.im.util import epoch
 
 logger = logging.getLogger(__name__)
@@ -162,60 +157,6 @@
     response['Content-Length'] = len(response.content)
     return response
 
-<<<<<<< HEAD
-=======
-@api_method(http_method='GET')
-def get_services(request):
-    callback = request.GET.get('callback', None)
-    services = Service.objects.all()
-    data = tuple({'id':s.pk, 'name':s.name, 'url':s.url, 'icon':s.icon} for s in services)
-    data = json.dumps(data)
-    mimetype = 'application/json'
-
-    if callback:
-        mimetype = 'application/javascript'
-        data = '%s(%s)' % (callback, data)
-
-    return HttpResponse(content=data, mimetype=mimetype)
-
-@api_method()
-def get_menu(request, with_extra_links=False, with_signout=True):
-    index_url = reverse('index')
-    absolute = lambda (url): request.build_absolute_uri(url)
-    l = [{ 'url': absolute(index_url), 'name': "Sign in"}]
-    user = request.user
-    if user.is_authenticated():
-        l = []
-        l.append({ 'url': absolute(reverse('astakos.im.views.index')),
-                  'name': user.email})
-        l.append({ 'url': absolute(reverse('astakos.im.views.edit_profile')),
-                  'name': "My account" })
-        if with_extra_links:
-            if user.has_usable_password() and user.provider == 'local':
-                l.append({ 'url': absolute(reverse('password_change')),
-                          'name': "Change password" })
-            if EMAILCHANGE_ENABLED:
-                l.append({'url':absolute(reverse('email_change')),
-                          'name': "Change email"})
-            if INVITATIONS_ENABLED:
-                l.append({ 'url': absolute(reverse('astakos.im.views.invite')),
-                          'name': "Invitations" })
-            l.append({ 'url': absolute(reverse('astakos.im.views.feedback')),
-                      'name': "Feedback" })
-        if with_signout:
-            l.append({ 'url': absolute(reverse('astakos.im.views.logout')),
-                      'name': "Sign out"})
-
-    callback = request.GET.get('callback', None)
-    data = json.dumps(tuple(l))
-    mimetype = 'application/json'
-
-    if callback:
-        mimetype = 'application/javascript'
-        data = '%s(%s)' % (callback, data)
-
-    return HttpResponse(content=data, mimetype=mimetype)
->>>>>>> 743ac2c1
 
 @api_method(http_method='GET', token_required=True, perms=['im.can_access_userinfo'])
 def get_user_by_email(request, user=None):
