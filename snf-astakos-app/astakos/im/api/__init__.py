--- conflicted
+++ resolved
@@ -106,14 +106,8 @@
             append(item(url=absolute(request, reverse('landing')),
                         name="Overview"))
         if with_signout:
-<<<<<<< HEAD
-            append(item(
-                   url=absolute(request, reverse('landing')),
-                   name="Dashboard"))
-=======
-            append(item(url=absolute(request, reverse('edit_profile')),
+            append(item(url=absolute(request, reverse('landing')),
                         name="Dashboard"))
->>>>>>> f1122a60
         if with_extra_links:
             append(item(url=absolute(request, reverse('edit_profile')),
                         name="Profile"))
