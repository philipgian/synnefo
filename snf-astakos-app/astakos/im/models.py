# Copyright 2011-2012 GRNET S.A. All rights reserved.
#
# Redistribution and use in source and binary forms, with or
# without modification, are permitted provided that the following
# conditions are met:
#
#   1. Redistributions of source code must retain the above
#      copyright notice, this list of conditions and the following
#      disclaimer.
#
#   2. Redistributions in binary form must reproduce the above
#      copyright notice, this list of conditions and the following
#      disclaimer in the documentation and/or other materials
#      provided with the distribution.
#
# THIS SOFTWARE IS PROVIDED BY GRNET S.A. ``AS IS'' AND ANY EXPRESS
# OR IMPLIED WARRANTIES, INCLUDING, BUT NOT LIMITED TO, THE IMPLIED
# WARRANTIES OF MERCHANTABILITY AND FITNESS FOR A PARTICULAR
# PURPOSE ARE DISCLAIMED. IN NO EVENT SHALL GRNET S.A OR
# CONTRIBUTORS BE LIABLE FOR ANY DIRECT, INDIRECT, INCIDENTAL,
# SPECIAL, EXEMPLARY, OR CONSEQUENTIAL DAMAGES (INCLUDING, BUT NOT
# LIMITED TO, PROCUREMENT OF SUBSTITUTE GOODS OR SERVICES; LOSS OF
# USE, DATA, OR PROFITS; OR BUSINESS INTERRUPTION) HOWEVER CAUSED
# AND ON ANY THEORY OF LIABILITY, WHETHER IN CONTRACT, STRICT
# LIABILITY, OR TORT (INCLUDING NEGLIGENCE OR OTHERWISE) ARISING IN
# ANY WAY OUT OF THE USE OF THIS SOFTWARE, EVEN IF ADVISED OF THE
# POSSIBILITY OF SUCH DAMAGE.
#
# The views and conclusions contained in the software and
# documentation are those of the authors and should not be
# interpreted as representing official policies, either expressed
# or implied, of GRNET S.A.

import hashlib
import uuid
import logging
import json

from time import asctime, sleep
from datetime import datetime, timedelta
from base64 import b64encode
from urlparse import urlparse
from urllib import quote
from random import randint
from collections import defaultdict, namedtuple

from django.db import models, IntegrityError, transaction, connection
from django.contrib.auth.models import User, UserManager, Group, Permission
from django.utils.translation import ugettext as _
from django.db import transaction
from django.core.exceptions import ValidationError
from django.db.models.signals import (
    pre_save, post_save, post_syncdb, post_delete)
from django.contrib.contenttypes.models import ContentType

from django.dispatch import Signal
from django.db.models import Q
from django.core.urlresolvers import reverse
from django.utils.http import int_to_base36
from django.contrib.auth.tokens import default_token_generator
from django.conf import settings
from django.utils.importlib import import_module
from django.utils.safestring import mark_safe
from django.core.validators import email_re
from django.core.exceptions import PermissionDenied, ObjectDoesNotExist

from astakos.im.settings import (
    DEFAULT_USER_LEVEL, INVITATIONS_PER_LEVEL,
    AUTH_TOKEN_DURATION, EMAILCHANGE_ACTIVATION_DAYS, LOGGING_LEVEL,
    SITENAME, SERVICES, MODERATION_ENABLED, RESOURCES_PRESENTATION_DATA)
from astakos.im import settings as astakos_settings
from astakos.im.endpoints.qh import (
    register_users, register_resources, qh_add_quota, QuotaLimits,
    qh_query_serials, qh_ack_serials)
from astakos.im import auth_providers

import astakos.im.messages as astakos_messages
from .managers import ForUpdateManager

logger = logging.getLogger(__name__)

DEFAULT_CONTENT_TYPE = None
_content_type = None

def get_content_type():
    global _content_type
    if _content_type is not None:
        return _content_type

    try:
        content_type = ContentType.objects.get(app_label='im', model='astakosuser')
    except:
        content_type = DEFAULT_CONTENT_TYPE
    _content_type = content_type
    return content_type

RESOURCE_SEPARATOR = '.'

inf = float('inf')

class Service(models.Model):
    name = models.CharField(_('Name'), max_length=255, unique=True, db_index=True)
    url = models.FilePathField()
    icon = models.FilePathField(blank=True)
    auth_token = models.CharField(_('Authentication Token'), max_length=32,
                                  null=True, blank=True)
    auth_token_created = models.DateTimeField(_('Token creation date'), null=True)
    auth_token_expires = models.DateTimeField(
        _('Token expiration date'), null=True)

    def renew_token(self, expiration_date=None):
        md5 = hashlib.md5()
        md5.update(self.name.encode('ascii', 'ignore'))
        md5.update(self.url.encode('ascii', 'ignore'))
        md5.update(asctime())

        self.auth_token = b64encode(md5.digest())
        self.auth_token_created = datetime.now()
        if expiration_date:
            self.auth_token_expires = expiration_date
        else:
            self.auth_token_expires = None

    def __str__(self):
        return self.name

    @property
    def resources(self):
        return self.resource_set.all()

    @resources.setter
    def resources(self, resources):
        for s in resources:
            self.resource_set.create(**s)

    def add_resource(self, service, resource, uplimit, update=True):
        """Raises ObjectDoesNotExist, IntegrityError"""
        resource = Resource.objects.get(service__name=service, name=resource)
        if update:
            AstakosUserQuota.objects.update_or_create(user=self,
                                                      resource=resource,
                                                      defaults={'uplimit': uplimit})
        else:
            q = self.astakosuserquota_set
            q.create(resource=resource, uplimit=uplimit)


class ResourceMetadata(models.Model):
    key = models.CharField(_('Name'), max_length=255, unique=True, db_index=True)
    value = models.CharField(_('Value'), max_length=255)

_presentation_data = {}
def get_presentation(resource):
    global _presentation_data
    presentation = _presentation_data.get(resource, {})
    if not presentation:
        resource_presentation = RESOURCES_PRESENTATION_DATA.get('resources', {})
        presentation = resource_presentation.get(resource, {})
        _presentation_data[resource] = presentation
    return presentation 

class Resource(models.Model):
    name = models.CharField(_('Name'), max_length=255)
    meta = models.ManyToManyField(ResourceMetadata)
    service = models.ForeignKey(Service)
    desc = models.TextField(_('Description'), null=True)
    unit = models.CharField(_('Name'), null=True, max_length=255)
    group = models.CharField(_('Group'), null=True, max_length=255)

    class Meta:
        unique_together = ("name", "service")

    def __str__(self):
        return '%s%s%s' % (self.service, RESOURCE_SEPARATOR, self.name)

    @property
    def help_text(self):
        return get_presentation(str(self)).get('help_text', '')
    
    @property
    def help_text_input_each(self):
        return get_presentation(str(self)).get('help_text_input_each', '')

    @property
    def is_abbreviation(self):
        return get_presentation(str(self)).get('is_abbreviation', False)

    @property
    def report_desc(self):
        return get_presentation(str(self)).get('report_desc', '')

    @property
    def placeholder(self):
        return get_presentation(str(self)).get('placeholder', '')

    @property
    def verbose_name(self):
        return get_presentation(str(self)).get('verbose_name', '')


_default_quota = {}
def get_default_quota():
    global _default_quota
    if _default_quota:
        return _default_quota
    for s, data in SERVICES.iteritems():
        map(
            lambda d:_default_quota.update(
                {'%s%s%s' % (s, RESOURCE_SEPARATOR, d.get('name')):d.get('uplimit', 0)}
            ),
            data.get('resources', {})
        )
    return _default_quota

class AstakosUserManager(UserManager):

    def get_auth_provider_user(self, provider, **kwargs):
        """
        Retrieve AstakosUser instance associated with the specified third party
        id.
        """
        kwargs = dict(map(lambda x: ('auth_providers__%s' % x[0], x[1]),
                          kwargs.iteritems()))
        return self.get(auth_providers__module=provider, **kwargs)

    def get_by_email(self, email):
        return self.get(email=email)

    def get_by_identifier(self, email_or_username, **kwargs):
        try:
            return self.get(email__iexact=email_or_username, **kwargs)
        except AstakosUser.DoesNotExist:
            return self.get(username__iexact=email_or_username, **kwargs)

    def user_exists(self, email_or_username, **kwargs):
        qemail = Q(email__iexact=email_or_username)
        qusername = Q(username__iexact=email_or_username)
        return self.filter(qemail | qusername).exists()


class AstakosUser(User):
    """
    Extends ``django.contrib.auth.models.User`` by defining additional fields.
    """
    affiliation = models.CharField(_('Affiliation'), max_length=255, blank=True,
                                   null=True)

    # DEPRECATED FIELDS: provider, third_party_identifier moved in
    #                    AstakosUserProvider model.
    provider = models.CharField(_('Provider'), max_length=255, blank=True,
                                null=True)
    # ex. screen_name for twitter, eppn for shibboleth
    third_party_identifier = models.CharField(_('Third-party identifier'),
                                              max_length=255, null=True,
                                              blank=True)


    #for invitations
    user_level = DEFAULT_USER_LEVEL
    level = models.IntegerField(_('Inviter level'), default=user_level)
    invitations = models.IntegerField(
        _('Invitations left'), default=INVITATIONS_PER_LEVEL.get(user_level, 0))

    auth_token = models.CharField(_('Authentication Token'), max_length=32,
                                  null=True, blank=True)
    auth_token_created = models.DateTimeField(_('Token creation date'), null=True)
    auth_token_expires = models.DateTimeField(
        _('Token expiration date'), null=True)

    updated = models.DateTimeField(_('Update date'))
    is_verified = models.BooleanField(_('Is verified?'), default=False)

    email_verified = models.BooleanField(_('Email verified?'), default=False)

    has_credits = models.BooleanField(_('Has credits?'), default=False)
    has_signed_terms = models.BooleanField(
        _('I agree with the terms'), default=False)
    date_signed_terms = models.DateTimeField(
        _('Signed terms date'), null=True, blank=True)

    activation_sent = models.DateTimeField(
        _('Activation sent data'), null=True, blank=True)

    policy = models.ManyToManyField(
        Resource, null=True, through='AstakosUserQuota')

    uuid = models.CharField(max_length=255, null=True, blank=False, unique=True)

    __has_signed_terms = False
    disturbed_quota = models.BooleanField(_('Needs quotaholder syncing'),
                                           default=False, db_index=True)

    objects = AstakosUserManager()

    def __init__(self, *args, **kwargs):
        super(AstakosUser, self).__init__(*args, **kwargs)
        self.__has_signed_terms = self.has_signed_terms
        if not self.id:
            self.is_active = False

    @property
    def realname(self):
        return '%s %s' % (self.first_name, self.last_name)

    @realname.setter
    def realname(self, value):
        parts = value.split(' ')
        if len(parts) == 2:
            self.first_name = parts[0]
            self.last_name = parts[1]
        else:
            self.last_name = parts[0]

    def add_permission(self, pname):
        if self.has_perm(pname):
            return
        p, created = Permission.objects.get_or_create(
                                    codename=pname,
                                    name=pname.capitalize(),
                                    content_type=get_content_type())
        self.user_permissions.add(p)

    def remove_permission(self, pname):
        if self.has_perm(pname):
            return
        p = Permission.objects.get(codename=pname,
                                   content_type=get_content_type())
        self.user_permissions.remove(p)

    @property
    def invitation(self):
        try:
            return Invitation.objects.get(username=self.email)
        except Invitation.DoesNotExist:
            return None

    @property
    def quota(self):
        """Returns a dict with the sum of quota limits per resource"""
        d = defaultdict(int)
        default_quota = get_default_quota()
        d.update(default_quota)
        for q in self.policies:
            d[q.resource] += q.uplimit or inf
        for m in self.projectmembership_set.select_related().all():
            if not m.acceptance_date:
                continue
            p = m.project
            if not p.is_active:
                continue
            grants = p.application.projectresourcegrant_set.all()
            for g in grants:
                d[str(g.resource)] += g.member_capacity or inf
        return d

    @property
    def policies(self):
        return self.astakosuserquota_set.select_related().all()

    @policies.setter
    def policies(self, policies):
        for p in policies:
            service = policies.get('service', None)
            resource = policies.get('resource', None)
            uplimit = policies.get('uplimit', 0)
            update = policies.get('update', True)
            self.add_policy(service, resource, uplimit, update)

    def add_policy(self, service, resource, uplimit, update=True):
        """Raises ObjectDoesNotExist, IntegrityError"""
        resource = Resource.objects.get(service__name=service, name=resource)
        if update:
            AstakosUserQuota.objects.update_or_create(user=self,
                                                      resource=resource,
                                                      defaults={'uplimit': uplimit})
        else:
            q = self.astakosuserquota_set
            q.create(resource=resource, uplimit=uplimit)

    def remove_policy(self, service, resource):
        """Raises ObjectDoesNotExist, IntegrityError"""
        resource = Resource.objects.get(service__name=service, name=resource)
        q = self.policies.get(resource=resource).delete()

    def update_uuid(self):
        while not self.uuid:
            uuid_val =  str(uuid.uuid4())
            try:
                AstakosUser.objects.get(uuid=uuid_val)
            except AstakosUser.DoesNotExist, e:
                self.uuid = uuid_val
        return self.uuid

    @property
    def extended_groups(self):
        return self.membership_set.select_related().all()

    def save(self, update_timestamps=True, **kwargs):
        if update_timestamps:
            if not self.id:
                self.date_joined = datetime.now()
            self.updated = datetime.now()

        # update date_signed_terms if necessary
        if self.__has_signed_terms != self.has_signed_terms:
            self.date_signed_terms = datetime.now()

        self.update_uuid()

        if self.username != self.email.lower():
            # set username
            self.username = self.email.lower()

        self.validate_unique_email_isactive()

        super(AstakosUser, self).save(**kwargs)

    def renew_token(self, flush_sessions=False, current_key=None):
        md5 = hashlib.md5()
        md5.update(settings.SECRET_KEY)
        md5.update(self.username)
        md5.update(self.realname.encode('ascii', 'ignore'))
        md5.update(asctime())

        self.auth_token = b64encode(md5.digest())
        self.auth_token_created = datetime.now()
        self.auth_token_expires = self.auth_token_created + \
                                  timedelta(hours=AUTH_TOKEN_DURATION)
        if flush_sessions:
            self.flush_sessions(current_key)
        msg = 'Token renewed for %s' % self.email
        logger.log(LOGGING_LEVEL, msg)

    def flush_sessions(self, current_key=None):
        q = self.sessions
        if current_key:
            q = q.exclude(session_key=current_key)

        keys = q.values_list('session_key', flat=True)
        if keys:
            msg = 'Flushing sessions: %s' % ','.join(keys)
            logger.log(LOGGING_LEVEL, msg, [])
        engine = import_module(settings.SESSION_ENGINE)
        for k in keys:
            s = engine.SessionStore(k)
            s.flush()

    def __unicode__(self):
        return '%s (%s)' % (self.realname, self.email)

    def conflicting_email(self):
        q = AstakosUser.objects.exclude(username=self.username)
        q = q.filter(email__iexact=self.email)
        if q.count() != 0:
            return True
        return False

    def validate_unique_email_isactive(self):
        """
        Implements a unique_together constraint for email and is_active fields.
        """
        q = AstakosUser.objects.all()
        q = q.filter(email = self.email)
        if self.id:
            q = q.filter(~Q(id = self.id))
        if q.count() != 0:
            m = 'Another account with the same email = %(email)s & \
                is_active = %(is_active)s found.' % self.__dict__
            raise ValidationError(m)

    def email_change_is_pending(self):
        return self.emailchanges.count() > 0

    def email_change_is_pending(self):
        return self.emailchanges.count() > 0

    @property
    def signed_terms(self):
        term = get_latest_terms()
        if not term:
            return True
        if not self.has_signed_terms:
            return False
        if not self.date_signed_terms:
            return False
        if self.date_signed_terms < term.date:
            self.has_signed_terms = False
            self.date_signed_terms = None
            self.save()
            return False
        return True

    def set_invitations_level(self):
        """
        Update user invitation level
        """
        level = self.invitation.inviter.level + 1
        self.level = level
        self.invitations = INVITATIONS_PER_LEVEL.get(level, 0)

    def can_login_with_auth_provider(self, provider):
        if not self.has_auth_provider(provider):
            return False
        else:
            return auth_providers.get_provider(provider).is_available_for_login()

    def can_add_auth_provider(self, provider, **kwargs):
        provider_settings = auth_providers.get_provider(provider)

        if not provider_settings.is_available_for_add():
            return False

        if self.has_auth_provider(provider) and \
           provider_settings.one_per_user:
            return False

        if 'provider_info' in kwargs:
            kwargs.pop('provider_info')

        if 'identifier' in kwargs:
            try:
                # provider with specified params already exist
                existing_user = AstakosUser.objects.get_auth_provider_user(provider,
                                                                   **kwargs)
            except AstakosUser.DoesNotExist:
                return True
            else:
                return False

        return True

    def can_remove_auth_provider(self, module):
        provider = auth_providers.get_provider(module)
        existing = self.get_active_auth_providers()
        existing_for_provider = self.get_active_auth_providers(module=module)

        if len(existing) <= 1:
            return False

        if len(existing_for_provider) == 1 and provider.is_required():
            return False

        return True

    def can_change_password(self):
        return self.has_auth_provider('local', auth_backend='astakos')

    def has_required_auth_providers(self):
        required = auth_providers.REQUIRED_PROVIDERS
        for provider in required:
            if not self.has_auth_provider(provider):
                return False
        return True

    def has_auth_provider(self, provider, **kwargs):
        return bool(self.auth_providers.filter(module=provider,
                                               **kwargs).count())

    def add_auth_provider(self, provider, **kwargs):
        info_data = ''
        if 'provider_info' in kwargs:
            info_data = kwargs.pop('provider_info')
            if isinstance(info_data, dict):
                info_data = json.dumps(info_data)

        if self.can_add_auth_provider(provider, **kwargs):
            self.auth_providers.create(module=provider, active=True,
                                       info_data=info_data,
                                       **kwargs)
        else:
            raise Exception('Cannot add provider')

    def add_pending_auth_provider(self, pending):
        """
        Convert PendingThirdPartyUser object to AstakosUserAuthProvider entry for
        the current user.
        """
        if not isinstance(pending, PendingThirdPartyUser):
            pending = PendingThirdPartyUser.objects.get(token=pending)

        provider = self.add_auth_provider(pending.provider,
                               identifier=pending.third_party_identifier,
                                affiliation=pending.affiliation,
                                          provider_info=pending.info)

        if email_re.match(pending.email or '') and pending.email != self.email:
            self.additionalmail_set.get_or_create(email=pending.email)

        pending.delete()
        return provider

    def remove_auth_provider(self, provider, **kwargs):
        self.auth_providers.get(module=provider, **kwargs).delete()

    # user urls
    def get_resend_activation_url(self):
        return reverse('send_activation', kwargs={'user_id': self.pk})

    def get_provider_remove_url(self, module, **kwargs):
        return reverse('remove_auth_provider', kwargs={
            'pk': self.auth_providers.get(module=module, **kwargs).pk})

    def get_activation_url(self, nxt=False):
        url = "%s?auth=%s" % (reverse('astakos.im.views.activate'),
                                 quote(self.auth_token))
        if nxt:
            url += "&next=%s" % quote(nxt)
        return url

    def get_password_reset_url(self, token_generator=default_token_generator):
        return reverse('django.contrib.auth.views.password_reset_confirm',
                          kwargs={'uidb36':int_to_base36(self.id),
                                  'token':token_generator.make_token(self)})

    def get_auth_providers(self):
        return self.auth_providers.all()

    def get_available_auth_providers(self):
        """
        Returns a list of providers available for user to connect to.
        """
        providers = []
        for module, provider_settings in auth_providers.PROVIDERS.iteritems():
            if self.can_add_auth_provider(module):
                providers.append(provider_settings(self))

        return providers

    def get_active_auth_providers(self, **filters):
        providers = []
        for provider in self.auth_providers.active(**filters):
            if auth_providers.get_provider(provider.module).is_available_for_login():
                providers.append(provider)
        return providers

    @property
    def auth_providers_display(self):
        return ",".join(map(lambda x:unicode(x), self.auth_providers.active()))

    def get_inactive_message(self):
        msg_extra = ''
        message = ''
        if self.activation_sent:
            if self.email_verified:
                message = _(astakos_messages.ACCOUNT_INACTIVE)
            else:
                message = _(astakos_messages.ACCOUNT_PENDING_ACTIVATION)
                if astakos_settings.MODERATION_ENABLED:
                    msg_extra = _(astakos_messages.ACCOUNT_PENDING_ACTIVATION_HELP)
                else:
                    url = self.get_resend_activation_url()
                    msg_extra = mark_safe(_(astakos_messages.ACCOUNT_PENDING_ACTIVATION_HELP) + \
                                u' ' + \
                                _('<a href="%s">%s?</a>') % (url,
                                _(astakos_messages.ACCOUNT_RESEND_ACTIVATION_PROMPT)))
        else:
            if astakos_settings.MODERATION_ENABLED:
                message = _(astakos_messages.ACCOUNT_PENDING_MODERATION)
            else:
                message = astakos_messages.ACCOUNT_PENDING_ACTIVATION
                url = self.get_resend_activation_url()
                msg_extra = mark_safe(_('<a href="%s">%s?</a>') % (url,
                            _(astakos_messages.ACCOUNT_RESEND_ACTIVATION_PROMPT)))

        return mark_safe(message + u' '+ msg_extra)

    def owns_project(self, project):
        return project.user_status(self) == 100

    def is_project_member(self, project):
        return project.user_status(self) in [0,1,2,3]


class AstakosUserAuthProviderManager(models.Manager):

    def active(self, **filters):
        return self.filter(active=True, **filters)


class AstakosUserAuthProvider(models.Model):
    """
    Available user authentication methods.
    """
    affiliation = models.CharField(_('Affiliation'), max_length=255, blank=True,
                                   null=True, default=None)
    user = models.ForeignKey(AstakosUser, related_name='auth_providers')
    module = models.CharField(_('Provider'), max_length=255, blank=False,
                                default='local')
    identifier = models.CharField(_('Third-party identifier'),
                                              max_length=255, null=True,
                                              blank=True)
    active = models.BooleanField(default=True)
    auth_backend = models.CharField(_('Backend'), max_length=255, blank=False,
                                   default='astakos')
    info_data = models.TextField(default="", null=True, blank=True)
    created = models.DateTimeField('Creation date', auto_now_add=True)

    objects = AstakosUserAuthProviderManager()

    class Meta:
        unique_together = (('identifier', 'module', 'user'), )
        ordering = ('module', 'created')

    def __init__(self, *args, **kwargs):
        super(AstakosUserAuthProvider, self).__init__(*args, **kwargs)
        try:
            self.info = json.loads(self.info_data)
            if not self.info:
                self.info = {}
        except Exception, e:
            self.info = {}

        for key,value in self.info.iteritems():
            setattr(self, 'info_%s' % key, value)


    @property
    def settings(self):
        return auth_providers.get_provider(self.module)

    @property
    def details_display(self):
        try:
          return self.settings.get_details_tpl_display % self.__dict__
        except:
          return ''

    @property
    def title_display(self):
        title_tpl = self.settings.get_title_display
        try:
            if self.settings.get_user_title_display:
                title_tpl = self.settings.get_user_title_display
        except Exception, e:
            pass
        try:
          return title_tpl % self.__dict__
        except:
          return self.settings.get_title_display % self.__dict__

    def can_remove(self):
        return self.user.can_remove_auth_provider(self.module)

    def delete(self, *args, **kwargs):
        ret = super(AstakosUserAuthProvider, self).delete(*args, **kwargs)
        if self.module == 'local':
            self.user.set_unusable_password()
            self.user.save()
        return ret

    def __repr__(self):
        return '<AstakosUserAuthProvider %s:%s>' % (self.module, self.identifier)

    def __unicode__(self):
        if self.identifier:
            return "%s:%s" % (self.module, self.identifier)
        if self.auth_backend:
            return "%s:%s" % (self.module, self.auth_backend)
        return self.module

    def save(self, *args, **kwargs):
        self.info_data = json.dumps(self.info)
        return super(AstakosUserAuthProvider, self).save(*args, **kwargs)


class ExtendedManager(models.Manager):
    def _update_or_create(self, **kwargs):
        assert kwargs, \
            'update_or_create() must be passed at least one keyword argument'
        obj, created = self.get_or_create(**kwargs)
        defaults = kwargs.pop('defaults', {})
        if created:
            return obj, True, False
        else:
            try:
                params = dict(
                    [(k, v) for k, v in kwargs.items() if '__' not in k])
                params.update(defaults)
                for attr, val in params.items():
                    if hasattr(obj, attr):
                        setattr(obj, attr, val)
                sid = transaction.savepoint()
                obj.save(force_update=True)
                transaction.savepoint_commit(sid)
                return obj, False, True
            except IntegrityError, e:
                transaction.savepoint_rollback(sid)
                try:
                    return self.get(**kwargs), False, False
                except self.model.DoesNotExist:
                    raise e

    update_or_create = _update_or_create


class AstakosUserQuota(models.Model):
    objects = ExtendedManager()
    limit = models.PositiveIntegerField(_('Limit'), null=True)    # obsolete field
    uplimit = models.BigIntegerField(_('Up limit'), null=True)
    resource = models.ForeignKey(Resource)
    user = models.ForeignKey(AstakosUser)

    class Meta:
        unique_together = ("resource", "user")


class ApprovalTerms(models.Model):
    """
    Model for approval terms
    """

    date = models.DateTimeField(
        _('Issue date'), db_index=True, default=datetime.now())
    location = models.CharField(_('Terms location'), max_length=255)


class Invitation(models.Model):
    """
    Model for registring invitations
    """
    inviter = models.ForeignKey(AstakosUser, related_name='invitations_sent',
                                null=True)
    realname = models.CharField(_('Real name'), max_length=255)
    username = models.CharField(_('Unique ID'), max_length=255, unique=True)
    code = models.BigIntegerField(_('Invitation code'), db_index=True)
    is_consumed = models.BooleanField(_('Consumed?'), default=False)
    created = models.DateTimeField(_('Creation date'), auto_now_add=True)
    consumed = models.DateTimeField(_('Consumption date'), null=True, blank=True)

    def __init__(self, *args, **kwargs):
        super(Invitation, self).__init__(*args, **kwargs)
        if not self.id:
            self.code = _generate_invitation_code()

    def consume(self):
        self.is_consumed = True
        self.consumed = datetime.now()
        self.save()

    def __unicode__(self):
        return '%s -> %s [%d]' % (self.inviter, self.username, self.code)


class EmailChangeManager(models.Manager):

    @transaction.commit_on_success
    def change_email(self, activation_key):
        """
        Validate an activation key and change the corresponding
        ``User`` if valid.

        If the key is valid and has not expired, return the ``User``
        after activating.

        If the key is not valid or has expired, return ``None``.

        If the key is valid but the ``User`` is already active,
        return ``None``.

        After successful email change the activation record is deleted.

        Throws ValueError if there is already
        """
        try:
            email_change = self.model.objects.get(
                activation_key=activation_key)
            if email_change.activation_key_expired():
                email_change.delete()
                raise EmailChange.DoesNotExist
            # is there an active user with this address?
            try:
                AstakosUser.objects.get(email__iexact=email_change.new_email_address)
            except AstakosUser.DoesNotExist:
                pass
            else:
                raise ValueError(_('The new email address is reserved.'))
            # update user
            user = AstakosUser.objects.get(pk=email_change.user_id)
            old_email = user.email
            user.email = email_change.new_email_address
            user.save()
            email_change.delete()
            msg = "User %d changed email from %s to %s" % (user.pk, old_email,
                                                          user.email)
            logger.log(LOGGING_LEVEL, msg)
            return user
        except EmailChange.DoesNotExist:
            raise ValueError(_('Invalid activation key.'))


class EmailChange(models.Model):
    new_email_address = models.EmailField(
        _(u'new e-mail address'),
        help_text=_('Your old email address will be used until you verify your new one.'))
    user = models.ForeignKey(
        AstakosUser, unique=True, related_name='emailchanges')
    requested_at = models.DateTimeField(default=datetime.now())
    activation_key = models.CharField(
        max_length=40, unique=True, db_index=True)

    objects = EmailChangeManager()

    def get_url(self):
        return reverse('email_change_confirm',
                      kwargs={'activation_key': self.activation_key})

    def activation_key_expired(self):
        expiration_date = timedelta(days=EMAILCHANGE_ACTIVATION_DAYS)
        return self.requested_at + expiration_date < datetime.now()


class AdditionalMail(models.Model):
    """
    Model for registring invitations
    """
    owner = models.ForeignKey(AstakosUser)
    email = models.EmailField()


def _generate_invitation_code():
    while True:
        code = randint(1, 2L ** 63 - 1)
        try:
            Invitation.objects.get(code=code)
            # An invitation with this code already exists, try again
        except Invitation.DoesNotExist:
            return code


def get_latest_terms():
    try:
        term = ApprovalTerms.objects.order_by('-id')[0]
        return term
    except IndexError:
        pass
    return None

class PendingThirdPartyUser(models.Model):
    """
    Model for registring successful third party user authentications
    """
    third_party_identifier = models.CharField(_('Third-party identifier'), max_length=255, null=True, blank=True)
    provider = models.CharField(_('Provider'), max_length=255, blank=True)
    email = models.EmailField(_('e-mail address'), blank=True, null=True)
    first_name = models.CharField(_('first name'), max_length=30, blank=True)
    last_name = models.CharField(_('last name'), max_length=30, blank=True)
    affiliation = models.CharField('Affiliation', max_length=255, blank=True)
    username = models.CharField(_('username'), max_length=30, unique=True, help_text=_("Required. 30 characters or fewer. Letters, numbers and @/./+/-/_ characters"))
    token = models.CharField(_('Token'), max_length=255, null=True, blank=True)
    created = models.DateTimeField(auto_now_add=True, null=True, blank=True)
    info = models.TextField(default="", null=True, blank=True)

    class Meta:
        unique_together = ("provider", "third_party_identifier")

    def get_user_instance(self):
        d = self.__dict__
        d.pop('_state', None)
        d.pop('id', None)
        d.pop('token', None)
        d.pop('created', None)
        d.pop('info', None)
        user = AstakosUser(**d)

        return user

    @property
    def realname(self):
        return '%s %s' %(self.first_name, self.last_name)

    @realname.setter
    def realname(self, value):
        parts = value.split(' ')
        if len(parts) == 2:
            self.first_name = parts[0]
            self.last_name = parts[1]
        else:
            self.last_name = parts[0]

    def save(self, **kwargs):
        if not self.id:
            # set username
            while not self.username:
                username =  uuid.uuid4().hex[:30]
                try:
                    AstakosUser.objects.get(username = username)
                except AstakosUser.DoesNotExist, e:
                    self.username = username
        super(PendingThirdPartyUser, self).save(**kwargs)

    def generate_token(self):
        self.password = self.third_party_identifier
        self.last_login = datetime.now()
        self.token = default_token_generator.make_token(self)

class SessionCatalog(models.Model):
    session_key = models.CharField(_('session key'), max_length=40)
    user = models.ForeignKey(AstakosUser, related_name='sessions', null=True)


### PROJECTS ###
################

class MemberJoinPolicy(models.Model):
    policy = models.CharField(_('Policy'), max_length=255, unique=True, db_index=True)
    description = models.CharField(_('Description'), max_length=80)

    def __str__(self):
        return self.policy

class MemberLeavePolicy(models.Model):
    policy = models.CharField(_('Policy'), max_length=255, unique=True, db_index=True)
    description = models.CharField(_('Description'), max_length=80)

    def __str__(self):
        return self.policy

def synced_model_metaclass(class_name, class_parents, class_attributes):

    new_attributes = {}
    sync_attributes = {}

    for name, value in class_attributes.iteritems():
        sync, underscore, rest = name.partition('_')
        if sync == 'sync' and underscore == '_':
            sync_attributes[rest] = value
        else:
            new_attributes[name] = value

    if 'prefix' not in sync_attributes:
        m = ("you did not specify a 'sync_prefix' attribute "
             "in class '%s'" % (class_name,))
        raise ValueError(m)

    prefix = sync_attributes.pop('prefix')
    class_name = sync_attributes.pop('classname', prefix + '_model')

    for name, value in sync_attributes.iteritems():
        newname = prefix + '_' + name
        if newname in new_attributes:
            m = ("class '%s' was specified with prefix '%s' "
                 "but it already has an attribute named '%s'"
                 % (class_name, prefix, newname))
            raise ValueError(m)

        new_attributes[newname] = value

    newclass = type(class_name, class_parents, new_attributes)
    return newclass


def make_synced(prefix='sync', name='SyncedState'):

    the_name = name
    the_prefix = prefix

    class SyncedState(models.Model):

        sync_classname      = the_name
        sync_prefix         = the_prefix
        __metaclass__       = synced_model_metaclass

        sync_new_state      = models.BigIntegerField(null=True)
        sync_synced_state   = models.BigIntegerField(null=True)
        STATUS_SYNCED       = 0
        STATUS_PENDING      = 1
        sync_status         = models.IntegerField(db_index=True)

        class Meta:
            abstract = True

        class NotSynced(Exception):
            pass

        def sync_init_state(self, state):
            self.sync_synced_state = state
            self.sync_new_state = state
            self.sync_status = self.STATUS_SYNCED

        def sync_get_status(self):
            return self.sync_status

        def sync_set_status(self):
            if self.sync_new_state != self.sync_synced_state:
                self.sync_status = self.STATUS_PENDING
            else:
                self.sync_status = self.STATUS_SYNCED

        def sync_set_synced(self):
            self.sync_synced_state = self.sync_new_state
            self.sync_status = self.STATUS_SYNCED

        def sync_get_synced_state(self):
            return self.sync_synced_state

        def sync_set_new_state(self, new_state):
            self.sync_new_state = new_state
            self.sync_set_status()

        def sync_get_new_state(self):
            return self.sync_new_state

        def sync_set_synced_state(self, synced_state):
            self.sync_synced_state = synced_state
            self.sync_set_status()

        def sync_get_pending_objects(self):
            kw = dict((the_prefix + '_status', self.STATUS_PENDING))
            return self.objects.filter(**kw)

        def sync_get_synced_objects(self):
            kw = dict((the_prefix + '_status', self.STATUS_SYNCED))
            return self.objects.filter(**kw)

        def sync_verify_get_synced_state(self):
            status = self.sync_get_status()
            state = self.sync_get_synced_state()
            verified = (status == self.STATUS_SYNCED)
            return state, verified

        def sync_is_synced(self):
            state, verified = self.sync_verify_get_synced_state()
            return verified

    return SyncedState

SyncedState = make_synced(prefix='sync', name='SyncedState')


class ProjectApplicationManager(models.Manager):

    def user_projects(self, user):
        """
        Return projects accessed by specified user.
        """
        return self.filter(Q(owner=user) | Q(applicant=user) | \
                        Q(project__in=user.projectmembership_set.filter()))

    def search_by_name(self, *search_strings):
        q = Q()
        for s in search_strings:
            q = q | Q(name__icontains=s)
        return self.filter(q)


class ProjectApplication(models.Model):
    PENDING, APPROVED, REPLACED, UNKNOWN = 'Pending', 'Approved', 'Replaced', 'Unknown'
    applicant               =   models.ForeignKey(
                                    AstakosUser,
                                    related_name='projects_applied',
                                    db_index=True)

    state                   =   models.CharField(max_length=80,
                                                default=UNKNOWN)

    owner                   =   models.ForeignKey(
                                    AstakosUser,
                                    related_name='projects_owned',
                                    db_index=True)

    precursor_application   =   models.OneToOneField('ProjectApplication',
                                                     null=True,
                                                     blank=True,
                                                     db_index=True)

    name                    =   models.CharField(max_length=80, help_text=" The Project's name should be in a domain format. The domain shouldn't neccessarily exist in the real world but is helpful to imply a structure. e.g.: myproject.mylab.ntua.gr or myservice.myteam.myorganization ",)
    homepage                =   models.URLField(max_length=255, null=True,
                                                blank=True,help_text="This should be a URL pointing at your project's site. e.g.: http://myproject.com ",)
    description             =   models.TextField(null=True, blank=True,help_text= "Please provide a short but descriptive abstract of your Project, so that anyone searching can quickly understand what this Project is about. ")
    start_date              =   models.DateTimeField(help_text= "Here you specify the date you want your Project to start granting its resources. Its members will get the resources coming from this Project on this exact date.")
    end_date                =   models.DateTimeField(help_text= "Here you specify the date you want your Project to cease. This means that after this date all members will no longer be able to allocate resources from this Project.  ")
    member_join_policy      =   models.ForeignKey(MemberJoinPolicy)
    member_leave_policy     =   models.ForeignKey(MemberLeavePolicy)
    limit_on_members_number =   models.PositiveIntegerField(null=True,
                                                            blank=True,help_text= "Here you specify the number of members this Project is going to have. This means that this number of people will be granted the resources you will specify in the next step. This can be '1' if you are the only one wanting to get resources. ")
    resource_grants         =   models.ManyToManyField(
                                    Resource,
                                    null=True,
                                    blank=True,
                                    through='ProjectResourceGrant')
    comments                =   models.TextField(null=True, blank=True)
    issue_date              =   models.DateTimeField()

<<<<<<< HEAD
    objects                 =   ProjectApplicationManager()
=======
    objects     =   ForUpdateManager()
>>>>>>> 8c89ca91

    def add_resource_policy(self, service, resource, uplimit):
        """Raises ObjectDoesNotExist, IntegrityError"""
        q = self.projectresourcegrant_set
        resource = Resource.objects.get(service__name=service, name=resource)
        q.create(resource=resource, member_capacity=uplimit)

    def user_status(self, user):
        """
        100 OWNER
        0   REQUESTED
        1   PENDING
        2   ACCEPTED
        3   REMOVING
        4   REMOVED
       -1   User has no association with the project
        """
        if user == self.owner:
            status = 100
        else:
            try:
                membership = self.project.projectmembership_set.get(person=user)
                status = membership.state
            except Project.DoesNotExist:
                status = -1
            except ProjectMembership.DoesNotExist:
                status = -1

        return status

    def members_count(self):
        return self.project.approved_memberships.count()

    @property
    def grants(self):
        return self.projectresourcegrant_set.values('member_capacity', 'resource__name', 'resource__service__name')

    @property
    def resource_policies(self):
        return self.projectresourcegrant_set.all()

    @resource_policies.setter
    def resource_policies(self, policies):
        for p in policies:
            service = p.get('service', None)
            resource = p.get('resource', None)
            uplimit = p.get('uplimit', 0)
            self.add_resource_policy(service, resource, uplimit)

    @property
    def follower(self):
        try:
            return ProjectApplication.objects.get(precursor_application=self)
        except ProjectApplication.DoesNotExist:
            return

    def submit(self, resource_policies, applicant, comments,
               precursor_application=None):

        if precursor_application:
            self.precursor_application = precursor_application
            self.owner = precursor_application.owner
        else:
            self.owner = applicant

        self.id = None
        self.applicant = applicant
        self.comments = comments
        self.issue_date = datetime.now()
        self.state = self.PENDING
        self.save()
        self.resource_policies = resource_policies

    def _get_project(self):
        precursor = self
        while precursor:
            try:
                objects = Project.objects.select_for_update()
                project = objects.get(application=precursor)
                return project
            except Project.DoesNotExist:
                pass
            precursor = precursor.precursor_application

        return None

    def approve(self, approval_user=None):
        """
        If approval_user then during owner membership acceptance
        it is checked whether the request_user is eligible.

        Raises:
            PermissionDenied
        """

        if not transaction.is_managed():
            raise AssertionError("NOPE")

        new_project_name = self.name
        if self.state != self.PENDING:
            m = _("cannot approve: project '%s' in state '%s'") % (
                    new_project_name, self.state)
            raise PermissionDenied(m) # invalid argument

        now = datetime.now()
        project = self._get_project()

        try:
            # needs SERIALIZABLE
            conflicting_project = Project.objects.get(name=new_project_name)
            if (conflicting_project.is_alive and
                conflicting_project != project):
                m = (_("cannot approve: project with name '%s' "
                       "already exists (serial: %s)") % (
                        new_project_name, conflicting_project.id))
                raise PermissionDenied(m) # invalid argument
        except Project.DoesNotExist:
            pass

        new_project = False
        if project is None:
            new_project = True
            project = Project(creation_date=now)

        project.name = new_project_name
        project.application = self
        project.last_approval_date = now
        project.save()

        if new_project:
            project.add_member(self.owner)

        # This will block while syncing,
        # but unblock before setting the membership state.
        # See ProjectMembership.set_sync()
        project.set_membership_pending_sync()

        precursor = self.precursor_application
        while precursor:
            precursor.state = self.REPLACED
            precursor.save()
            precursor = precursor.precursor_application

        self.state = self.APPROVED
        self.save()


class ProjectResourceGrant(models.Model):

    resource                =   models.ForeignKey(Resource)
    project_application     =   models.ForeignKey(ProjectApplication,
                                                  null=True)
    project_capacity        =   models.BigIntegerField(null=True)
    project_import_limit    =   models.BigIntegerField(null=True)
    project_export_limit    =   models.BigIntegerField(null=True)
    member_capacity         =   models.BigIntegerField(null=True)
    member_import_limit     =   models.BigIntegerField(null=True)
    member_export_limit     =   models.BigIntegerField(null=True)

    objects = ExtendedManager()

    class Meta:
        unique_together = ("resource", "project_application")


class Project(models.Model):

    application                 =   models.OneToOneField(
                                            ProjectApplication,
                                            related_name='project')
    last_approval_date          =   models.DateTimeField(null=True)

    members                     =   models.ManyToManyField(
                                            AstakosUser,
                                            through='ProjectMembership')

    termination_start_date      =   models.DateTimeField(null=True)
    termination_date            =   models.DateTimeField(null=True)

    creation_date               =   models.DateTimeField()
    name                        =   models.CharField(
                                            max_length=80,
                                            db_index=True,
                                            unique=True)

    objects     =   ForUpdateManager()

    @property
    def violated_resource_grants(self):
        return False

    def violates_members_limit(self, adding=0):
        application = self.application
        return (len(self.approved_members) + adding >
                application.limit_on_members_number)

    @property
    def is_terminated(self):
        return bool(self.termination_date)

    @property
    def is_still_approved(self):
        return bool(self.last_approval_date)

    @property
    def is_active(self):
        if (self.is_terminated or
            not self.is_still_approved or
            self.violated_resource_grants):
            return False
#         if self.violated_members_number_limit:
#             return False
        return True

    @property
    def is_suspended(self):
        if (self.is_terminated or
            self.is_still_approved or
            not self.violated_resource_grants):
            return False
#             if not self.violated_members_number_limit:
#                 return False
        return True

    @property
    def is_alive(self):
        return self.is_active or self.is_suspended

    @property
    def is_inconsistent(self):
        now = datetime.now()
        if self.creation_date > now:
            return True
        if self.last_approval_date > now:
            return True
        if self.terminaton_date > now:
            return True
        return False

    @property
    def approved_memberships(self):
        ACCEPTED = ProjectMembership.ACCEPTED
        PENDING  = ProjectMembership.PENDING
        return self.projectmembership_set.filter(
            Q(state=ACCEPTED) | Q(state=PENDING))

    @property
    def approved_members(self):
        return [m.person for m in self.approved_memberships]

    def set_membership_pending_sync(self):
        ACCEPTED = ProjectMembership.ACCEPTED
        PENDING  = ProjectMembership.PENDING
        sfu = self.projectmembership_set.select_for_update()
        members = sfu.filter(Q(state=ACCEPTED) | Q(state=PENDING))

        for member in members:
            member.state = member.PENDING
            member.save()

    def add_member(self, user):
        """
        Raises:
            django.exceptions.PermissionDenied
            astakos.im.models.AstakosUser.DoesNotExist
        """
        if isinstance(user, int):
            user = AstakosUser.objects.get(user=user)

        m, created = ProjectMembership.objects.get_or_create(
            person=user, project=self
        )
        m.accept()

    def remove_member(self, user):
        """
        Raises:
            django.exceptions.PermissionDenied
            astakos.im.models.AstakosUser.DoesNotExist
            astakos.im.models.ProjectMembership.DoesNotExist
        """
        if isinstance(user, int):
            user = AstakosUser.objects.get(user=user)

        m = ProjectMembership.objects.get(person=user, project=self)
        m.remove()

    def set_termination_start_date(self):
        self.termination_start_date = datetime.now()
        self.terminaton_date = None
        self.save()

    def set_termination_date(self):
        self.termination_start_date = None
        self.termination_date = datetime.now()
        self.save()


class ProjectMembership(models.Model):

    person              =   models.ForeignKey(AstakosUser)
    request_date        =   models.DateField(default=datetime.now())
    project             =   models.ForeignKey(Project)

    state               =   models.IntegerField(default=0)
    application         =   models.ForeignKey(
                                ProjectApplication,
                                null=True,
                                related_name='memberships')
    pending_application =   models.ForeignKey(
                                ProjectApplication,
                                null=True,
                                related_name='pending_memebrships')
    pending_serial      =   models.BigIntegerField(null=True, db_index=True)

    acceptance_date     =   models.DateField(null=True, db_index=True)
    leave_request_date  =   models.DateField(null=True)

    objects     =   ForUpdateManager()

    REQUESTED   =   0
    PENDING     =   1
    ACCEPTED    =   2
    REMOVING    =   3
    REMOVED     =   4

    class Meta:
        unique_together = ("person", "project")
        #index_together = [["project", "state"]]

    def __str__(self):
        return _("<'%s' membership in project '%s'>") % (
                self.person.username, self.project.application)

    __repr__ = __str__

    def __init__(self, *args, **kwargs):
        self.state = self.REQUESTED
        super(ProjectMembership, self).__init__(*args, **kwargs)

    def _set_history_item(self, reason, date=None):
        if isinstance(reason, basestring):
            reason = ProjectMembershipHistory.reasons.get(reason, -1)

        history_item = ProjectMembershipHistory(
                            serial=self.id,
                            person=self.person.uuid,
                            project=self.project_id,
                            date=date or datetime.now(),
                            reason=reason)
        history_item.save()
        serial = history_item.id

    def accept(self):
        state = self.state
        if state != self.REQUESTED:
            m = _("%s: attempt to accept in state [%s]") % (self, state)
            raise AssertionError(m)

        now = datetime.now()
        self.acceptance_date = now
        self._set_history_item(reason='ACCEPT', date=now)
        self.state = self.PENDING
        self.save()

    def remove(self):
        state = self.state
        if state != self.ACCEPTED:
            m = _("%s: attempt to remove in state '%s'") % (self, state)
            raise AssertionError(m)

        self._set_history_item(reason='REMOVE')
        self.state = self.REMOVING
        self.save()

    def reject(self):
        state = self.state
        if state != self.REQUESTED:
            m = _("%s: attempt to remove in state '%s'") % (self, state)
            raise AssertionError(m)

        # rejected requests don't need sync,
        # because they were never effected
        self._set_history_item(reason='REJECT')
        self.delete()

    def get_diff_quotas(self, sub_list=None, add_list=None, remove=False):
        if sub_list is None:
            sub_list = []

        if add_list is None:
            add_list = []

        sub_append = sub_list.append
        add_append = add_list.append
        holder = self.person.uuid

        synced_application = self.application
        if synced_application is not None:
            cur_grants = synced_application.projectresourcegrant_set.all()
            for grant in cur_grants:
                sub_append(QuotaLimits(
                               holder       = holder,
                               resource     = str(grant.resource),
                               capacity     = grant.member_capacity,
                               import_limit = grant.member_import_limit,
                               export_limit = grant.member_export_limit))

        if not remove:
            new_grants = self.pending_application.projectresourcegrant_set.all()
            for new_grant in new_grants:
                add_append(QuotaLimits(
                               holder       = holder,
                               resource     = str(new_grant.resource),
                               capacity     = new_grant.member_capacity,
                               import_limit = new_grant.member_import_limit,
                               export_limit = new_grant.member_export_limit))

        return (sub_list, add_list)

    def set_sync(self):
        state = self.state
        if state == self.PENDING:
            pending_application = self.pending_application
            if pending_application is None:
                m = _("%s: attempt to sync an empty pending application") % (
                    self, state)
                raise AssertionError(m)
            self.application = pending_application
            self.pending_application = None
            self.pending_serial = None

            # project.application may have changed in the meantime,
            # in which case we stay PENDING;
            # we are safe to check due to select_for_update
            if self.application == self.project.application:
                self.state = self.ACCEPTED
            self.save()
        elif state == self.REMOVING:
            self.delete()
        else:
            m = _("%s: attempt to sync in state '%s'") % (self, state)
            raise AssertionError(m)

    def reset_sync(self):
        state = self.state
        if state in [self.PENDING, self.REMOVING]:
            self.pending_application = None
            self.pending_serial = None
            self.save()
        else:
            m = _("%s: attempt to reset sync in state '%s'") % (self, state)
            raise AssertionError(m)

class Serial(models.Model):
    serial  =   models.AutoField(primary_key=True)

def new_serial():
    s = Serial.objects.create()
    serial = s.serial
    s.delete()
    return serial

def sync_finish_serials(serials_to_ack=None):
    if serials_to_ack is None:
        serials_to_ack = qh_query_serials([])

    serials_to_ack = set(serials_to_ack)
    sfu = ProjectMembership.objects.select_for_update()
    memberships = list(sfu.filter(pending_serial__isnull=False))

    if memberships:
        for membership in memberships:
            serial = membership.pending_serial
            # just make sure the project row is selected for update
            project = membership.project
            if serial in serials_to_ack:
                membership.set_sync()
            else:
                membership.reset_sync()

        transaction.commit()

    qh_ack_serials(list(serials_to_ack))
    return len(memberships)

def sync_projects():
    sync_finish_serials()

    PENDING = ProjectMembership.PENDING
    REMOVING = ProjectMembership.REMOVING
    objects = ProjectMembership.objects.select_for_update()

    sub_quota, add_quota = [], []

    serial = new_serial()

    pending = objects.filter(state=PENDING)
    for membership in pending:

        if membership.pending_application:
            m = "%s: impossible: pending_application is not None (%s)" % (
                membership, membership.pending_application)
            raise AssertionError(m)
        if membership.pending_serial:
            m = "%s: impossible: pending_serial is not None (%s)" % (
                membership, membership.pending_serial)
            raise AssertionError(m)

        membership.pending_application = membership.project.application
        membership.pending_serial = serial
        membership.get_diff_quotas(sub_quota, add_quota)
        membership.save()

    removing = objects.filter(state=REMOVING)
    for membership in removing:

        if membership.pending_application:
            m = ("%s: impossible: removing pending_application is not None (%s)"
                % (membership, membership.pending_application))
            raise AssertionError(m)
        if membership.pending_serial:
            m = "%s: impossible: pending_serial is not None (%s)" % (
                membership, membership.pending_serial)
            raise AssertionError(m)

        membership.pending_serial = serial
        membership.get_diff_quotas(sub_quota, add_quota, remove=True)
        membership.save()

    transaction.commit()
    # ProjectApplication.approve() unblocks here
    # and can set PENDING an already PENDING membership
    # which has been scheduled to sync with the old project.application
    # Need to check in ProjectMembership.set_sync()

    r = qh_add_quota(serial, sub_quota, add_quota)
    if r:
        m = "cannot sync serial: %d" % serial
        raise RuntimeError(m)

    sync_finish_serials([serial])


def trigger_sync(retries=3, retry_wait=1.0):
    transaction.commit()

    cursor = connection.cursor()
    locked = True
    try:
        while 1:
            cursor.execute("SELECT pg_try_advisory_lock(1)")
            r = cursor.fetchone()
            if r is None:
                m = "Impossible"
                raise AssertionError(m)
            locked = r[0]
            if locked:
                break

            retries -= 1
            if retries <= 0:
                return False
            sleep(retry_wait)

        sync_projects()
        return True

    finally:
        if locked:
            cursor.execute("SELECT pg_advisory_unlock(1)")
            cursor.fetchall()


class ProjectMembershipHistory(models.Model):
    reasons_list    =   ['ACCEPT', 'REJECT', 'REMOVE']
    reasons         =   dict((k, v) for v, k in enumerate(reasons_list))

    person  =   models.CharField(max_length=255)
    project =   models.BigIntegerField()
    date    =   models.DateField(default=datetime.now)
    reason  =   models.IntegerField()
    serial  =   models.BigIntegerField()

### SIGNALS ###
################

def create_astakos_user(u):
    try:
        AstakosUser.objects.get(user_ptr=u.pk)
    except AstakosUser.DoesNotExist:
        extended_user = AstakosUser(user_ptr_id=u.pk)
        extended_user.__dict__.update(u.__dict__)
        extended_user.save()
        if not extended_user.has_auth_provider('local'):
            extended_user.add_auth_provider('local')
    except BaseException, e:
        logger.exception(e)


def fix_superusers(sender, **kwargs):
    # Associate superusers with AstakosUser
    admins = User.objects.filter(is_superuser=True)
    for u in admins:
        create_astakos_user(u)
post_syncdb.connect(fix_superusers)


def user_post_save(sender, instance, created, **kwargs):
    if not created:
        return
    create_astakos_user(instance)
post_save.connect(user_post_save, sender=User)

def astakosuser_post_save(sender, instance, created, **kwargs):
    if not created:
        return
    # TODO handle socket.error & IOError
    register_users((instance,))
post_save.connect(astakosuser_post_save, sender=AstakosUser)

def resource_post_save(sender, instance, created, **kwargs):
    if not created:
        return
    register_resources((instance,))
post_save.connect(resource_post_save, sender=Resource)

def renew_token(sender, instance, **kwargs):
    if not instance.auth_token:
        instance.renew_token()
pre_save.connect(renew_token, sender=AstakosUser)
pre_save.connect(renew_token, sender=Service)
<|MERGE_RESOLUTION|>--- conflicted
+++ resolved
@@ -1127,7 +1127,7 @@
 SyncedState = make_synced(prefix='sync', name='SyncedState')
 
 
-class ProjectApplicationManager(models.Manager):
+class ProjectApplicationManager(ForUpdateManager):
 
     def user_projects(self, user):
         """
@@ -1181,11 +1181,8 @@
     comments                =   models.TextField(null=True, blank=True)
     issue_date              =   models.DateTimeField()
 
-<<<<<<< HEAD
+
     objects                 =   ProjectApplicationManager()
-=======
-    objects     =   ForUpdateManager()
->>>>>>> 8c89ca91
 
     def add_resource_policy(self, service, resource, uplimit):
         """Raises ObjectDoesNotExist, IntegrityError"""
