# Copyright 2011-2012 GRNET S.A. All rights reserved.
#
# Redistribution and use in source and binary forms, with or
# without modification, are permitted provided that the following
# conditions are met:
#
#   1. Redistributions of source code must retain the above
#      copyright notice, this list of conditions and the following
#      disclaimer.
#
#   2. Redistributions in binary form must reproduce the above
#      copyright notice, this list of conditions and the following
#      disclaimer in the documentation and/or other materials
#      provided with the distribution.
#
# THIS SOFTWARE IS PROVIDED BY GRNET S.A. ``AS IS'' AND ANY EXPRESS
# OR IMPLIED WARRANTIES, INCLUDING, BUT NOT LIMITED TO, THE IMPLIED
# WARRANTIES OF MERCHANTABILITY AND FITNESS FOR A PARTICULAR
# PURPOSE ARE DISCLAIMED. IN NO EVENT SHALL GRNET S.A OR
# CONTRIBUTORS BE LIABLE FOR ANY DIRECT, INDIRECT, INCIDENTAL,
# SPECIAL, EXEMPLARY, OR CONSEQUENTIAL DAMAGES (INCLUDING, BUT NOT
# LIMITED TO, PROCUREMENT OF SUBSTITUTE GOODS OR SERVICES; LOSS OF
# USE, DATA, OR PROFITS; OR BUSINESS INTERRUPTION) HOWEVER CAUSED
# AND ON ANY THEORY OF LIABILITY, WHETHER IN CONTRACT, STRICT
# LIABILITY, OR TORT (INCLUDING NEGLIGENCE OR OTHERWISE) ARISING IN
# ANY WAY OUT OF THE USE OF THIS SOFTWARE, EVEN IF ADVISED OF THE
# POSSIBILITY OF SUCH DAMAGE.
#
# The views and conclusions contained in the software and
# documentation are those of the authors and should not be
# interpreted as representing official policies, either expressed
# or implied, of GRNET S.A.

import hashlib
import uuid
import logging

from time import asctime
from datetime import datetime, timedelta
from base64 import b64encode
<<<<<<< HEAD
=======
from urlparse import urlparse
>>>>>>> 743ac2c1
from random import randint
from collections import defaultdict

from django.db import models, IntegrityError
from django.contrib.auth.models import User, UserManager, Group, Permission
from django.utils.translation import ugettext as _
from django.db import transaction
from django.core.exceptions import ValidationError
from django.db import transaction
<<<<<<< HEAD
from django.db.models.signals import (pre_save, post_save, post_syncdb,
                                      post_delete)
from django.contrib.contenttypes.models import ContentType

from django.dispatch import Signal
from django.db.models import Q

from astakos.im.settings import (DEFAULT_USER_LEVEL, INVITATIONS_PER_LEVEL,
                                 AUTH_TOKEN_DURATION, BILLING_FIELDS,
                                 EMAILCHANGE_ACTIVATION_DAYS, LOGGING_LEVEL)
from astakos.im.endpoints.qh import (register_users, send_quota,
                                              register_resources)
from astakos.im.endpoints.aquarium.producer import report_user_event
from astakos.im.functions import send_invitation
from astakos.im.tasks import propagate_groupmembers_quota
from astakos.im.functions import send_invitation
=======
from django.db.models.signals import post_save, pre_save, post_syncdb
from django.db.models import Q
from django.conf import settings
from django.utils.importlib import import_module

from astakos.im.settings import (
    DEFAULT_USER_LEVEL, INVITATIONS_PER_LEVEL,
    AUTH_TOKEN_DURATION, BILLING_FIELDS, QUEUE_CONNECTION, SITENAME,
    EMAILCHANGE_ACTIVATION_DAYS, LOGGING_LEVEL
)
>>>>>>> 743ac2c1

import astakos.im.messages as astakos_messages

logger = logging.getLogger(__name__)

DEFAULT_CONTENT_TYPE = None
try:
    content_type = ContentType.objects.get(app_label='im', model='astakosuser')
except:
    content_type = DEFAULT_CONTENT_TYPE

RESOURCE_SEPARATOR = '.'

inf = float('inf')

class Service(models.Model):
    name = models.CharField('Name', max_length=255, unique=True, db_index=True)
    url = models.FilePathField()
    icon = models.FilePathField(blank=True)
    auth_token = models.CharField('Authentication Token', max_length=32,
                                  null=True, blank=True)
    auth_token_created = models.DateTimeField('Token creation date', null=True)
    auth_token_expires = models.DateTimeField(
        'Token expiration date', null=True)

    def save(self, **kwargs):
        if not self.id:
            self.renew_token()
        super(Service, self).save(**kwargs)

    def renew_token(self):
        md5 = hashlib.md5()
        md5.update(self.name.encode('ascii', 'ignore'))
        md5.update(self.url.encode('ascii', 'ignore'))
        md5.update(asctime())

        self.auth_token = b64encode(md5.digest())
        self.auth_token_created = datetime.now()
        self.auth_token_expires = self.auth_token_created + \
            timedelta(hours=AUTH_TOKEN_DURATION)

    def __str__(self):
        return self.name

    @property
    def resources(self):
        return self.resource_set.all()

    @resources.setter
    def resources(self, resources):
        for s in resources:
            self.resource_set.create(**s)
    
    def add_resource(self, service, resource, uplimit, update=True):
        """Raises ObjectDoesNotExist, IntegrityError"""
        resource = Resource.objects.get(service__name=service, name=resource)
        if update:
            AstakosUserQuota.objects.update_or_create(user=self,
                                                      resource=resource,
                                                      defaults={'uplimit': uplimit})
        else:
            q = self.astakosuserquota_set
            q.create(resource=resource, uplimit=uplimit)


class ResourceMetadata(models.Model):
    key = models.CharField('Name', max_length=255, unique=True, db_index=True)
    value = models.CharField('Value', max_length=255)


class Resource(models.Model):
    name = models.CharField('Name', max_length=255, unique=True, db_index=True)
    meta = models.ManyToManyField(ResourceMetadata)
    service = models.ForeignKey(Service)
    desc = models.TextField('Description', null=True)
    unit = models.CharField('Name', null=True, max_length=255)
    group = models.CharField('Group', null=True, max_length=255)

    def __str__(self):
        return '%s%s%s' % (self.service, RESOURCE_SEPARATOR, self.name)


class GroupKind(models.Model):
    name = models.CharField('Name', max_length=255, unique=True, db_index=True)

    def __str__(self):
        return self.name


class AstakosGroup(Group):
    kind = models.ForeignKey(GroupKind)
    homepage = models.URLField(
        'Homepage Url', max_length=255, null=True, blank=True)
    desc = models.TextField('Description', null=True)
    policy = models.ManyToManyField(
        Resource,
        null=True,
        blank=True,
        through='AstakosGroupQuota'
    )
    creation_date = models.DateTimeField(
        'Creation date',
        default=datetime.now()
    )
    issue_date = models.DateTimeField('Issue date', null=True)
    expiration_date = models.DateTimeField(
        'Expiration date',
         null=True
    )
    moderation_enabled = models.BooleanField(
        'Moderated membership?',
        default=True
    )
    approval_date = models.DateTimeField(
        'Activation date',
        null=True,
        blank=True
    )
    estimated_participants = models.PositiveIntegerField(
        'Estimated #members',
        null=True,
        blank=True,
    )
    max_participants = models.PositiveIntegerField(
        'Maximum numder of participants',
        null=True,
        blank=True
    )
    
    @property
    def is_disabled(self):
        if not self.approval_date:
            return True
        return False

    @property
    def is_enabled(self):
        if self.is_disabled:
            return False
        if not self.issue_date:
            return False
        if not self.expiration_date:
            return True
        now = datetime.now()
        if self.issue_date > now:
            return False
        if now >= self.expiration_date:
            return False
        return True

    def enable(self):
        if self.is_enabled:
            return
        self.approval_date = datetime.now()
        self.save()
        quota_disturbed.send(sender=self, users=self.approved_members)
        propagate_groupmembers_quota.apply_async(
            args=[self], eta=self.issue_date)
        propagate_groupmembers_quota.apply_async(
            args=[self], eta=self.expiration_date)

    def disable(self):
        if self.is_disabled:
            return
        self.approval_date = None
        self.save()
        quota_disturbed.send(sender=self, users=self.approved_members)

    @transaction.commit_manually
    def approve_member(self, person):
        m, created = self.membership_set.get_or_create(person=person)
	# update date_joined in any case
        try:
	    m.approve()
        except:
            transaction.rollback()
            raise
        else:
            transaction.commit()

#     def disapprove_member(self, person):
#         self.membership_set.remove(person=person)

    @property
    def members(self):
        q = self.membership_set.select_related().all()
        return [m.person for m in q]
    
    @property
    def approved_members(self):
        q = self.membership_set.select_related().all()
        return [m.person for m in q if m.is_approved]

    @property
    def quota(self):
        d = defaultdict(int)
        for q in self.astakosgroupquota_set.select_related().all():
            d[q.resource] += q.uplimit or inf
        return d
    
    def add_policy(self, service, resource, uplimit, update=True):
        """Raises ObjectDoesNotExist, IntegrityError"""
        print '#', locals()
        resource = Resource.objects.get(service__name=service, name=resource)
        if update:
            AstakosGroupQuota.objects.update_or_create(
                group=self,
                resource=resource,
                defaults={'uplimit': uplimit}
            )
        else:
            q = self.astakosgroupquota_set
            q.create(resource=resource, uplimit=uplimit)
    
    @property
    def policies(self):
        return self.astakosgroupquota_set.select_related().all()

    @policies.setter
    def policies(self, policies):
        for p in policies:
            service = p.get('service', None)
            resource = p.get('resource', None)
            uplimit = p.get('uplimit', 0)
            update = p.get('update', True)
            self.add_policy(service, resource, uplimit, update)
    
    @property
    def owners(self):
        return self.owner.all()

    @property
    def owner_details(self):
        return self.owner.select_related().all()

    @owners.setter
    def owners(self, l):
        self.owner = l
        map(self.approve_member, l)


class AstakosUser(User):
    """
    Extends ``django.contrib.auth.models.User`` by defining additional fields.
    """
    # Use UserManager to get the create_user method, etc.
    objects = UserManager()

    affiliation = models.CharField('Affiliation', max_length=255, blank=True)
    provider = models.CharField('Provider', max_length=255, blank=True)

    #for invitations
    user_level = DEFAULT_USER_LEVEL
    level = models.IntegerField('Inviter level', default=user_level)
    invitations = models.IntegerField(
        'Invitations left', default=INVITATIONS_PER_LEVEL.get(user_level, 0))

    auth_token = models.CharField('Authentication Token', max_length=32,
                                  null=True, blank=True)
    auth_token_created = models.DateTimeField('Token creation date', null=True)
    auth_token_expires = models.DateTimeField(
        'Token expiration date', null=True)

    updated = models.DateTimeField('Update date')
    is_verified = models.BooleanField('Is verified?', default=False)

    # ex. screen_name for twitter, eppn for shibboleth
    third_party_identifier = models.CharField(
        'Third-party identifier', max_length=255, null=True, blank=True)

    email_verified = models.BooleanField('Email verified?', default=False)

    has_credits = models.BooleanField('Has credits?', default=False)
    has_signed_terms = models.BooleanField(
        'I agree with the terms', default=False)
    date_signed_terms = models.DateTimeField(
        'Signed terms date', null=True, blank=True)

    activation_sent = models.DateTimeField(
        'Activation sent data', null=True, blank=True)

    policy = models.ManyToManyField(
        Resource, null=True, through='AstakosUserQuota')

    astakos_groups = models.ManyToManyField(
        AstakosGroup, verbose_name=_('agroups'), blank=True,
        help_text=_(astakos_messages.ASTAKOSUSER_GROUPS_HELP),
        through='Membership')

    __has_signed_terms = False
    disturbed_quota = models.BooleanField('Needs quotaholder syncing',
                                           default=False, db_index=True)

    owner = models.ManyToManyField(
        AstakosGroup, related_name='owner', null=True)

    class Meta:
        unique_together = ("provider", "third_party_identifier")

    def __init__(self, *args, **kwargs):
        super(AstakosUser, self).__init__(*args, **kwargs)
        self.__has_signed_terms = self.has_signed_terms
        if not self.id:
            self.is_active = False

    @property
    def realname(self):
        return '%s %s' % (self.first_name, self.last_name)

    @realname.setter
    def realname(self, value):
        parts = value.split(' ')
        if len(parts) == 2:
            self.first_name = parts[0]
            self.last_name = parts[1]
        else:
            self.last_name = parts[0]

    def add_permission(self, pname):
        if self.has_perm(pname):
            return
        p, created = Permission.objects.get_or_create(codename=pname,
                                                      name=pname.capitalize(),
                                                      content_type=content_type)
        self.user_permissions.add(p)

    def remove_permission(self, pname):
        if self.has_perm(pname):
            return
        p = Permission.objects.get(codename=pname,
                                   content_type=content_type)
        self.user_permissions.remove(p)

    @property
    def invitation(self):
        try:
            return Invitation.objects.get(username=self.email)
        except Invitation.DoesNotExist:
            return None

    def invite(self, email, realname):
        inv = Invitation(inviter=self, username=email, realname=realname)
        inv.save()
        send_invitation(inv)
        self.invitations = max(0, self.invitations - 1)
        self.save()

    @property
    def quota(self):
        """Returns a dict with the sum of quota limits per resource"""
        d = defaultdict(int)
        for q in self.policies:
            d[q.resource] += q.uplimit or inf
        for m in self.extended_groups:
            if not m.is_approved:
                continue
            g = m.group
            if not g.is_enabled:
                continue
            for r, uplimit in g.quota.iteritems():
                d[r] += uplimit or inf
        # TODO set default for remaining
        return d

    @property
    def policies(self):
        return self.astakosuserquota_set.select_related().all()

    @policies.setter
    def policies(self, policies):
        for p in policies:
            service = policies.get('service', None)
            resource = policies.get('resource', None)
            uplimit = policies.get('uplimit', 0)
            update = policies.get('update', True)
            self.add_policy(service, resource, uplimit, update)

    def add_policy(self, service, resource, uplimit, update=True):
        """Raises ObjectDoesNotExist, IntegrityError"""
        resource = Resource.objects.get(service__name=service, name=resource)
        if update:
            AstakosUserQuota.objects.update_or_create(user=self,
                                                      resource=resource,
                                                      defaults={'uplimit': uplimit})
        else:
            q = self.astakosuserquota_set
            q.create(resource=resource, uplimit=uplimit)

    def remove_policy(self, service, resource):
        """Raises ObjectDoesNotExist, IntegrityError"""
        resource = Resource.objects.get(service__name=service, name=resource)
        q = self.policies.get(resource=resource).delete()

    @property
    def extended_groups(self):
        return self.membership_set.select_related().all()

    @extended_groups.setter
    def extended_groups(self, groups):
        #TODO exceptions
        for name in (groups or ()):
            group = AstakosGroup.objects.get(name=name)
            self.membership_set.create(group=group)

    def save(self, update_timestamps=True, **kwargs):
        if update_timestamps:
            if not self.id:
                self.date_joined = datetime.now()
            self.updated = datetime.now()

        # update date_signed_terms if necessary
        if self.__has_signed_terms != self.has_signed_terms:
            self.date_signed_terms = datetime.now()

        if not self.id:
            # set username
            while not self.username:
                username = uuid.uuid4().hex[:30]
                try:
                    AstakosUser.objects.get(username=username)
                except AstakosUser.DoesNotExist:
                    self.username = username
            if not self.provider:
                self.provider = 'local'
            self.email = self.email.lower()
        self.validate_unique_email_isactive()
        if self.is_active and self.activation_sent:
            # reset the activation sent
            self.activation_sent = None

        super(AstakosUser, self).save(**kwargs)
<<<<<<< HEAD

    def renew_token(self):
=======
        
        # set default group if does not exist
        groupname = 'default'
        if groupname not in self.__groupnames:
            try:
                group = Group.objects.get(name = groupname)
                self.groups.add(group)
            except Group.DoesNotExist, e:
                logger.exception(e)
    
    def renew_token(self, flush_sessions=False, current_key=None):
>>>>>>> 743ac2c1
        md5 = hashlib.md5()
        md5.update(settings.SECRET_KEY)
        md5.update(self.username)
        md5.update(self.realname.encode('ascii', 'ignore'))
        md5.update(asctime())
        
        self.auth_token = b64encode(md5.digest())
        self.auth_token_created = datetime.now()
        self.auth_token_expires = self.auth_token_created + \
<<<<<<< HEAD
            timedelta(hours=AUTH_TOKEN_DURATION)
=======
                                  timedelta(hours=AUTH_TOKEN_DURATION)
        if flush_sessions:
            self.flush_sessions(current_key)
>>>>>>> 743ac2c1
        msg = 'Token renewed for %s' % self.email
        logger.log(LOGGING_LEVEL, msg)

    def flush_sessions(self, current_key=None):
        q = self.sessions
        if current_key:
            q = q.exclude(session_key=current_key)
        
        keys = q.values_list('session_key', flat=True)
        if keys:
            msg = 'Flushing sessions: %s' % ','.join(keys)
            logger._log(LOGGING_LEVEL, msg, [])
        engine = import_module(settings.SESSION_ENGINE)
        for k in keys:
            s = engine.SessionStore(k)
            s.flush()

    def __unicode__(self):
        return '%s (%s)' % (self.realname, self.email)

    def conflicting_email(self):
        q = AstakosUser.objects.exclude(username=self.username)
        q = q.filter(email=self.email)
        if q.count() != 0:
            return True
        return False

    def validate_unique_email_isactive(self):
        """
        Implements a unique_together constraint for email and is_active fields.
        """
<<<<<<< HEAD
        q = AstakosUser.objects.exclude(username=self.username)
        q = q.filter(email=self.email)
        q = q.filter(is_active=self.is_active)
=======
        q = AstakosUser.objects.all()
        q = q.filter(email = self.email)
        q = q.filter(is_active = self.is_active)
        if self.id:
            q = q.filter(~Q(id = self.id))
>>>>>>> 743ac2c1
        if q.count() != 0:
            raise ValidationError({'__all__': [_(astakos_messages.UNIQUE_EMAIL_IS_ACTIVE_CONSTRAIN_ERR)]})

    @property
    def signed_terms(self):
        term = get_latest_terms()
        if not term:
            return True
        if not self.has_signed_terms:
            return False
        if not self.date_signed_terms:
            return False
        if self.date_signed_terms < term.date:
            self.has_signed_terms = False
            self.date_signed_terms = None
            self.save()
            return False
        return True

    def store_disturbed_quota(self, set=True):
        self.disturbed_qutoa = set
        self.save()


class Membership(models.Model):
    person = models.ForeignKey(AstakosUser)
    group = models.ForeignKey(AstakosGroup)
    date_requested = models.DateField(default=datetime.now(), blank=True)
    date_joined = models.DateField(null=True, db_index=True, blank=True)

    class Meta:
        unique_together = ("person", "group")

    def save(self, *args, **kwargs):
        if not self.id:
            if not self.group.moderation_enabled:
                self.date_joined = datetime.now()
        super(Membership, self).save(*args, **kwargs)

    @property
    def is_approved(self):
        if self.date_joined:
            return True
        return False

    def approve(self):
    	if self.is_approved:
		return
        if self.group.max_participants:
            assert len(self.group.approved_members) + 1 <= self.group.max_participants, \
	    	'Maximum participant number has been reached.'
        self.date_joined = datetime.now()
        self.save()
        quota_disturbed.send(sender=self, users=(self.person,))

    def disapprove(self):
        self.delete()
        quota_disturbed.send(sender=self, users=(self.person,))

class AstakosQuotaManager(models.Manager):
    def _update_or_create(self, **kwargs):
        assert kwargs, \
            'update_or_create() must be passed at least one keyword argument'
        obj, created = self.get_or_create(**kwargs)
        defaults = kwargs.pop('defaults', {})
        if created:
            return obj, True, False
        else:
            try:
                params = dict(
                    [(k, v) for k, v in kwargs.items() if '__' not in k])
                params.update(defaults)
                for attr, val in params.items():
                    if hasattr(obj, attr):
                        setattr(obj, attr, val)
                sid = transaction.savepoint()
                obj.save(force_update=True)
                transaction.savepoint_commit(sid)
                return obj, False, True
            except IntegrityError, e:
                transaction.savepoint_rollback(sid)
                try:
                    return self.get(**kwargs), False, False
                except self.model.DoesNotExist:
                    raise e

    update_or_create = _update_or_create

class AstakosGroupQuota(models.Model):
    objects = AstakosQuotaManager()
    limit = models.PositiveIntegerField('Limit', null=True)    # obsolete field
    uplimit = models.BigIntegerField('Up limit', null=True)
    resource = models.ForeignKey(Resource)
    group = models.ForeignKey(AstakosGroup, blank=True)

    class Meta:
        unique_together = ("resource", "group")

class AstakosUserQuota(models.Model):
    objects = AstakosQuotaManager()
    limit = models.PositiveIntegerField('Limit', null=True)    # obsolete field
    uplimit = models.BigIntegerField('Up limit', null=True)
    resource = models.ForeignKey(Resource)
    user = models.ForeignKey(AstakosUser)

    class Meta:
        unique_together = ("resource", "user")


class ApprovalTerms(models.Model):
    """
    Model for approval terms
    """

    date = models.DateTimeField(
        'Issue date', db_index=True, default=datetime.now())
    location = models.CharField('Terms location', max_length=255)


class Invitation(models.Model):
    """
    Model for registring invitations
    """
    inviter = models.ForeignKey(AstakosUser, related_name='invitations_sent',
                                null=True)
    realname = models.CharField('Real name', max_length=255)
    username = models.CharField('Unique ID', max_length=255, unique=True)
    code = models.BigIntegerField('Invitation code', db_index=True)
    is_consumed = models.BooleanField('Consumed?', default=False)
    created = models.DateTimeField('Creation date', auto_now_add=True)
    consumed = models.DateTimeField('Consumption date', null=True, blank=True)

    def __init__(self, *args, **kwargs):
        super(Invitation, self).__init__(*args, **kwargs)
        if not self.id:
            self.code = _generate_invitation_code()

    def consume(self):
        self.is_consumed = True
        self.consumed = datetime.now()
        self.save()

    def __unicode__(self):
        return '%s -> %s [%d]' % (self.inviter, self.username, self.code)


class EmailChangeManager(models.Manager):
    @transaction.commit_on_success
    def change_email(self, activation_key):
        """
        Validate an activation key and change the corresponding
        ``User`` if valid.

        If the key is valid and has not expired, return the ``User``
        after activating.

        If the key is not valid or has expired, return ``None``.

        If the key is valid but the ``User`` is already active,
        return ``None``.

        After successful email change the activation record is deleted.

        Throws ValueError if there is already
        """
        try:
            email_change = self.model.objects.get(
                activation_key=activation_key)
            if email_change.activation_key_expired():
                email_change.delete()
                raise EmailChange.DoesNotExist
            # is there an active user with this address?
            try:
                AstakosUser.objects.get(email=email_change.new_email_address)
            except AstakosUser.DoesNotExist:
                pass
            else:
                raise ValueError(_(astakos_messages.NEW_EMAIL_ADDR_RESERVED))
            # update user
            user = AstakosUser.objects.get(pk=email_change.user_id)
            user.email = email_change.new_email_address
            user.save()
            email_change.delete()
            return user
        except EmailChange.DoesNotExist:
            raise ValueError(_(astakos_messages.INVALID_ACTIVATION_KEY))


class EmailChange(models.Model):
    new_email_address = models.EmailField(_(u'new e-mail address'),
                                          help_text=_(astakos_messages.EMAIL_CHANGE_NEW_ADDR_HELP))
    user = models.ForeignKey(
        AstakosUser, unique=True, related_name='emailchange_user')
    requested_at = models.DateTimeField(default=datetime.now())
    activation_key = models.CharField(
        max_length=40, unique=True, db_index=True)

    objects = EmailChangeManager()

    def activation_key_expired(self):
        expiration_date = timedelta(days=EMAILCHANGE_ACTIVATION_DAYS)
        return self.requested_at + expiration_date < datetime.now()

<<<<<<< HEAD
=======
class Service(models.Model):
    name = models.CharField('Name', max_length=255, unique=True)
    url = models.FilePathField()
    icon = models.FilePathField(blank=True)
    auth_token = models.CharField('Authentication Token', max_length=32,
                                  null=True, blank=True)
    auth_token_created = models.DateTimeField('Token creation date', null=True)
    auth_token_expires = models.DateTimeField('Token expiration date', null=True)
    
    def renew_token(self):
        md5 = hashlib.md5()
        md5.update(settings.SECRET_KEY)
        md5.update(self.name.encode('ascii', 'ignore'))
        md5.update(self.url.encode('ascii', 'ignore'))
        md5.update(asctime())

        self.auth_token = b64encode(md5.digest())
        self.auth_token_created = datetime.now()
        self.auth_token_expires = self.auth_token_created + \
                                  timedelta(hours=AUTH_TOKEN_DURATION)
        msg = 'Token renewed for %s' % self.name
        logger._log(LOGGING_LEVEL, msg, [])
>>>>>>> 743ac2c1

class AdditionalMail(models.Model):
    """
    Model for registring invitations
    """
    owner = models.ForeignKey(AstakosUser)
    email = models.EmailField()

<<<<<<< HEAD

def _generate_invitation_code():
    while True:
        code = randint(1, 2L ** 63 - 1)
        try:
            Invitation.objects.get(code=code)
            # An invitation with this code already exists, try again
        except Invitation.DoesNotExist:
            return code


def get_latest_terms():
    try:
        term = ApprovalTerms.objects.order_by('-id')[0]
        return term
    except IndexError:
        pass
    return None

=======
class PendingThirdPartyUser(models.Model):
    """
    Model for registring successful third party user authentications
    """
    third_party_identifier = models.CharField('Third-party identifier', max_length=255, null=True, blank=True)
    provider = models.CharField('Provider', max_length=255, blank=True)
    email = models.EmailField(_('e-mail address'), blank=True, null=True)
    first_name = models.CharField(_('first name'), max_length=30, blank=True)
    last_name = models.CharField(_('last name'), max_length=30, blank=True)
    affiliation = models.CharField('Affiliation', max_length=255, blank=True)
    username = models.CharField(_('username'), max_length=30, unique=True, help_text=_("Required. 30 characters or fewer. Letters, numbers and @/./+/-/_ characters"))
    
    class Meta:
        unique_together = ("provider", "third_party_identifier")

    @property
    def realname(self):
        return '%s %s' %(self.first_name, self.last_name)

    @realname.setter
    def realname(self, value):
        parts = value.split(' ')
        if len(parts) == 2:
            self.first_name = parts[0]
            self.last_name = parts[1]
        else:
            self.last_name = parts[0]
    
    def save(self, **kwargs):
        if not self.id:
            # set username
            while not self.username:
                username =  uuid.uuid4().hex[:30]
                try:
                    AstakosUser.objects.get(username = username)
                except AstakosUser.DoesNotExist, e:
                    self.username = username
        super(PendingThirdPartyUser, self).save(**kwargs)

class SessionCatalog(models.Model):
    session_key = models.CharField(_('session key'), max_length=40)
    user = models.ForeignKey(AstakosUser, related_name='sessions', null=True)
>>>>>>> 743ac2c1

def create_astakos_user(u):
    try:
        AstakosUser.objects.get(user_ptr=u.pk)
    except AstakosUser.DoesNotExist:
        extended_user = AstakosUser(user_ptr_id=u.pk)
        extended_user.__dict__.update(u.__dict__)
<<<<<<< HEAD
#         extended_user.renew_token()
=======
>>>>>>> 743ac2c1
        extended_user.save()
    except BaseException, e:
        logger.exception(e)
        pass


def fix_superusers(sender, **kwargs):
    # Associate superusers with AstakosUser
    admins = User.objects.filter(is_superuser=True)
    for u in admins:
        create_astakos_user(u)


def user_post_save(sender, instance, created, **kwargs):
    if not created:
        return
    create_astakos_user(instance)

<<<<<<< HEAD

def set_default_group(user):
    try:
        default = AstakosGroup.objects.get(name='default')
        Membership(
            group=default, person=user, date_joined=datetime.now()).save()
    except AstakosGroup.DoesNotExist, e:
        logger.exception(e)


def astakosuser_pre_save(sender, instance, **kwargs):
    instance.aquarium_report = False
    instance.new = False
    try:
        db_instance = AstakosUser.objects.get(id=instance.id)
    except AstakosUser.DoesNotExist:
        # create event
        instance.aquarium_report = True
        instance.new = True
    else:
        get = AstakosUser.__getattribute__
        l = filter(lambda f: get(db_instance, f) != get(instance, f),
                   BILLING_FIELDS)
        instance.aquarium_report = True if l else False


def astakosuser_post_save(sender, instance, created, **kwargs):
    if instance.aquarium_report:
        report_user_event(instance, create=instance.new)
    if not created:
        return
    set_default_group(instance)
    # TODO handle socket.error & IOError
    register_users((instance,))
    instance.renew_token()


def resource_post_save(sender, instance, created, **kwargs):
    if not created:
        return
    register_resources((instance,))


def send_quota_disturbed(sender, instance, **kwargs):
    users = []
    extend = users.extend
    if sender == Membership:
        if not instance.group.is_enabled:
            return
        extend([instance.person])
    elif sender == AstakosUserQuota:
        extend([instance.user])
    elif sender == AstakosGroupQuota:
        if not instance.group.is_enabled:
            return
        extend(instance.group.astakosuser_set.all())
    elif sender == AstakosGroup:
        if not instance.is_enabled:
            return
    quota_disturbed.send(sender=sender, users=users)


def on_quota_disturbed(sender, users, **kwargs):
    print '>>>', locals()
    if not users:
        return
    send_quota(users)

post_syncdb.connect(fix_superusers)
post_save.connect(user_post_save, sender=User)
pre_save.connect(astakosuser_pre_save, sender=AstakosUser)
post_save.connect(astakosuser_post_save, sender=AstakosUser)
post_save.connect(resource_post_save, sender=Resource)

quota_disturbed = Signal(providing_args=["users"])
quota_disturbed.connect(on_quota_disturbed)

post_delete.connect(send_quota_disturbed, sender=AstakosGroup)
post_delete.connect(send_quota_disturbed, sender=Membership)
post_save.connect(send_quota_disturbed, sender=AstakosUserQuota)
post_delete.connect(send_quota_disturbed, sender=AstakosUserQuota)
post_save.connect(send_quota_disturbed, sender=AstakosGroupQuota)
post_delete.connect(send_quota_disturbed, sender=AstakosGroupQuota)
=======
def astakosuser_post_save(sender, instance, **kwargs):
    pass

post_save.connect(superuser_post_save, sender=User)

def renew_token(sender, instance, **kwargs):
    if not instance.id:
        instance.renew_token()

pre_save.connect(renew_token, sender=AstakosUser)
pre_save.connect(renew_token, sender=Service)
>>>>>>> 743ac2c1
<|MERGE_RESOLUTION|>--- conflicted
+++ resolved
@@ -38,10 +38,6 @@
 from time import asctime
 from datetime import datetime, timedelta
 from base64 import b64encode
-<<<<<<< HEAD
-=======
-from urlparse import urlparse
->>>>>>> 743ac2c1
 from random import randint
 from collections import defaultdict
 
@@ -50,36 +46,25 @@
 from django.utils.translation import ugettext as _
 from django.db import transaction
 from django.core.exceptions import ValidationError
-from django.db import transaction
-<<<<<<< HEAD
-from django.db.models.signals import (pre_save, post_save, post_syncdb,
-                                      post_delete)
+from django.db.models.signals import (
+    pre_save, post_save, post_syncdb, post_delete
+)
 from django.contrib.contenttypes.models import ContentType
 
 from django.dispatch import Signal
 from django.db.models import Q
+from django.conf import settings
+from django.utils.importlib import import_module
 
 from astakos.im.settings import (DEFAULT_USER_LEVEL, INVITATIONS_PER_LEVEL,
                                  AUTH_TOKEN_DURATION, BILLING_FIELDS,
                                  EMAILCHANGE_ACTIVATION_DAYS, LOGGING_LEVEL)
-from astakos.im.endpoints.qh import (register_users, send_quota,
-                                              register_resources)
+from astakos.im.endpoints.qh import (
+    register_users, send_quota, register_resources
+)
 from astakos.im.endpoints.aquarium.producer import report_user_event
 from astakos.im.functions import send_invitation
 from astakos.im.tasks import propagate_groupmembers_quota
-from astakos.im.functions import send_invitation
-=======
-from django.db.models.signals import post_save, pre_save, post_syncdb
-from django.db.models import Q
-from django.conf import settings
-from django.utils.importlib import import_module
-
-from astakos.im.settings import (
-    DEFAULT_USER_LEVEL, INVITATIONS_PER_LEVEL,
-    AUTH_TOKEN_DURATION, BILLING_FIELDS, QUEUE_CONNECTION, SITENAME,
-    EMAILCHANGE_ACTIVATION_DAYS, LOGGING_LEVEL
-)
->>>>>>> 743ac2c1
 
 import astakos.im.messages as astakos_messages
 
@@ -104,11 +89,6 @@
     auth_token_created = models.DateTimeField('Token creation date', null=True)
     auth_token_expires = models.DateTimeField(
         'Token expiration date', null=True)
-
-    def save(self, **kwargs):
-        if not self.id:
-            self.renew_token()
-        super(Service, self).save(**kwargs)
 
     def renew_token(self):
         md5 = hashlib.md5()
@@ -251,9 +231,8 @@
     @transaction.commit_manually
     def approve_member(self, person):
         m, created = self.membership_set.get_or_create(person=person)
-	# update date_joined in any case
         try:
-	    m.approve()
+            m.approve()
         except:
             transaction.rollback()
             raise
@@ -282,7 +261,6 @@
     
     def add_policy(self, service, resource, uplimit, update=True):
         """Raises ObjectDoesNotExist, IntegrityError"""
-        print '#', locals()
         resource = Resource.objects.get(service__name=service, name=resource)
         if update:
             AstakosGroupQuota.objects.update_or_create(
@@ -511,22 +489,8 @@
             self.activation_sent = None
 
         super(AstakosUser, self).save(**kwargs)
-<<<<<<< HEAD
-
-    def renew_token(self):
-=======
-        
-        # set default group if does not exist
-        groupname = 'default'
-        if groupname not in self.__groupnames:
-            try:
-                group = Group.objects.get(name = groupname)
-                self.groups.add(group)
-            except Group.DoesNotExist, e:
-                logger.exception(e)
     
     def renew_token(self, flush_sessions=False, current_key=None):
->>>>>>> 743ac2c1
         md5 = hashlib.md5()
         md5.update(settings.SECRET_KEY)
         md5.update(self.username)
@@ -536,13 +500,9 @@
         self.auth_token = b64encode(md5.digest())
         self.auth_token_created = datetime.now()
         self.auth_token_expires = self.auth_token_created + \
-<<<<<<< HEAD
-            timedelta(hours=AUTH_TOKEN_DURATION)
-=======
                                   timedelta(hours=AUTH_TOKEN_DURATION)
         if flush_sessions:
             self.flush_sessions(current_key)
->>>>>>> 743ac2c1
         msg = 'Token renewed for %s' % self.email
         logger.log(LOGGING_LEVEL, msg)
 
@@ -554,7 +514,7 @@
         keys = q.values_list('session_key', flat=True)
         if keys:
             msg = 'Flushing sessions: %s' % ','.join(keys)
-            logger._log(LOGGING_LEVEL, msg, [])
+            logger.log(LOGGING_LEVEL, msg, [])
         engine = import_module(settings.SESSION_ENGINE)
         for k in keys:
             s = engine.SessionStore(k)
@@ -574,17 +534,11 @@
         """
         Implements a unique_together constraint for email and is_active fields.
         """
-<<<<<<< HEAD
-        q = AstakosUser.objects.exclude(username=self.username)
-        q = q.filter(email=self.email)
-        q = q.filter(is_active=self.is_active)
-=======
         q = AstakosUser.objects.all()
         q = q.filter(email = self.email)
         q = q.filter(is_active = self.is_active)
         if self.id:
             q = q.filter(~Q(id = self.id))
->>>>>>> 743ac2c1
         if q.count() != 0:
             raise ValidationError({'__all__': [_(astakos_messages.UNIQUE_EMAIL_IS_ACTIVE_CONSTRAIN_ERR)]})
 
@@ -605,7 +559,7 @@
         return True
 
     def store_disturbed_quota(self, set=True):
-        self.disturbed_qutoa = set
+        self.disturbed_quota = set
         self.save()
 
 
@@ -631,11 +585,11 @@
         return False
 
     def approve(self):
-    	if self.is_approved:
-		return
+        if self.is_approved:
+            return
         if self.group.max_participants:
             assert len(self.group.approved_members) + 1 <= self.group.max_participants, \
-	    	'Maximum participant number has been reached.'
+            'Maximum participant number has been reached.'
         self.date_joined = datetime.now()
         self.save()
         quota_disturbed.send(sender=self, users=(self.person,))
@@ -788,31 +742,6 @@
         expiration_date = timedelta(days=EMAILCHANGE_ACTIVATION_DAYS)
         return self.requested_at + expiration_date < datetime.now()
 
-<<<<<<< HEAD
-=======
-class Service(models.Model):
-    name = models.CharField('Name', max_length=255, unique=True)
-    url = models.FilePathField()
-    icon = models.FilePathField(blank=True)
-    auth_token = models.CharField('Authentication Token', max_length=32,
-                                  null=True, blank=True)
-    auth_token_created = models.DateTimeField('Token creation date', null=True)
-    auth_token_expires = models.DateTimeField('Token expiration date', null=True)
-    
-    def renew_token(self):
-        md5 = hashlib.md5()
-        md5.update(settings.SECRET_KEY)
-        md5.update(self.name.encode('ascii', 'ignore'))
-        md5.update(self.url.encode('ascii', 'ignore'))
-        md5.update(asctime())
-
-        self.auth_token = b64encode(md5.digest())
-        self.auth_token_created = datetime.now()
-        self.auth_token_expires = self.auth_token_created + \
-                                  timedelta(hours=AUTH_TOKEN_DURATION)
-        msg = 'Token renewed for %s' % self.name
-        logger._log(LOGGING_LEVEL, msg, [])
->>>>>>> 743ac2c1
 
 class AdditionalMail(models.Model):
     """
@@ -821,7 +750,6 @@
     owner = models.ForeignKey(AstakosUser)
     email = models.EmailField()
 
-<<<<<<< HEAD
 
 def _generate_invitation_code():
     while True:
@@ -841,7 +769,6 @@
         pass
     return None
 
-=======
 class PendingThirdPartyUser(models.Model):
     """
     Model for registring successful third party user authentications
@@ -884,7 +811,7 @@
 class SessionCatalog(models.Model):
     session_key = models.CharField(_('session key'), max_length=40)
     user = models.ForeignKey(AstakosUser, related_name='sessions', null=True)
->>>>>>> 743ac2c1
+
 
 def create_astakos_user(u):
     try:
@@ -892,14 +819,9 @@
     except AstakosUser.DoesNotExist:
         extended_user = AstakosUser(user_ptr_id=u.pk)
         extended_user.__dict__.update(u.__dict__)
-<<<<<<< HEAD
-#         extended_user.renew_token()
-=======
->>>>>>> 743ac2c1
         extended_user.save()
     except BaseException, e:
         logger.exception(e)
-        pass
 
 
 def fix_superusers(sender, **kwargs):
@@ -914,7 +836,6 @@
         return
     create_astakos_user(instance)
 
-<<<<<<< HEAD
 
 def set_default_group(user):
     try:
@@ -978,10 +899,14 @@
 
 
 def on_quota_disturbed(sender, users, **kwargs):
-    print '>>>', locals()
+#     print '>>>', locals()
     if not users:
         return
     send_quota(users)
+
+def renew_token(sender, instance, **kwargs):
+    if not instance.id:
+        instance.renew_token()
 
 post_syncdb.connect(fix_superusers)
 post_save.connect(user_post_save, sender=User)
@@ -998,16 +923,6 @@
 post_delete.connect(send_quota_disturbed, sender=AstakosUserQuota)
 post_save.connect(send_quota_disturbed, sender=AstakosGroupQuota)
 post_delete.connect(send_quota_disturbed, sender=AstakosGroupQuota)
-=======
-def astakosuser_post_save(sender, instance, **kwargs):
-    pass
-
-post_save.connect(superuser_post_save, sender=User)
-
-def renew_token(sender, instance, **kwargs):
-    if not instance.id:
-        instance.renew_token()
 
 pre_save.connect(renew_token, sender=AstakosUser)
-pre_save.connect(renew_token, sender=Service)
->>>>>>> 743ac2c1
+pre_save.connect(renew_token, sender=Service)