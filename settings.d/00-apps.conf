# -*- coding: utf-8 -*-
#
# Core Django settings
##################################

INSTALLED_APPS = (
    'django.contrib.contenttypes',
    'django.contrib.sessions',
    'django.contrib.sites',
    'django.contrib.messages',
    'django.contrib.admin',
    # 'django.contrib.admindocs',
    'synnefo.aai',
    'synnefo.api',
    'synnefo.ui',
    'synnefo.db',
    'synnefo.ganeti',
    'synnefo.logic',
    'synnefo.invitations',
    'synnefo.helpdesk',
    'south'
)

SESSION_ENGINE = "django.contrib.sessions.backends.cache"

# List of callables that know how to import templates from various sources.
TEMPLATE_LOADERS = (
    'django.template.loaders.filesystem.Loader',
    'django.template.loaders.app_directories.Loader',
#     'django.template.loaders.eggs.Loader',
)

TEMPLATE_CONTEXT_PROCESSORS = (
    'django.core.context_processors.request',
    'django.core.context_processors.i18n',
    'django.contrib.auth.context_processors.auth',
)

MIDDLEWARE_CLASSES = (
    'django.contrib.sessions.middleware.SessionMiddleware',
    'synnefo.aai.middleware.SynnefoAuthMiddleware',
    'synnefo.api.middleware.ApiAuthMiddleware',
    'synnefo.helpdesk.middleware.HelpdeskMiddleware',
    'django.middleware.locale.LocaleMiddleware',
    'django.middleware.common.CommonMiddleware',
    'django.contrib.messages.middleware.MessageMiddleware'
)

ROOT_URLCONF = 'synnefo.urls'

TEMPLATE_DIRS = (
    # Put strings here, like "/home/html/django_templates"
    # or "C:/www/django/templates".
    # Always use forward slashes, even on Windows.
    # Don't forget to use absolute paths, not relative paths.
)

LANGUAGES = (
<<<<<<< HEAD
#  ('el', u'Ελληνικά'),
=======
  #('el', u'Ελληνικά'),
>>>>>>> 6eee801e
  ('en', 'English'),
)

# Local time zone for this installation. Choices can be found here:
# http://en.wikipedia.org/wiki/List_of_tz_zones_by_name
# although not all choices may be available on all operating systems.
# On Unix systems, a value of None will cause Django to use the same
# timezone as the operating system.
# If running in a Windows environment this must be set to the same as your
# system time zone.
TIME_ZONE = 'UTC'   # Warning: The API depends on the TIME_ZONE being UTC
<|MERGE_RESOLUTION|>--- conflicted
+++ resolved
@@ -56,11 +56,7 @@
 )
 
 LANGUAGES = (
-<<<<<<< HEAD
-#  ('el', u'Ελληνικά'),
-=======
   #('el', u'Ελληνικά'),
->>>>>>> 6eee801e
   ('en', 'English'),
 )
 
