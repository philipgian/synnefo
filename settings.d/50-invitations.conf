# -*- coding: utf-8 -*-
<<<<<<< HEAD

# Copyright 2011 GRNET S.A. All rights reserved.
# 
# Redistribution and use in source and binary forms, with or
# without modification, are permitted provided that the following
# conditions are met:
# 
#   1. Redistributions of source code must retain the above
#      copyright notice, this list of conditions and the following
#      disclaimer.
# 
#   2. Redistributions in binary form must reproduce the above
#      copyright notice, this list of conditions and the following
#      disclaimer in the documentation and/or other materials
#      provided with the distribution.
# 
# THIS SOFTWARE IS PROVIDED BY GRNET S.A. ``AS IS'' AND ANY EXPRESS
# OR IMPLIED WARRANTIES, INCLUDING, BUT NOT LIMITED TO, THE IMPLIED
# WARRANTIES OF MERCHANTABILITY AND FITNESS FOR A PARTICULAR
# PURPOSE ARE DISCLAIMED. IN NO EVENT SHALL GRNET S.A OR
# CONTRIBUTORS BE LIABLE FOR ANY DIRECT, INDIRECT, INCIDENTAL,
# SPECIAL, EXEMPLARY, OR CONSEQUENTIAL DAMAGES (INCLUDING, BUT NOT
# LIMITED TO, PROCUREMENT OF SUBSTITUTE GOODS OR SERVICES; LOSS OF
# USE, DATA, OR PROFITS; OR BUSINESS INTERRUPTION) HOWEVER CAUSED
# AND ON ANY THEORY OF LIABILITY, WHETHER IN CONTRACT, STRICT
# LIABILITY, OR TORT (INCLUDING NEGLIGENCE OR OTHERWISE) ARISING IN
# ANY WAY OUT OF THE USE OF THIS SOFTWARE, EVEN IF ADVISED OF THE
# POSSIBILITY OF SUCH DAMAGE.
# 
# The views and conclusions contained in the software and
# documentation are those of the authors and should not be
# interpreted as representing official policies, either expressed
# or implied, of GRNET S.A.
# 
# -*- coding: utf-8 -*-

# Max number of invitations allowed per level
INVITATIONS_PER_LEVEL = {
   #Level  #Max Invitations
    0   :   10000,
    1   :   3,
    2   :   2,
    3   :   1,
    4   :   0
}
=======
# Max number of invitations allowed per user
MAX_INVITATIONS = 3
>>>>>>> bb24efe8

# Key to encrypt X-Auth-Token with when sending invitations
INVITATION_ENCR_KEY = '8d342f6e7a0366c632978a80257019af'

# Days for which an invitation is active
<<<<<<< HEAD
INVITATION_VALID_DAYS = 180

# SMTP server to use when sending out emails
#SMTP_SERVER="127.0.0.1"

# The address to use in the From: field when sending out emails
#SYSTEM_EMAIL_ADDR="noreply@grnet.gr"
=======
INVITATION_VALID_DAYS = 30
>>>>>>> bb24efe8
<|MERGE_RESOLUTION|>--- conflicted
+++ resolved
@@ -1,39 +1,3 @@
-# -*- coding: utf-8 -*-
-<<<<<<< HEAD
-
-# Copyright 2011 GRNET S.A. All rights reserved.
-# 
-# Redistribution and use in source and binary forms, with or
-# without modification, are permitted provided that the following
-# conditions are met:
-# 
-#   1. Redistributions of source code must retain the above
-#      copyright notice, this list of conditions and the following
-#      disclaimer.
-# 
-#   2. Redistributions in binary form must reproduce the above
-#      copyright notice, this list of conditions and the following
-#      disclaimer in the documentation and/or other materials
-#      provided with the distribution.
-# 
-# THIS SOFTWARE IS PROVIDED BY GRNET S.A. ``AS IS'' AND ANY EXPRESS
-# OR IMPLIED WARRANTIES, INCLUDING, BUT NOT LIMITED TO, THE IMPLIED
-# WARRANTIES OF MERCHANTABILITY AND FITNESS FOR A PARTICULAR
-# PURPOSE ARE DISCLAIMED. IN NO EVENT SHALL GRNET S.A OR
-# CONTRIBUTORS BE LIABLE FOR ANY DIRECT, INDIRECT, INCIDENTAL,
-# SPECIAL, EXEMPLARY, OR CONSEQUENTIAL DAMAGES (INCLUDING, BUT NOT
-# LIMITED TO, PROCUREMENT OF SUBSTITUTE GOODS OR SERVICES; LOSS OF
-# USE, DATA, OR PROFITS; OR BUSINESS INTERRUPTION) HOWEVER CAUSED
-# AND ON ANY THEORY OF LIABILITY, WHETHER IN CONTRACT, STRICT
-# LIABILITY, OR TORT (INCLUDING NEGLIGENCE OR OTHERWISE) ARISING IN
-# ANY WAY OUT OF THE USE OF THIS SOFTWARE, EVEN IF ADVISED OF THE
-# POSSIBILITY OF SUCH DAMAGE.
-# 
-# The views and conclusions contained in the software and
-# documentation are those of the authors and should not be
-# interpreted as representing official policies, either expressed
-# or implied, of GRNET S.A.
-# 
 # -*- coding: utf-8 -*-
 
 # Max number of invitations allowed per level
@@ -45,23 +9,9 @@
     3   :   1,
     4   :   0
 }
-=======
-# Max number of invitations allowed per user
-MAX_INVITATIONS = 3
->>>>>>> bb24efe8
 
 # Key to encrypt X-Auth-Token with when sending invitations
 INVITATION_ENCR_KEY = '8d342f6e7a0366c632978a80257019af'
 
 # Days for which an invitation is active
-<<<<<<< HEAD
-INVITATION_VALID_DAYS = 180
-
-# SMTP server to use when sending out emails
-#SMTP_SERVER="127.0.0.1"
-
-# The address to use in the From: field when sending out emails
-#SYSTEM_EMAIL_ADDR="noreply@grnet.gr"
-=======
-INVITATION_VALID_DAYS = 30
->>>>>>> bb24efe8
+INVITATION_VALID_DAYS = 180