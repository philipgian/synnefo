# Copyright 2011 GRNET S.A. All rights reserved.
# 
# Redistribution and use in source and binary forms, with or
# without modification, are permitted provided that the following
# conditions are met:
# 
#   1. Redistributions of source code must retain the above
#      copyright notice, this list of conditions and the following
#      disclaimer.
# 
#   2. Redistributions in binary form must reproduce the above
#      copyright notice, this list of conditions and the following
#      disclaimer in the documentation and/or other materials
#      provided with the distribution.
# 
# THIS SOFTWARE IS PROVIDED BY GRNET S.A. ``AS IS'' AND ANY EXPRESS
# OR IMPLIED WARRANTIES, INCLUDING, BUT NOT LIMITED TO, THE IMPLIED
# WARRANTIES OF MERCHANTABILITY AND FITNESS FOR A PARTICULAR
# PURPOSE ARE DISCLAIMED. IN NO EVENT SHALL GRNET S.A OR
# CONTRIBUTORS BE LIABLE FOR ANY DIRECT, INDIRECT, INCIDENTAL,
# SPECIAL, EXEMPLARY, OR CONSEQUENTIAL DAMAGES (INCLUDING, BUT NOT
# LIMITED TO, PROCUREMENT OF SUBSTITUTE GOODS OR SERVICES; LOSS OF
# USE, DATA, OR PROFITS; OR BUSINESS INTERRUPTION) HOWEVER CAUSED
# AND ON ANY THEORY OF LIABILITY, WHETHER IN CONTRACT, STRICT
# LIABILITY, OR TORT (INCLUDING NEGLIGENCE OR OTHERWISE) ARISING IN
# ANY WAY OUT OF THE USE OF THIS SOFTWARE, EVEN IF ADVISED OF THE
# POSSIBILITY OF SUCH DAMAGE.
# 
# The views and conclusions contained in the software and
# documentation are those of the authors and should not be
# interpreted as representing official policies, either expressed
# or implied, of GRNET S.A.

from time import time
from sqlalchemy import Table, Integer, BigInteger, DECIMAL, Column, String, MetaData, ForeignKey
from sqlalchemy.types import Text
from sqlalchemy.schema import Index, Sequence
from sqlalchemy.sql import func, and_, or_, not_, null, select, bindparam, text, exists
from sqlalchemy.ext.compiler import compiles
from sqlalchemy.engine.reflection import Inspector

from dbworker import DBWorker

from pithos.lib.filter import parse_filters


ROOTNODE  = 0

( SERIAL, NODE, HASH, SIZE, SOURCE, MTIME, MUSER, UUID, CLUSTER ) = range(9)

inf = float('inf')


def strnextling(prefix):
    """Return the first unicode string
       greater than but not starting with given prefix.
       strnextling('hello') -> 'hellp'
    """
    if not prefix:
        ## all strings start with the null string,
        ## therefore we have to approximate strnextling('')
        ## with the last unicode character supported by python
        ## 0x10ffff for wide (32-bit unicode) python builds
        ## 0x00ffff for narrow (16-bit unicode) python builds
        ## We will not autodetect. 0xffff is safe enough.
        return unichr(0xffff)
    s = prefix[:-1]
    c = ord(prefix[-1])
    if c >= 0xffff:
        raise RuntimeError
    s += unichr(c+1)
    return s

def strprevling(prefix):
    """Return an approximation of the last unicode string
       less than but not starting with given prefix.
       strprevling(u'hello') -> u'helln\\xffff'
    """
    if not prefix:
        ## There is no prevling for the null string
        return prefix
    s = prefix[:-1]
    c = ord(prefix[-1])
    if c > 0:
        s += unichr(c-1) + unichr(0xffff)
    return s

_propnames = {
    'serial'    : 0,
    'node'      : 1,
    'hash'      : 2,
    'size'      : 3,
    'source'    : 4,
    'mtime'     : 5,
    'muser'     : 6,
    'uuid'      : 7,
    'cluster'   : 8
}


class Node(DBWorker):
    """Nodes store path organization and have multiple versions.
       Versions store object history and have multiple attributes.
       Attributes store metadata.
    """
    
    # TODO: Provide an interface for included and excluded clusters.
    
    def __init__(self, **params):
        DBWorker.__init__(self, **params)
        metadata = MetaData()
        
        #create nodes table
        columns=[]
        columns.append(Column('node', Integer, primary_key=True))
        columns.append(Column('parent', Integer,
                              ForeignKey('nodes.node',
                                         ondelete='CASCADE',
                                         onupdate='CASCADE'),
                              autoincrement=False))
        path_length = 2048
        columns.append(Column('path', String(path_length), default='', nullable=False))
        self.nodes = Table('nodes', metadata, *columns, mysql_engine='InnoDB')
        
        #create policy table
        columns=[]
        columns.append(Column('node', Integer,
                              ForeignKey('nodes.node',
                                         ondelete='CASCADE',
                                         onupdate='CASCADE'),
                              primary_key=True))
        columns.append(Column('key', String(255), primary_key=True))
        columns.append(Column('value', String(255)))
        self.policies = Table('policy', metadata, *columns, mysql_engine='InnoDB')
        
        #create statistics table
        columns=[]
        columns.append(Column('node', Integer,
                              ForeignKey('nodes.node',
                                         ondelete='CASCADE',
                                         onupdate='CASCADE'),
                              primary_key=True))
        columns.append(Column('population', Integer, nullable=False, default=0))
        columns.append(Column('size', BigInteger, nullable=False, default=0))
        columns.append(Column('mtime', DECIMAL(precision=16, scale=6)))
        columns.append(Column('cluster', Integer, nullable=False, default=0,
                              primary_key=True, autoincrement=False))
        self.statistics = Table('statistics', metadata, *columns, mysql_engine='InnoDB')
        
        #create versions table
        columns=[]
        columns.append(Column('serial', Integer, primary_key=True))
        columns.append(Column('node', Integer,
                              ForeignKey('nodes.node',
                                         ondelete='CASCADE',
                                         onupdate='CASCADE')))
        columns.append(Column('hash', String(255)))
        columns.append(Column('size', BigInteger, nullable=False, default=0))
        columns.append(Column('source', Integer))
        columns.append(Column('mtime', DECIMAL(precision=16, scale=6)))
        columns.append(Column('muser', String(255), nullable=False, default=''))
        columns.append(Column('uuid', String(64), nullable=False, default=''))
        columns.append(Column('cluster', Integer, nullable=False, default=0))
        self.versions = Table('versions', metadata, *columns, mysql_engine='InnoDB')
        Index('idx_versions_node_mtime', self.versions.c.node, self.versions.c.mtime)
        Index('idx_versions_node_uuid', self.versions.c.uuid)
        
        #create attributes table
        columns = []
        columns.append(Column('serial', Integer,
                              ForeignKey('versions.serial',
                                         ondelete='CASCADE',
                                         onupdate='CASCADE'),
                              primary_key=True))
        columns.append(Column('domain', String(255), primary_key=True))
        columns.append(Column('key', String(255), primary_key=True))
        columns.append(Column('value', String(255)))
        self.attributes = Table('attributes', metadata, *columns, mysql_engine='InnoDB')
        
        metadata.create_all(self.engine)
        
        # the following code creates an index of specific length
        # this can be accompliced in sqlalchemy >= 0.7.3
        # providing mysql_length option during index creation
        insp = Inspector.from_engine(self.engine)
        indexes = [elem['name'] for elem in insp.get_indexes('nodes')]
        if 'idx_nodes_path' not in indexes:
            explicit_length = '(%s)' %path_length if self.engine.name == 'mysql' else ''
            s = text('CREATE INDEX idx_nodes_path ON nodes (path%s)' %explicit_length)
            self.conn.execute(s).close()
        
        s = self.nodes.select().where(and_(self.nodes.c.node == ROOTNODE,
                                           self.nodes.c.parent == ROOTNODE))
        rp = self.conn.execute(s)
        r = rp.fetchone()
        rp.close()
        if not r:
            s = self.nodes.insert().values(node=ROOTNODE, parent=ROOTNODE)
            self.conn.execute(s)
    
    def node_create(self, parent, path):
        """Create a new node from the given properties.
           Return the node identifier of the new node.
        """
        #TODO catch IntegrityError?
        s = self.nodes.insert().values(parent=parent, path=path)
        r = self.conn.execute(s)
        inserted_primary_key = r.inserted_primary_key[0]
        r.close()
        return inserted_primary_key
    
    def node_lookup(self, path):
        """Lookup the current node of the given path.
           Return None if the path is not found.
        """
        
        # Use LIKE for comparison to avoid MySQL problems with trailing spaces.
        s = select([self.nodes.c.node], self.nodes.c.path.like(self.escape_like(path), escape='\\'))
        r = self.conn.execute(s)
        row = r.fetchone()
        r.close()
        if row:
            return row[0]
        return None
    
    def node_get_properties(self, node):
        """Return the node's (parent, path).
           Return None if the node is not found.
        """
        
        s = select([self.nodes.c.parent, self.nodes.c.path])
        s = s.where(self.nodes.c.node == node)
        r = self.conn.execute(s)
        l = r.fetchone()
        r.close()
        return l
    
    def node_get_versions(self, node, keys=(), propnames=_propnames):
        """Return the properties of all versions at node.
           If keys is empty, return all properties in the order
           (serial, node, hash, size, source, mtime, muser, uuid, cluster).
        """
        
        s = select([self.versions.c.serial,
                    self.versions.c.node,
                    self.versions.c.hash,
                    self.versions.c.size,
                    self.versions.c.source,
                    self.versions.c.mtime,
                    self.versions.c.muser,
                    self.versions.c.uuid,
                    self.versions.c.cluster], self.versions.c.node == node)
        s = s.order_by(self.versions.c.serial)
        r = self.conn.execute(s)
        rows = r.fetchall()
        r.close()
        if not rows:
            return rows
        
        if not keys:
            return rows
        
        return [[p[propnames[k]] for k in keys if k in propnames] for p in rows]
    
    def node_count_children(self, node):
        """Return node's child count."""
        
        s = select([func.count(self.nodes.c.node)])
        s = s.where(and_(self.nodes.c.parent == node,
                         self.nodes.c.node != ROOTNODE))
        r = self.conn.execute(s)
        row = r.fetchone()
        r.close()
        return row[0]
    
    def node_purge_children(self, parent, before=inf, cluster=0):
        """Delete all versions with the specified
           parent and cluster, and return
           the hashes of versions deleted.
           Clears out nodes with no remaining versions.
        """
        #update statistics
        c1 = select([self.nodes.c.node],
            self.nodes.c.parent == parent)
        where_clause = and_(self.versions.c.node.in_(c1),
                            self.versions.c.cluster == cluster)
        s = select([func.count(self.versions.c.serial),
                    func.sum(self.versions.c.size)])
        s = s.where(where_clause)
        if before != inf:
            s = s.where(self.versions.c.mtime <= before)
        r = self.conn.execute(s)
        row = r.fetchone()
        r.close()
        if not row:
            return ()
        nr, size = row[0], -row[1] if row[1] else 0
        mtime = time()
        self.statistics_update(parent, -nr, size, mtime, cluster)
        self.statistics_update_ancestors(parent, -nr, size, mtime, cluster)
        
        s = select([self.versions.c.hash])
        s = s.where(where_clause)
        r = self.conn.execute(s)
        hashes = [row[0] for row in r.fetchall()]
        r.close()
        
        #delete versions
        s = self.versions.delete().where(where_clause)
        r = self.conn.execute(s)
        r.close()
        
        #delete nodes
        s = select([self.nodes.c.node],
            and_(self.nodes.c.parent == parent,
                 select([func.count(self.versions.c.serial)],
                    self.versions.c.node == self.nodes.c.node).as_scalar() == 0))
        rp = self.conn.execute(s)
        nodes = [r[0] for r in rp.fetchall()]
        rp.close()
        s = self.nodes.delete().where(self.nodes.c.node.in_(nodes))
        self.conn.execute(s).close()
        
        return hashes
    
    def node_purge(self, node, before=inf, cluster=0):
        """Delete all versions with the specified
           node and cluster, and return
           the hashes of versions deleted.
           Clears out the node if it has no remaining versions.
        """
        
        #update statistics
        s = select([func.count(self.versions.c.serial),
                    func.sum(self.versions.c.size)])
        where_clause = and_(self.versions.c.node == node,
                         self.versions.c.cluster == cluster)
        s = s.where(where_clause)
        if before != inf:
            s = s.where(self.versions.c.mtime <= before)
        r = self.conn.execute(s)
        row = r.fetchone()
        nr, size = row[0], row[1]
        r.close()
        if not nr:
            return ()
        mtime = time()
        self.statistics_update_ancestors(node, -nr, -size, mtime, cluster)
        
        s = select([self.versions.c.hash])
        s = s.where(where_clause)
        r = self.conn.execute(s)
        hashes = [r[0] for r in r.fetchall()]
        r.close()
        
        #delete versions
        s = self.versions.delete().where(where_clause)
        r = self.conn.execute(s)
        r.close()
        
        #delete nodes
        s = select([self.nodes.c.node],
            and_(self.nodes.c.node == node,
                 select([func.count(self.versions.c.serial)],
                    self.versions.c.node == self.nodes.c.node).as_scalar() == 0))
        r = self.conn.execute(s)
        nodes = r.fetchall()
        r.close()
        s = self.nodes.delete().where(self.nodes.c.node.in_(nodes))
        self.conn.execute(s).close()
        
        return hashes
    
    def node_remove(self, node):
        """Remove the node specified.
           Return false if the node has children or is not found.
        """
        
        if self.node_count_children(node):
            return False
        
        mtime = time()
        s = select([func.count(self.versions.c.serial),
                    func.sum(self.versions.c.size),
                    self.versions.c.cluster])
        s = s.where(self.versions.c.node == node)
        s = s.group_by(self.versions.c.cluster)
        r = self.conn.execute(s)
        for population, size, cluster in r.fetchall():
            self.statistics_update_ancestors(node, -population, -size, mtime, cluster)
        r.close()
        
        s = self.nodes.delete().where(self.nodes.c.node == node)
        self.conn.execute(s).close()
        return True
    
    def policy_get(self, node):
        s = select([self.policies.c.key, self.policies.c.value],
            self.policies.c.node==node)
        r = self.conn.execute(s)
        d = dict(r.fetchall())
        r.close()
        return d
    
    def policy_set(self, node, policy):
        #insert or replace
        for k, v in policy.iteritems():
            s = self.policies.update().where(and_(self.policies.c.node == node,
                                                  self.policies.c.key == k))
            s = s.values(value = v)
            rp = self.conn.execute(s)
            rp.close()
            if rp.rowcount == 0:
                s = self.policies.insert()
                values = {'node':node, 'key':k, 'value':v}
                r = self.conn.execute(s, values)
                r.close()
    
    def statistics_get(self, node, cluster=0):
        """Return population, total size and last mtime
           for all versions under node that belong to the cluster.
        """
        
        s = select([self.statistics.c.population,
                    self.statistics.c.size,
                    self.statistics.c.mtime])
        s = s.where(and_(self.statistics.c.node == node,
                         self.statistics.c.cluster == cluster))
        r = self.conn.execute(s)
        row = r.fetchone()
        r.close()
        return row
    
    def statistics_update(self, node, population, size, mtime, cluster=0):
        """Update the statistics of the given node.
           Statistics keep track the population, total
           size of objects and mtime in the node's namespace.
           May be zero or positive or negative numbers.
        """
        s = select([self.statistics.c.population, self.statistics.c.size],
            and_(self.statistics.c.node == node,
                 self.statistics.c.cluster == cluster))
        rp = self.conn.execute(s)
        r = rp.fetchone()
        rp.close()
        if not r:
            prepopulation, presize = (0, 0)
        else:
            prepopulation, presize = r
        population += prepopulation
        size += presize
        
        #insert or replace
        #TODO better upsert
        u = self.statistics.update().where(and_(self.statistics.c.node==node,
                                           self.statistics.c.cluster==cluster))
        u = u.values(population=population, size=size, mtime=mtime)
        rp = self.conn.execute(u)
        rp.close()
        if rp.rowcount == 0:
            ins = self.statistics.insert()
            ins = ins.values(node=node, population=population, size=size,
                             mtime=mtime, cluster=cluster)
            self.conn.execute(ins).close()
    
    def statistics_update_ancestors(self, node, population, size, mtime, cluster=0):
        """Update the statistics of the given node's parent.
           Then recursively update all parents up to the root.
           Population is not recursive.
        """
        
        while True:
            if node == ROOTNODE:
                break
            props = self.node_get_properties(node)
            if props is None:
                break
            parent, path = props
            self.statistics_update(parent, population, size, mtime, cluster)
            node = parent
            population = 0 # Population isn't recursive
    
    def statistics_latest(self, node, before=inf, except_cluster=0):
        """Return population, total size and last mtime
           for all latest versions under node that
           do not belong to the cluster.
        """
        
        # The node.
        props = self.node_get_properties(node)
        if props is None:
            return None
        parent, path = props
        
        # The latest version.
        s = select([self.versions.c.serial,
                    self.versions.c.node,
                    self.versions.c.hash,
                    self.versions.c.size,
                    self.versions.c.source,
                    self.versions.c.mtime,
                    self.versions.c.muser,
                    self.versions.c.uuid,
                    self.versions.c.cluster])
        filtered = select([func.max(self.versions.c.serial)],
                            self.versions.c.node == node)
        if before != inf:
            filtered = filtered.where(self.versions.c.mtime < before)
        s = s.where(and_(self.versions.c.cluster != except_cluster,
                         self.versions.c.serial == filtered))
        r = self.conn.execute(s)
        props = r.fetchone()
        r.close()
        if not props:
            return None
        mtime = props[MTIME]
        
        # First level, just under node (get population).
        v = self.versions.alias('v')
        s = select([func.count(v.c.serial),
                    func.sum(v.c.size),
                    func.max(v.c.mtime)])
        c1 = select([func.max(self.versions.c.serial)])
        if before != inf:
            c1 = c1.where(self.versions.c.mtime < before)
        c2 = select([self.nodes.c.node], self.nodes.c.parent == node)
        s = s.where(and_(v.c.serial == c1.where(self.versions.c.node == v.c.node),
                         v.c.cluster != except_cluster,
                         v.c.node.in_(c2)))
        rp = self.conn.execute(s)
        r = rp.fetchone()
        rp.close()
        if not r:
            return None
        count = r[0]
        mtime = max(mtime, r[2])
        if count == 0:
            return (0, 0, mtime)
        
        # All children (get size and mtime).
        # XXX: This is why the full path is stored.
        s = select([func.count(v.c.serial),
                    func.sum(v.c.size),
                    func.max(v.c.mtime)])
        c1 = select([func.max(self.versions.c.serial)],
            self.versions.c.node == v.c.node)
        if before != inf:
            c1 = c1.where(self.versions.c.mtime < before)
        c2 = select([self.nodes.c.node], self.nodes.c.path.like(self.escape_like(path) + '%', escape='\\'))
        s = s.where(and_(v.c.serial == c1,
                         v.c.cluster != except_cluster,
                         v.c.node.in_(c2)))
        rp = self.conn.execute(s)
        r = rp.fetchone()
        rp.close()
        if not r:
            return None
        size = r[1] - props[SIZE]
        mtime = max(mtime, r[2])
        return (count, size, mtime)
    
    def version_create(self, node, hash, size, source, muser, uuid, cluster=0):
        """Create a new version from the given properties.
           Return the (serial, mtime) of the new version.
        """
        
        mtime = time()
        s = self.versions.insert().values(node=node, hash=hash, size=size, source=source,
                                          mtime=mtime, muser=muser, uuid=uuid, cluster=cluster)
        serial = self.conn.execute(s).inserted_primary_key[0]
        self.statistics_update_ancestors(node, 1, size, mtime, cluster)
        return serial, mtime
    
    def version_lookup(self, node, before=inf, cluster=0):
        """Lookup the current version of the given node.
           Return a list with its properties:
           (serial, node, hash, size, source, mtime, muser, uuid, cluster)
           or None if the current version is not found in the given cluster.
        """
        
        v = self.versions.alias('v')
        s = select([v.c.serial, v.c.node, v.c.hash,
                    v.c.size, v.c.source, v.c.mtime,
                    v.c.muser, v.c.uuid, v.c.cluster])
        c = select([func.max(self.versions.c.serial)],
            self.versions.c.node == node)
        if before != inf:
            c = c.where(self.versions.c.mtime < before)
        s = s.where(and_(v.c.serial == c,
                         v.c.cluster == cluster))
        r = self.conn.execute(s)
        props = r.fetchone()
        r.close()
        if props:
            return props
        return None
    
    def version_get_properties(self, serial, keys=(), propnames=_propnames):
        """Return a sequence of values for the properties of
           the version specified by serial and the keys, in the order given.
           If keys is empty, return all properties in the order
           (serial, node, hash, size, source, mtime, muser, uuid, cluster).
        """
        
        v = self.versions.alias()
        s = select([v.c.serial, v.c.node, v.c.hash,
                    v.c.size, v.c.source, v.c.mtime,
                    v.c.muser, v.c.uuid, v.c.cluster], v.c.serial == serial)
        rp = self.conn.execute(s)
        r = rp.fetchone()
        rp.close()
        if r is None:
            return r
        
        if not keys:
            return r
        return [r[propnames[k]] for k in keys if k in propnames]
    
    def version_recluster(self, serial, cluster):
        """Move the version into another cluster."""
        
        props = self.version_get_properties(serial)
        if not props:
            return
        node = props[NODE]
        size = props[SIZE]
        oldcluster = props[CLUSTER]
        if cluster == oldcluster:
            return
        
        mtime = time()
        self.statistics_update_ancestors(node, -1, -size, mtime, oldcluster)
        self.statistics_update_ancestors(node, 1, size, mtime, cluster)
        
        s = self.versions.update()
        s = s.where(self.versions.c.serial == serial)
        s = s.values(cluster = cluster)
        self.conn.execute(s).close()
    
    def version_remove(self, serial):
        """Remove the serial specified."""
        
        props = self.version_get_properties(serial)
        if not props:
            return
        node = props[NODE]
        hash = props[HASH]
        size = props[SIZE]
        cluster = props[CLUSTER]
        
        mtime = time()
        self.statistics_update_ancestors(node, -1, -size, mtime, cluster)
        
        s = self.versions.delete().where(self.versions.c.serial == serial)
        self.conn.execute(s).close()
        return hash
    
    def attribute_get(self, serial, domain, keys=()):
        """Return a list of (key, value) pairs of the version specified by serial.
           If keys is empty, return all attributes.
           Othwerise, return only those specified.
        """
        
        if keys:
            attrs = self.attributes.alias()
            s = select([attrs.c.key, attrs.c.value])
            s = s.where(and_(attrs.c.key.in_(keys),
                             attrs.c.serial == serial,
                             attrs.c.domain == domain))
        else:
            attrs = self.attributes.alias()
            s = select([attrs.c.key, attrs.c.value])
            s = s.where(and_(attrs.c.serial == serial,
                             attrs.c.domain == domain))
        r = self.conn.execute(s)
        l = r.fetchall()
        r.close()
        return l
    
    def attribute_set(self, serial, domain, items):
        """Set the attributes of the version specified by serial.
           Receive attributes as an iterable of (key, value) pairs.
        """
        #insert or replace
        #TODO better upsert
        for k, v in items:
            s = self.attributes.update()
            s = s.where(and_(self.attributes.c.serial == serial,
                             self.attributes.c.domain == domain,
                             self.attributes.c.key == k))
            s = s.values(value = v)
            rp = self.conn.execute(s)
            rp.close()
            if rp.rowcount == 0:
                s = self.attributes.insert()
                s = s.values(serial=serial, domain=domain, key=k, value=v)
                self.conn.execute(s).close()
    
    def attribute_del(self, serial, domain, keys=()):
        """Delete attributes of the version specified by serial.
           If keys is empty, delete all attributes.
           Otherwise delete those specified.
        """
        
        if keys:
            #TODO more efficient way to do this?
            for key in keys:
                s = self.attributes.delete()
                s = s.where(and_(self.attributes.c.serial == serial,
                                 self.attributes.c.domain == domain,
                                 self.attributes.c.key == key))
                self.conn.execute(s).close()
        else:
            s = self.attributes.delete()
            s = s.where(and_(self.attributes.c.serial == serial,
                             self.attributes.c.domain == domain))
            self.conn.execute(s).close()
    
    def attribute_copy(self, source, dest):
        s = select([dest, self.attributes.c.domain, self.attributes.c.key, self.attributes.c.value],
            self.attributes.c.serial == source)
        rp = self.conn.execute(s)
        attributes = rp.fetchall()
        rp.close()
        for dest, domain, k, v in attributes:
            #insert or replace
            s = self.attributes.update().where(and_(
                self.attributes.c.serial == dest,
                self.attributes.c.domain == domain,
                self.attributes.c.key == k))
            rp = self.conn.execute(s, value=v)
            rp.close()
            if rp.rowcount == 0:
                s = self.attributes.insert()
                values = {'serial':dest, 'domain':domain, 'key':k, 'value':v}
                self.conn.execute(s, values).close()
    
    def latest_attribute_keys(self, parent, domain, before=inf, except_cluster=0, pathq=[]):
        """Return a list with all keys pairs defined
           for all latest versions under parent that
           do not belong to the cluster.
        """
        
        # TODO: Use another table to store before=inf results.
        a = self.attributes.alias('a')
        v = self.versions.alias('v')
        n = self.nodes.alias('n')
        s = select([a.c.key]).distinct()
        filtered = select([func.max(self.versions.c.serial)])
        if before != inf:
            filtered = filtered.where(self.versions.c.mtime < before)
        s = s.where(v.c.serial == filtered.where(self.versions.c.node == v.c.node))
        s = s.where(v.c.cluster != except_cluster)
        s = s.where(v.c.node.in_(select([self.nodes.c.node],
            self.nodes.c.parent == parent)))
        s = s.where(a.c.serial == v.c.serial)
        s = s.where(a.c.domain == domain)
        s = s.where(n.c.node == v.c.node)
        conj = []
        for x in pathq:
            conj.append(n.c.path.like(self.escape_like(x) + '%', escape='\\'))
        if conj:
            s = s.where(or_(*conj))
        rp = self.conn.execute(s)
        rows = rp.fetchall()
        rp.close()
        return [r[0] for r in rows]
    
    def latest_version_list(self, parent, prefix='', delimiter=None,
                            start='', limit=10000, before=inf,
                            except_cluster=0, pathq=[], domain=None, filterq=[]):
        """Return a (list of (path, serial) tuples, list of common prefixes)
           for the current versions of the paths with the given parent,
           matching the following criteria.
           
           The property tuple for a version is returned if all
           of these conditions are true:
                
                a. parent matches
                
                b. path > start
                
                c. path starts with prefix (and paths in pathq)
                
                d. version is the max up to before
                
                e. version is not in cluster
                
                f. the path does not have the delimiter occuring
                   after the prefix, or ends with the delimiter
                
                g. serial matches the attribute filter query.
                   
                   A filter query is a comma-separated list of
                   terms in one of these three forms:
                   
                   key
                       an attribute with this key must exist
                   
                   !key
                       an attribute with this key must not exist
                   
                   key ?op value
                       the attribute with this key satisfies the value
                       where ?op is one of ==, != <=, >=, <, >.
           
           The list of common prefixes includes the prefixes
           matching up to the first delimiter after prefix,
           and are reported only once, as "virtual directories".
           The delimiter is included in the prefixes.
           
           If arguments are None, then the corresponding matching rule
           will always match.
           
           Limit applies to the first list of tuples returned.
        """
        
        if not start or start < prefix:
            start = strprevling(prefix)
        nextling = strnextling(prefix)
        
        v = self.versions.alias('v')
        n = self.nodes.alias('n')
        s = select([n.c.path, v.c.serial]).distinct()
        filtered = select([func.max(self.versions.c.serial)])
        if before != inf:
            filtered = filtered.where(self.versions.c.mtime < before)
        s = s.where(v.c.serial == filtered.where(self.versions.c.node == v.c.node))
        s = s.where(v.c.cluster != except_cluster)
        s = s.where(v.c.node.in_(select([self.nodes.c.node],
            self.nodes.c.parent == parent)))
        
        s = s.where(n.c.node == v.c.node)
        s = s.where(and_(n.c.path > bindparam('start'), n.c.path < nextling))
        conj = []
        for x in pathq:
            conj.append(n.c.path.like(self.escape_like(x) + '%', escape='\\'))
        
        if conj:
            s = s.where(or_(*conj))
        
        if domain and filterq:
            a = self.attributes.alias('a')
            included, excluded, opers = parse_filters(filterq)
<<<<<<< HEAD
            
            #retrieve metadata
            meta = dict(self.attribute_get(serial, domain))
            keyset= set([k.encode('utf8') for k in meta.keys()])
            
=======
>>>>>>> 03ad6918
            if included:
                subs = select([1])
                subs = subs.where(a.c.serial == v.c.serial).correlate(v)
                subs = subs.where(a.c.domain == domain)
                subs = subs.where(or_(*[a.c.key.op('=')(x) for x in included]))
                s = s.where(exists(subs))
            if excluded:
                subs = select([1])
                subs = subs.where(a.c.serial == v.c.serial).correlate(v)
                subs = subs.where(a.c.domain == domain)
                subs = subs.where(or_(*[a.c.key.op('=')(x) for x in excluded]))
                s = s.where(not_(exists(subs)))
            if opers:
                subs = select([1])
                subs = subs.where(a.c.serial == v.c.serial).correlate(v)
                subs = subs.where(a.c.domain == domain)
                subs = subs.where(and_(*[and_(a.c.key.op('=')(k), a.c.value.op(o)(v)) for k, o, v in opers]))
                s = s.where(exists(subs))
        
        s = s.order_by(n.c.path)
        
        if not delimiter:
            s = s.limit(limit)
            rp = self.conn.execute(s, start=start)
            r = rp.fetchall()
            rp.close()
            return r, ()
        
        pfz = len(prefix)
        dz = len(delimiter)
        count = 0
        prefixes = []
        pappend = prefixes.append
        matches = []
        mappend = matches.append
        
        rp = self.conn.execute(s, start=start)
        while True:
            props = rp.fetchone()
            if props is None:
                break
            path, serial = props
            idx = path.find(delimiter, pfz)
            
            if idx < 0:
                mappend(props)
                count += 1
                if count >= limit:
                    break
                continue
            
            if idx + dz == len(path):
                mappend(props)
                count += 1
                continue # Get one more, in case there is a path.
            pf = path[:idx + dz]
            pappend(pf)
            if count >= limit: 
                break
            
            rp = self.conn.execute(s, start=strnextling(pf)) # New start.
        rp.close()
        
        return matches, prefixes
    
    def latest_uuid(self, uuid):
        """Return a (path, serial) tuple, for the latest version of the given uuid."""
        
        v = self.versions.alias('v')
        n = self.nodes.alias('n')
        s = select([n.c.path, v.c.serial])
        filtered = select([func.max(self.versions.c.serial)])
        s = s.where(v.c.serial == filtered.where(self.versions.c.uuid == uuid))
        s = s.where(n.c.node == v.c.node)
        
        r = self.conn.execute(s)
        l = r.fetchone()
        r.close()
        return l<|MERGE_RESOLUTION|>--- conflicted
+++ resolved
@@ -842,14 +842,6 @@
         if domain and filterq:
             a = self.attributes.alias('a')
             included, excluded, opers = parse_filters(filterq)
-<<<<<<< HEAD
-            
-            #retrieve metadata
-            meta = dict(self.attribute_get(serial, domain))
-            keyset= set([k.encode('utf8') for k in meta.keys()])
-            
-=======
->>>>>>> 03ad6918
             if included:
                 subs = select([1])
                 subs = subs.where(a.c.serial == v.c.serial).correlate(v)
