--- conflicted
+++ resolved
@@ -35,7 +35,7 @@
 
 from dbworker import DBWorker
 
-from pithos.lib.filter import parse_filters, OPERATORS
+from pithos.lib.filter import parse_filters
 
 
 ROOTNODE  = 0
@@ -596,8 +596,6 @@
              "where serial = ?")
         self.execute(q, (dest, source))
     
-<<<<<<< HEAD
-=======
     def _construct_filters(self, domain, filterq):
         if not domain or not filterq:
             return None, None
@@ -640,7 +638,6 @@
         
         return subq, args
     
->>>>>>> 03ad6918
     def _construct_paths(self, pathq):
         if not pathq:
             return None, None
@@ -727,6 +724,7 @@
            
            Limit applies to the first list of tuples returned.
         """
+        
         execute = self.execute
         
         if not start or start < prefix:
@@ -750,60 +748,35 @@
         if subq is not None:
             q += subq
             args += subargs
+        subq, subargs = self._construct_filters(domain, filterq)
+        if subq is not None:
+            q += subq
+            args += subargs
+        else:
+            q = q.replace("attributes a, ", "")
+            q = q.replace("and a.serial = v.serial ", "")
         q += " order by n.path"
-        
-        def filterout(r):
-            if not filterq:
-                return False
-            path, serial = r
-            included, excluded, opers = parse_filters(filterq)
-            
-            #retrieve metadata
-            meta = dict(self.attribute_get(serial, domain))
-            keyset= set([k.encode('utf8') for k in meta.keys()])
-            
-            if included:
-                if not set(included) & keyset:
-                    return True
-            if excluded:
-                if set(excluded) & keyset:
-                    return True
-            for k, op, v in opers:
-                k = k.decode('utf8')
-                v = v.decode('utf8')
-                if k not in meta:
-                    return True
-                operation = OPERATORS[op]
-                if not operation(meta[k], v):
-                    return True
-            return False
         
         if not delimiter:
             q += " limit ?"
             args.append(limit)
             execute(q, args)
-            filter_ = lambda r : [t for t in r if not filterout(t)]
-            r = filter_(self.fetchall())
-            return r, ()
+            return self.fetchall(), ()
         
         pfz = len(prefix)
         dz = len(delimiter)
         count = 0
+        fetchone = self.fetchone
         prefixes = []
         pappend = prefixes.append
         matches = []
         mappend = matches.append
         
         execute(q, args)
-        r = self.fetchall()
-        i = 0
-        while i < len(r):
-            props = r[i]
+        while True:
+            props = fetchone()
             if props is None:
                 break
-            if filterout(props):
-                i+=1
-                continue
             path, serial = props
             idx = path.find(delimiter, pfz)
             
@@ -812,13 +785,11 @@
                 count += 1
                 if count >= limit:
                     break
-                i+=1
                 continue
             
             if idx + dz == len(path):
                 mappend(props)
                 count += 1
-                i+=1
                 continue # Get one more, in case there is a path.
             pf = path[:idx + dz]
             pappend(pf)
@@ -827,8 +798,6 @@
             
             args[3] = strnextling(pf) # New start.
             execute(q, args)
-            r = self.fetchall()
-            i = 0
         
         return matches, prefixes
     
