
from commissioning import ( QuotaholderAPI,
                            Callpoint, CommissionException,
                            CorruptedError, InvalidDataError,
                            InvalidKeyError, NoEntityError,
                            NoQuantityError, NoCapacityError,
                            ExportLimitError, ImportLimitError)


from commissioning.utils.newname import newname
from django.db.models import Model, BigIntegerField, CharField, ForeignKey, Q
from django.db import transaction, IntegrityError
from .models import (Holder, Entity, Policy, Holding,
                     Commission, Provision, ProvisionLog, now)


class QuotaholderDjangoDBCallpoint(Callpoint):

    api_spec = QuotaholderAPI()

    http_exc_lookup = {
        CorruptedError:   550,
        InvalidDataError: 400,
        InvalidKeyError:  401,
        NoEntityError:    404,
        NoQuantityError:  413,
        NoCapacityError:  413,
    }

    def init_connection(self, connection):
        if connection is not None:
            raise ValueError("Cannot specify connection args with %s" %
                             type(self).__name__)
        pass

    def commit(self):
        transaction.commit()

    def rollback(self):
        transaction.rollback()

    def do_make_call(self, call_name, data):
        call_fn = getattr(self, call_name, None)
        if not call_fn:
            m = "cannot find call '%s'" % (call_name,)
            raise CorruptedError(m)

        return call_fn(**data)

    def create_entity(self, context={}, create_entity=()):
        rejected = []
        append = rejected.append

        for entity, owner, key, ownerkey in create_entity:
            try:
                owner = Entity.objects.get(entity=owner, key=ownerkey)
            except Entity.DoesNotExist:
                append(entity)
                continue

            try:
                e = Entity.objects.get(entity=entity, owner=owner)
                append(entity)
            except Entity.DoesNotExist:
                e = Entity.objects.create(entity=entity,
                                          owner=owner,
                                          key=key)
        return rejected

    def set_entity_key(self, context={}, set_entity_key=()):
        rejected = []
        append = rejected.append

        for entity, key, newkey in set_entity_key:
            try:
                e = Entity.objects.get(entity=entity, key=key)
            except Entity.DoesNotExist:
                append(entity)
                continue

            e.key = newkey
            e.save()

        return rejected

    def list_entities(self, context={}, entity=None, key=None):
        try:
            e = Entity.objects.get(entity=entity, key=key)
        except Entity.DoesNotExist:
            m = "Entity '%s' does not exist" % (entity,)
            raise NoEntityError(m)

        children = e.entities.all()
        entities = [e.entity for e in children]
        return entities

    def get_entity(self, context={}, get_entity=()):
        entities = []
        append = entities.append

        for entity, key in get_entity:
            try:
                e = Entity.objects.get(entity=entity, key=key)
            except Entity.DoesNotExist:
                continue

            append((entity, e.owner.entity))

        return entities

    def get_limits(self, context={}, get_limits=()):
        limits = []
        append = limits.append

        for policy in get_limits:
            try:
<<<<<<< HEAD
                p = Policy.objects.get(policy = policy)
            except Policy.DoesNotExist:
                continue

            append((p.policy, p.quantity, p.capacity, p.import_limit, p.export_limit))
=======
                p = Policy.objects.get(policy=policy)
            except Policy.DoesNotExist:
                continue

            append((policy, p.quantity, p.capacity,
                    p.import_limit, p.export_limit))
>>>>>>> 29546580

        return limits

    def set_limits(self, context={}, set_limits=()):

        for (   policy, quantity, capacity,
                import_limit, export_limit  ) in set_limits:

                try:
                    policy = Policy.objects.get(policy=policy)
                except Policy.DoesNotExist:
                    Policy.objects.create(  policy=policy,
                                            quantity=quantity,
                                            capacity=capacity,
                                            import_limit=import_limit,
                                            export_limit=export_limit   )
                else:
                    policy.quantity = quantity
                    policy.capacity = capacity
                    policy.export_limit = export_limit
                    policy.import_limit = import_limit
                    policy.save()

        return ()

    def get_holding(self, context={}, get_holding=()):
        holdings = []
        append = holdings.append

        for entity, resource, key in get_holding:
            try:
                h = Holding.objects.get(entity=entity, resource=resource)
            except Holding.DoesNotExist:
                continue

            if h.entity.key != key:
                continue

            append((h.entity.entity, h.resource, h.policy.policy,
                    h.imported, h.exported,
                    h.returned, h.released, h.flags))

        return holdings

    def set_holding(self, context={}, set_holding=()):
        rejected = []
        append = rejected.append

        for entity, resource, key, policy, flags in set_holding:
            try:
                e = Entity.objects.get(entity=entity, key=key)
            except Entity.DoesNotExist:
                append((entity, resource, policy))
                continue

            if e.key != key:
                append((entity, resource, policy))
                continue

            try:
                p = Policy.objects.get(policy=policy)
            except Policy.DoesNotExist:
                append((entity, resource, policy))
                continue

            try:
                h = Holding.objects.get(entity=entity, resource=resource)
                h.policy = p
                h.flags = flags
                h.save()
            except Holding.DoesNotExist:
                h = Holding.objects.create( entity=e, resource=resource,
                                            policy=p, flags=flags      )

        return rejected

    def list_resources(self, context={}, entity=None, key=None):
        try:
            e = Entity.objects.get(entity=entity)
        except Entity.DoesNotExist:
            m = "No such entity '%s'" % (entity,)
            raise NoEntityError(m)

        if e.key != key:
            m = "Invalid key for entity '%s'" % (entity,)
            raise InvalidKeyError(m)

        holdings = e.holding_set.filter(entity=entity)
        resources = [h.resource for h in holdings]
        return resources

    def get_quota(self, context={}, get_quota=()):
        quotas = []
        append = quotas.append

        for entity, resource, key in get_quota:
            try:
                h = Holding.objects.get(entity=entity, resource=resource)
            except Holding.DoesNotExist:
                continue

            if h.entity.key != key:
                continue

            p = h.policy

            append((h.entity.entity, h.resource, p.quantity, p.capacity,
                    p.import_limit, p.export_limit,
                    h.imported, h.exported,
                    h.returned, h.released,
                    h.flags))

        return quotas

    def set_quota(self, context={}, set_quota=()):
        rejected = []
        append = rejected.append

        for (   entity, resource, key,
                quantity, capacity,
                import_limit, export_limit, flags  ) in set_quota:

                p = None

                try:
                    h = Holding.objects.get(entity=entity, resource=resource)
                    if h.entity.key != key:
                        append((entity, resource))
                        continue
                    p = h.policy

                except Holding.DoesNotExist:
                    try:
                        e = Entity.objects.get(entity=entity)
                    except Entity.DoesNotExist:
                        append((entity, resource))
                        continue

                    if e.key != key:
                        append((entity, resource))
                        continue

                    h = None

                policy = newname('policy_')
                newp = Policy   (
                            policy=policy,
                            quantity=quantity,
                            capacity=capacity,
                            import_limit=import_limit,
                            export_limit=export_limit
                )

                if h is None:
                    h = Holding(entity=e, resource=resource,
                                policy=newp, flags=flags)
                else:
                    h.policy = newp
                    h.flags = flags

                h.save()
                newp.save()

                if p is not None and p.holding_set.count() == 0:
                    p.delete()

        return rejected

    def issue_commission(self,  context     =   {},
                                clientkey   =   None,
                                target      =   None,
                                key         =   None,
                                owner       =   None,
                                ownerkey    =   None,
                                name        =   None,
                                provisions  =   ()  ):

        try:
            t = Entity.objects.get(entity=target)
        except Entity.DoesNotExist:
            create_entity = ((target, owner, key, ownerkey),)
            rejected = self.create_entity(context       =   context,
                                          create_entity =   create_entity)
            if rejected:
                raise NoEntityError("No target entity '%s'" % (target,))

            t = Entity.objects.get(entity=target)
        else:
            if t.key != key:
                m = "Invalid key for target entity '%s'" % (target,)
                raise InvalidKeyError(m)

        create = Commission.objects.create
        commission = create(entity_id=target, clientkey=clientkey, name=name)
        serial = commission.serial

        for entity, resource, quantity in provisions:
            try:
                e = Entity.objects.get(entity=entity)
            except Entity.DoesNotExist:
                m = "No source entity '%s'" % (entity,)
                raise NoEntityError(m)

            release = 0
            if quantity < 0:
                release = 1

            try:
                h = Holding.objects.get(entity=entity, resource=resource)
            except Holding.DoesNotExist:
                m = ("There is not enough quantity "
                     "to allocate from in %s.%s" % (entity, resource))
                raise NoQuantityError(m)

            hp = h.policy

            if (hp.export_limit is not None and
                h.exporting + quantity > hp.export_limit):
                    m = ("Export limit reached for %s.%s" % (entity, resource))
                    raise ExportLimitError(m)

            if hp.quantity is not None:
                available = (+ hp.quantity + h.imported + h.returned
                             - h.exporting - h.releasing)

                if available - quantity < 0:
                    m = ("There is not enough quantity "
                         "to allocate from in %s.%s" % (entity, resource))
                    raise NoQuantityError(m)

            try:
                th = Holding.objects.get(entity=target, resource=resource)
            except Holding.DoesNotExist:
                m = ("There is not enough capacity "
                     "to allocate into in %s.%s" % (target, resource))
                raise NoCapacityError(m)

            tp = th.policy

            if (tp.import_limit is not None and
                th.importing + quantity > tp.import_limit):
                    m = ("Import limit reached for %s.%s" % (target, resource))
                    raise ImportLimitError(m)

            if tp.capacity is not None:
                capacity = (+ tp.capacity + th.exported + th.released
                            - th.importing - th.returning)

                if capacity - quantity < 0:
                        m = ("There is not enough capacity "
                             "to allocate into in %s.%s" % (target, resource))
                        raise NoCapacityError(m)

            Provision.objects.create(   serial      =   commission,
                                        entity      =   e,
                                        resource    =   resource,
                                        quantity    =   quantity   )
            if release:
                h.returning -= quantity
                th.releasing -= quantity
            else:
                h.exporting += quantity
                th.importing += quantity

            h.save()
            th.save()

        return serial

    def _log_provision(self, commission, s_holding, t_holding,
                             provision, log_time, reason):

        s_entity = s_holding.entity
        s_policy = s_holding.policy
        t_entity = t_holding.entity
        t_policy = t_holding.policy

        ProvisionLog.objects.create(
                        serial              =   commission.serial,
                        name                =   commission.name,
                        source              =   s_entity.entity,
                        target              =   t_entity.entity,
                        resource            =   provision.resource,
                        source_quantity     =   s_policy.quantity,
                        source_capacity     =   s_policy.capacity,
                        source_import_limit =   s_policy.import_limit,
                        source_export_limit =   s_policy.export_limit,
                        source_imported     =   s_holding.imported,
                        source_exported     =   s_holding.exported,
                        source_returned     =   s_holding.returned,
                        source_released     =   s_holding.released,
                        target_quantity     =   t_policy.quantity,
                        target_capacity     =   t_policy.capacity,
                        target_import_limit =   t_policy.import_limit,
                        target_export_limit =   t_policy.export_limit,
                        target_imported     =   t_holding.imported,
                        target_exported     =   t_holding.exported,
                        target_returned     =   t_holding.returned,
                        target_released     =   t_holding.released,
                        delta_quantity      =   provision.quantity,
                        issue_time          =   commission.issue_time,
                        log_time            =   log_time,
                        reason              =   reason)

    def accept_commission(self, context={}, clientkey=None,
                                serials=(), reason=''):
        log_time = now()

        for serial in serials:
            try:
                c = Commission.objects.get(clientkey=clientkey, serial=serial)
            except Commission.DoesNotExist:
                return

            t = c.entity

            provisions = Provision.objects.filter(serial=serial)
            for pv in provisions:
                try:
                    h = Holding.objects.get(entity=pv.entity.entity,
                                            resource=pv.resource    )
                    th = Holding.objects.get(entity=t, resource=pv.resource)
                except Holding.DoesNotExist:
                    m = "Corrupted provision"
                    raise CorruptedError(m)

                quantity = pv.quantity
                release = 0
                if quantity < 0:
                    release = 1

                if release:
                    h.returned -= quantity
                    th.released -= quantity
                else:
                    h.exported += quantity
                    th.imported += quantity

                reason = 'ACCEPT:' + reason[-121:]
                self._log_provision(c, h, th, pv, log_time, reason)
                h.save()
                th.save()
                pv.delete()
            c.delete()

        return

    def reject_commission(self, context={}, clientkey=None,
                                serials=(), reason=''):
        log_time = now()

        for serial in serials:
            try:
                c = Commission.objects.get(clientkey=clientkey, serial=serial)
            except Commission.DoesNotExist:
                return

            t = c.entity

            provisions = Provision.objects.filter(serial=serial)
            for pv in provisions:
                try:
                    h = Holding.objects.get(entity=pv.entity.entity,
                                            resource=pv.resource)
                    th = Holding.objects.get(entity=t, resource=pv.resource)
                except Holding.DoesNotExist:
                    m = "Corrupted provision"
                    raise CorruptedError(m)

                quantity = pv.quantity
                release = 0
                if quantity < 0:
                    release = 1

                if release:
                    h.returning += quantity
                    th.releasing += quantity
                else:
                    h.exporting -= quantity
                    th.importing -= quantity

                reason = 'REJECT:' + reason[-121:]
                self._log_provision(c, h, th, pv, log_time, reason)
                h.save()
                th.save()
                pv.delete()
            c.delete()

        return

    def get_pending_commissions(self, context={}, clientkey=None):
        pending = Commission.objects.filter(clientkey=clientkey)\
                                    .values_list('serial', flat=True)
        return pending

    def resolve_pending_commissions(self,   context={}, clientkey=None,
                                            max_serial=None, accept_set=()  ):
        accept_set = set(accept_set)
        pending = self.get_pending_commissions(context=context, clientkey=clientkey)
        pending = sorted(pending)

        accept = self.accept_commission
        reject = self.reject_commission

        for serial in pending:
            if serial > max_serial:
                break

            if serial in accept_set:
                accept(context=context, clientkey=clientkey, serials=[serial])
            else:
                reject(context=context, clientkey=clientkey, serials=[serial])

        return

    def release_entity(self, context={}, release_entity=()):
        rejected = []
        append = rejected.append
        for entity, key in release_entity:
            try:
                e = Entity.objects.get(entity=entity, key=key)
            except Entity.DoesNotExist:
                append(entity)
                continue

            if e.entities.count() != 0:
                append(entity)
                continue

            if e.holding_set.count() != 0:
                append(entity)
                continue

            e.delete()

        return rejected

    def get_timeline(self, context={}, after="", before="Z", get_timeline=()):
        entity_set = set()
        e_add = entity_set.add
        resource_set = set()
        r_add = resource_set.add

        for entity, resource, key in get_timeline:
            if entity not in entity_set:
                try:
                    e = Entity.objects.get(entity=entity, key=key)
                    e_add(entity)
                except Entity.DoesNotExist:
                    continue

            r_add((entity, resource))

        chunk_size = 65536
        nr = 0
        timeline = []
        append = timeline.append
        filterlogs = ProvisionLog.objects.filter
        if entity_set:
            q_entity = Q(source__in = entity_set) | Q(target__in = entity_set)
        else:
            q_entity = Q()

        while 1:
            logs = filterlogs(  q_entity,
                                issue_time__gt      =   after,
                                issue_time__lte     =   before,
                                reason__startswith  =   'ACCEPT:'   )

            logs = logs.order_by('issue_time')
            #logs = logs.values()
            logs = logs[:chunk_size]
            nr += len(logs)
            if not logs:
                break
            for g in logs:
                if ((g.source, g.resource) not in resource_set
                    or (g.target, g.resource) not in resource_set):
                        continue

                o = {
                    'serial'                    :   g.serial,
                    'source'                    :   g.source,
                    'target'                    :   g.target,
                    'resource'                  :   g.resource,
                    'name'                      :   g.name,
                    'quantity'                  :   g.delta_quantity,
                    'source_allocated'          :   g.source_allocated(),
                    'source_allocated_through'  :   g.source_allocated_through(),
                    'source_inbound'            :   g.source_inbound(),
                    'source_inbound_through'    :   g.source_inbound_through(),
                    'source_outbound'           :   g.source_outbound(),
                    'source_outbound_through'   :   g.source_outbound_through(),
                    'target_allocated'          :   g.target_allocated(),
                    'target_allocated_through'  :   g.target_allocated_through(),
                    'target_inbound'            :   g.target_inbound(),
                    'target_inbound_through'    :   g.target_inbound_through(),
                    'target_outbound'           :   g.target_outbound(),
                    'target_outbound_through'   :   g.target_outbound_through(),
                    'issue_time'                :   g.issue_time,
                    'log_time'                  :   g.log_time,
                    'reason'                    :   g.reason,
                }
                    
                append(o)

            after = g.issue_time
            if after >= before:
                break

        return timeline


API_Callpoint = QuotaholderDjangoDBCallpoint
<|MERGE_RESOLUTION|>--- conflicted
+++ resolved
@@ -114,20 +114,12 @@
 
         for policy in get_limits:
             try:
-<<<<<<< HEAD
-                p = Policy.objects.get(policy = policy)
-            except Policy.DoesNotExist:
-                continue
-
-            append((p.policy, p.quantity, p.capacity, p.import_limit, p.export_limit))
-=======
                 p = Policy.objects.get(policy=policy)
             except Policy.DoesNotExist:
                 continue
 
             append((policy, p.quantity, p.capacity,
                     p.import_limit, p.export_limit))
->>>>>>> 29546580
 
         return limits
 
@@ -631,7 +623,7 @@
                     'log_time'                  :   g.log_time,
                     'reason'                    :   g.reason,
                 }
-                    
+
                 append(o)
 
             after = g.issue_time
