--- conflicted
+++ resolved
@@ -2,11 +2,8 @@
 
 from kamaki.cli.commands import _command_init
 from kamaki.cli import command
-<<<<<<< HEAD
+from kamaki.cli.command_tree import CommandTree
 from kamaki.cli.errors import CLIError
-=======
-from kamaki.cli.command_tree import CommandTree
->>>>>>> 04b23e44
 
 class cli_generator(object):
 
