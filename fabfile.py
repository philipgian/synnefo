--- conflicted
+++ resolved
@@ -247,7 +247,6 @@
 
 @roles('pypi')
 def uploadtars():
-<<<<<<< HEAD
     put("packages/*.tar.gz", 'www/pypi/')
 
 
@@ -281,7 +280,4 @@
         docspth = os.path.join(package_root(p), 'docs')
         if os.path.exists(docspth):
             with lcd(docspth):
-                local(builddocs_cmd)
-=======
-    put("packages/*.tar.gz", 'www/pypi/')
->>>>>>> e0f66162
+                local(builddocs_cmd)