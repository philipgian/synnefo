# Copyright 2012 GRNET S.A. All rights reserved.
#
# Redistribution and use in source and binary forms, with or
# without modification, are permitted provided that the following
# conditions are met:
#
#   1. Redistributions of source code must retain the above
#      copyright notice, this list of conditions and the following
#      disclaimer.
#
#   2. Redistributions in binary form must reproduce the above
#      copyright notice, this list of conditions and the following
#      disclaimer in the documentation and/or other materials
#      provided with the distribution.
#
# THIS SOFTWARE IS PROVIDED BY GRNET S.A. ``AS IS'' AND ANY EXPRESS
# OR IMPLIED WARRANTIES, INCLUDING, BUT NOT LIMITED TO, THE IMPLIED
# WARRANTIES OF MERCHANTABILITY AND FITNESS FOR A PARTICULAR
# PURPOSE ARE DISCLAIMED. IN NO EVENT SHALL GRNET S.A OR
# CONTRIBUTORS BE LIABLE FOR ANY DIRECT, INDIRECT, INCIDENTAL,
# SPECIAL, EXEMPLARY, OR CONSEQUENTIAL DAMAGES (INCLUDING, BUT NOT
# LIMITED TO, PROCUREMENT OF SUBSTITUTE GOODS OR SERVICES; LOSS OF
# USE, DATA, OR PROFITS; OR BUSINESS INTERRUPTION) HOWEVER CAUSED
# AND ON ANY THEORY OF LIABILITY, WHETHER IN CONTRACT, STRICT
# LIABILITY, OR TORT (INCLUDING NEGLIGENCE OR OTHERWISE) ARISING IN
# ANY WAY OUT OF THE USE OF THIS SOFTWARE, EVEN IF ADVISED OF THE
# POSSIBILITY OF SUCH DAMAGE.
#
# The views and conclusions contained in the software and
# documentation are those of the authors and should not be
# interpreted as representing official policies, either expressed
# or implied, of GRNET S.A.

<<<<<<< HEAD
from pithos.api.util import (get_backend, split_container_object_string,
                             Checksum, NoChecksum)
=======

>>>>>>> bb7b02a3
import re
import os

<<<<<<< HEAD
from functools import wraps

=======
os.environ['DJANGO_SETTINGS_MODULE'] = 'synnefo.settings'

from pithos.api.util import get_backend, split_container_object_string
>>>>>>> bb7b02a3

def data_read_iterator(str, size=1024):
    offset = 0
    while True:
        data = str[offset:offset + size]
        offset = offset + size
        if not data:
            break
        yield data


def manage_transactions(lock_container_path=False):
    """Decorator function for ManageAccounts methods."""
    def decorator(func):
        @wraps(func)
        def wrapper(self, *args, **kwargs):
            self.backend.pre_exec(lock_container_path)
            try:
                result = func(self, *args, **kwargs)
            except:
                self.backend.post_exec(False)
                raise
            else:
                dry = kwargs.get('dry', False)
                if dry:
                    self.backend.post_exec(False)
                else:
                    self.backend.post_exec(True)
                return result
        return wrapper
    return decorator


class ManageAccounts():
    def __init__(self):
        self.backend = get_backend()

    def cleanup(self):
        self.backend.close()

    def _existing_accounts(self):
        l = sorted([path for path, _ in self.backend.node.node_accounts()])
        return l

    @manage_transactions()
    def existing_accounts(self):
        return self._existing_accounts()

    @manage_transactions()
    def duplicate_accounts(self):
        accounts = self._existing_accounts()
        duplicates = []
        for i in range(len(accounts)):
            account = accounts[i]
            matcher = re.compile(account, re.IGNORECASE)
            duplicate = filter(matcher.match, (i for i in accounts[i + 1:] if
                                               len(i) == len(account)))
            if duplicate:
                duplicate.insert(0, account)
                duplicates.append(duplicate)
        return duplicates

    def _list_all_containers(self, account, step=10):
        containers = []
        marker = None
        while 1:
            more = self.backend.list_containers(account, account, limit=10,
                                                marker=marker)
            if not more:
                break
            containers.extend(more)
            marker = more[-1]
        return containers

    @manage_transactions()
    def list_all_containers(self, account, step=10):
        return self._list_all_containers(account, step)

    def _list_all_container_objects(self, account, container, virtual=False):
        objects = []
        marker = None
        while 1:
            more = self.backend.list_objects(account, account, container,
                                             marker=marker, virtual=virtual)
            if not more:
                break
            objects.extend((i[0] for i in more))
            marker = more[-1][0]
        return objects

    @manage_transactions()
    def list_all_container_objects(self, account, container, virtual=False):
        return self._list_all_container_objects(account, container, virtual)

    def _list_all_objects(self, account, virtual=False):
        containers = self._list_all_containers(account)
        objects = []
        extend = objects.extend
        for c in containers:
            more = self._list_all_container_objects(account, c,
                                                    virtual=virtual)
            extend([os.path.join(c, i) for i in more])
        return objects

    @manage_transactions()
    def list_all_objects(self, account, virtual=False):
        return self._list_all_objects(account, virtual)

    def _list_past_versions(self, account, container, name):
        versions = self.backend.list_versions(account, account, container,
                                              name)
        # do not return the current version
        return list(x[0] for x in versions[:-1])

    @manage_transactions()
    def list_past_versions(self, account, container, name):
        return self._list_past_versions(account, container, name)

    @manage_transactions(lock_container_path=True)
    def move_object(self, src_account, src_container, src_name, dest_account,
                    dry=True, silent=False):
        if src_account not in self._existing_accounts():
            raise NameError('%s does not exist' % src_account)
        if dest_account not in self._existing_accounts():
            raise NameError('%s does not exist' % dest_account)

        trans = self.backend.wrapper.conn.begin()
        try:
            self._copy_object(src_account, src_container, src_name,
                              dest_account, move=True)

            if dry:
                if not silent:
                    print "Skipping database commit."
                trans.rollback()
            else:
                trans.commit()
                if not silent:
                    print "%s is deleted." % src_account
        except:
            trans.rollback()
            raise

    def _copy_object(self, src_account, src_container, src_name,
                     dest_account, move=False):
        path = os.path.join(src_container, src_name)
        fullpath = os.path.join(src_account, path)
        dest_container = src_container
        dest_name = src_name

        meta = self.backend.get_object_meta(src_account, src_account,
                                            src_container, src_name, 'pithos',
                                            version=None)
        content_type = meta.get('type')

        # get source object history
        versions = self._list_past_versions(src_account, src_container,
                                            src_name)

        # get source object permissions
        permissions = self.backend.permissions.access_get(fullpath)

        # get source object public
        public = self.backend.get_object_public(src_account, src_account,
                                                src_container, src_name)

        if dest_container in self.backend.list_containers(dest_account,
                                                          dest_account):
            # Note: if dest_container contains an object with the same name
            # a new version with the contents of the source object will be
            # created and the one in the destination container will pass to
            # history
            self.backend.copy_object(dest_account, src_account, src_container,
                                     src_name, dest_account, dest_container,
                                     dest_name, content_type, 'pithos',
                                     meta={}, replace_meta=False,
                                     permissions=permissions)
        else:
            # create destination container and retry
            self.backend.put_container(dest_account, dest_account,
                                       dest_container)
            self.backend.copy_object(dest_account, src_account, src_container,
                                     src_name, dest_account, dest_container,
                                     dest_name, content_type, 'pithos',
                                     meta={}, replace_meta=False,
                                     permissions=permissions)

        if move:
            self.backend.delete_object(src_account, src_account,
                                       src_container, src_name)

        dest_path, dest_node = self.backend._lookup_object(dest_account,
                                                           dest_container,
                                                           dest_name)
        assert dest_path == '/'.join([dest_account, path])

        # turn history versions to point to the newly created node
        for serial in versions:
            self.backend.node.version_put_property(serial, 'node', dest_node)

        if public:
            # set destination object public
            fullpath = '/'.join([dest_account, dest_container, dest_name])
            self.backend.permissions.public_set(
                fullpath,
                self.backend.public_url_security,
                self.backend.public_url_alphabet
            )

    def _merge_account(self, src_account, dest_account, delete_src=False):
            # TODO: handle exceptions
            # copy all source objects
            for path in self._list_all_objects(src_account):
                src_container, src_name = split_container_object_string(
                    '/%s' % path)

                # give read permissions to the dest_account
                permissions = self.backend.get_object_permissions(
                    src_account, src_account, src_container, src_name)
                if permissions:
                    permissions = permissions[2]
                permissions['read'] = permissions.get('read', [])
                permissions['read'].append(dest_account)
                self.backend.update_object_permissions(src_account,
                                                       src_account,
                                                       src_container,
                                                       src_name,
                                                       permissions)

                self._copy_object(src_account, src_container, src_name,
                                  dest_account, move=delete_src)

            # move groups also
            groups = self.backend.get_account_groups(src_account, src_account)
            (v.replace(src_account, dest_account) for v in groups.values())
            self.backend.update_account_groups(dest_account, dest_account,
                                               groups)
            if delete_src:
                self._delete_account(src_account)

    @manage_transactions(lock_container_path=True)
    def merge_account(self, src_account, dest_account, only_stats=True,
                      dry=True, silent=False, delete_src=False):
        if src_account not in self._existing_accounts():
            raise NameError('%s does not exist' % src_account)
        if dest_account not in self._existing_accounts():
            raise NameError('%s does not exist' % dest_account)

        if only_stats:
            print "The following %s's entries will be moved to %s:" \
                % (src_account, dest_account)
            print "Objects: %r" % self._list_all_objects(src_account)
            print "Groups: %r" \
                % self.backend.get_account_groups(src_account,
                                                  src_account).keys()
            return
        self._merge_account(src_account, dest_account, delete_src)

        trans = self.backend.wrapper.conn.begin()
        try:
            self._merge_account(src_account, dest_account, delete_src)

            if dry:
                if not silent:
                    print "Skipping database commit."
                trans.rollback()
            else:
                trans.commit()
                if not silent:
                    msg = "%s merged into %s."
                    print msg % (src_account, dest_account)
        except:
            trans.rollback()
            raise

    def _delete_container_contents(self, account, container):
        self.backend.delete_container(account, account, container,
                                      delimiter='/')

    @manage_transactions(lock_container_path=True)
    def delete_container_contents(self, account, container):
        return self._delete_container(account, account, container,
                                      delimiter='/')

    def _delete_container(self, account, container):
        self.backend.delete_container(account, account, container)

    @manage_transactions(lock_container_path=True)
    def delete_container(self, account, container):
        self._delete_container(account, account, container)

    def _delete_account(self, account):
        for c in self._list_all_containers(account):
            self._delete_container_contents(account, c)
            self._delete_container(account, c)
        self.backend.delete_account(account, account)

    @manage_transactions(lock_container_path=True)
    def delete_account(self, account, only_stats=True, dry=True, silent=False):
        if account not in self._existing_accounts():
            raise NameError('%s does not exist' % account)
        if only_stats:
            print "The following %s's entries will be removed:" % account
            print "Objects: %r" % self._list_all_objects(account)
            print "Groups: %r" \
                % self.backend.get_account_groups(account, account).keys()
            return
        self._delete_account(account)

        trans = self.backend.wrapper.conn.begin()
        try:
            self._delete_account(account)

            if dry:
                if not silent:
                    print "Skipping database commit."
                trans.rollback()
            else:
                trans.commit()
                if not silent:
                    print "%s is deleted." % account
        except:
            trans.rollback()
            raise

    @manage_transactions(lock_container_path=True)
    def create_account(self, account):
        return self.backend._lookup_account(account, create=True)

    @manage_transactions(lock_container_path=True)
    def create_update_object(self, account, container, name, content_type,
                             data, meta=None, permissions=None,
                             request_user=None,
                             checksum_compute_class=NoChecksum):
        meta = meta or {}
        permissions = permissions or {}

        assert checksum_compute_class in (
            NoChecksum, Checksum), 'Invalid checksum_compute_class'
        checksum_compute = checksum_compute_class()
        size = 0
        hashmap = []
        for block_data in data_read_iterator(data, self.backend.block_size):
            size += len(block_data)
            hashmap.append(self.backend.put_block(block_data))
            checksum_compute.update(block_data)

        checksum = checksum_compute.hexdigest()

        request_user = request_user or account
        return self.backend.update_object_hashmap(request_user, account,
                                                  container, name, size,
                                                  content_type, hashmap,
                                                  checksum, 'pithos', meta,
                                                  True, permissions)<|MERGE_RESOLUTION|>--- conflicted
+++ resolved
@@ -31,23 +31,16 @@
 # interpreted as representing official policies, either expressed
 # or implied, of GRNET S.A.
 
-<<<<<<< HEAD
+import re
+import os
+
+from functools import wraps
+
+os.environ['DJANGO_SETTINGS_MODULE'] = 'synnefo.settings'
+
 from pithos.api.util import (get_backend, split_container_object_string,
                              Checksum, NoChecksum)
-=======
-
->>>>>>> bb7b02a3
-import re
-import os
-
-<<<<<<< HEAD
-from functools import wraps
-
-=======
-os.environ['DJANGO_SETTINGS_MODULE'] = 'synnefo.settings'
-
-from pithos.api.util import get_backend, split_container_object_string
->>>>>>> bb7b02a3
+
 
 def data_read_iterator(str, size=1024):
     offset = 0
