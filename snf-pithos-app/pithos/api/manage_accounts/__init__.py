# Copyright 2012 GRNET S.A. All rights reserved.
#
# Redistribution and use in source and binary forms, with or
# without modification, are permitted provided that the following
# conditions are met:
#
#   1. Redistributions of source code must retain the above
#      copyright notice, this list of conditions and the following
#      disclaimer.
#
#   2. Redistributions in binary form must reproduce the above
#      copyright notice, this list of conditions and the following
#      disclaimer in the documentation and/or other materials
#      provided with the distribution.
#
# THIS SOFTWARE IS PROVIDED BY GRNET S.A. ``AS IS'' AND ANY EXPRESS
# OR IMPLIED WARRANTIES, INCLUDING, BUT NOT LIMITED TO, THE IMPLIED
# WARRANTIES OF MERCHANTABILITY AND FITNESS FOR A PARTICULAR
# PURPOSE ARE DISCLAIMED. IN NO EVENT SHALL GRNET S.A OR
# CONTRIBUTORS BE LIABLE FOR ANY DIRECT, INDIRECT, INCIDENTAL,
# SPECIAL, EXEMPLARY, OR CONSEQUENTIAL DAMAGES (INCLUDING, BUT NOT
# LIMITED TO, PROCUREMENT OF SUBSTITUTE GOODS OR SERVICES; LOSS OF
# USE, DATA, OR PROFITS; OR BUSINESS INTERRUPTION) HOWEVER CAUSED
# AND ON ANY THEORY OF LIABILITY, WHETHER IN CONTRACT, STRICT
# LIABILITY, OR TORT (INCLUDING NEGLIGENCE OR OTHERWISE) ARISING IN
# ANY WAY OUT OF THE USE OF THIS SOFTWARE, EVEN IF ADVISED OF THE
# POSSIBILITY OF SUCH DAMAGE.
#
# The views and conclusions contained in the software and
# documentation are those of the authors and should not be
# interpreted as representing official policies, either expressed
# or implied, of GRNET S.A.

from pithos.api.util import (get_backend, split_container_object_string,
                             Checksum, NoChecksum)
import re
import os

from functools import wraps


def data_read_iterator(str, size=1024):
    offset = 0
    while True:
        data = str[offset:offset + size]
        offset = offset + size
        if not data:
            break
        yield data


def manage_transactions(lock_container_path=False):
    """Decorator function for ManageAccounts methods."""
    def decorator(func):
        @wraps(func)
        def wrapper(self, *args, **kwargs):
            self.backend.pre_exec(lock_container_path)
            try:
                result = func(self, *args, **kwargs)
            except:
                self.backend.post_exec(False)
                raise
            else:
                dry = kwargs.get('dry', False)
                if dry:
                    self.backend.post_exec(False)
                else:
                    self.backend.post_exec(True)
                return result
        return wrapper
    return decorator


class ManageAccounts():
    def __init__(self):
        self.backend = get_backend()

    def cleanup(self):
        self.backend.close()

    def _existing_accounts(self):
        l = sorted([path for path, _ in self.backend.node.node_accounts()])
        return l

    @manage_transactions()
    def existing_accounts(self):
        return self._existing_accounts()

    @manage_transactions()
    def duplicate_accounts(self):
        accounts = self._existing_accounts()
        duplicates = []
        for i in range(len(accounts)):
            account = accounts[i]
            matcher = re.compile(account, re.IGNORECASE)
            duplicate = filter(matcher.match, (i for i in accounts[i + 1:] if
                                               len(i) == len(account)))
            if duplicate:
                duplicate.insert(0, account)
                duplicates.append(duplicate)
        return duplicates

    def _list_all_containers(self, account, step=10):
        containers = []
        marker = None
        while 1:
            more = self.backend.list_containers(account, account, limit=10,
                                                marker=marker)
            if not more:
                break
            containers.extend(more)
            marker = more[-1]
        return containers

    @manage_transactions()
    def list_all_containers(self, account, step=10):
        return self._list_all_containers(account, step)

    def _list_all_container_objects(self, account, container, virtual=False):
        objects = []
        marker = None
        while 1:
            more = self.backend.list_objects(account, account, container,
                                             marker=marker, virtual=virtual)
            if not more:
                break
            objects.extend((i[0] for i in more))
            marker = more[-1][0]
        return objects

    @manage_transactions()
    def list_all_container_objects(self, account, container, virtual=False):
        return self._list_all_container_objects(account, container, virtual)

    def _list_all_objects(self, account, virtual=False):
        containers = self._list_all_containers(account)
        objects = []
        extend = objects.extend
        for c in containers:
            more = self._list_all_container_objects(account, c,
                                                    virtual=virtual)
            extend([os.path.join(c, i) for i in more])
        return objects

    @manage_transactions()
    def list_all_objects(self, account, virtual=False):
        return self._list_all_objects(account, virtual)

    def _list_past_versions(self, account, container, name):
        versions = self.backend.list_versions(account, account, container,
                                              name)
        # do not return the current version
        return list(x[0] for x in versions[:-1])

    @manage_transactions()
    def list_past_versions(self, account, container, name):
        return self._list_past_versions(account, container, name)

    @manage_transactions(lock_container_path=True)
    def move_object(self, src_account, src_container, src_name, dest_account,
                    dry=True, silent=False):
        if src_account not in self._existing_accounts():
            raise NameError('%s does not exist' % src_account)
        if dest_account not in self._existing_accounts():
            raise NameError('%s does not exist' % dest_account)

<<<<<<< HEAD
        self._copy_object(src_account, src_container, src_name,
                          dest_account, move=True)
        if not silent:
            if dry:
                print "Database commit skipped."
            else:
                print "%s is deleted" % src_account
=======
        trans = self.backend.wrapper.conn.begin()
        try:
            self._copy_object(src_account, src_container, src_name,
                              dest_account, move=True)

            if dry:
                if not silent:
                    print "Skipping database commit."
                trans.rollback()
            else:
                trans.commit()
                if not silent:
                    print "%s is deleted." % src_account
        except:
            trans.rollback()
            raise
>>>>>>> 122c5cd5

    def _copy_object(self, src_account, src_container, src_name,
                     dest_account, move=False):
        path = os.path.join(src_container, src_name)
        fullpath = os.path.join(src_account, path)
        dest_container = src_container
        dest_name = src_name

        meta = self.backend.get_object_meta(src_account, src_account,
                                            src_container, src_name, 'pithos',
                                            version=None)
        content_type = meta.get('type')

        # get source object history
        versions = self._list_past_versions(src_account, src_container,
                                            src_name)

        # get source object permissions
        permissions = self.backend.permissions.access_get(fullpath)

        # get source object public
        public = self.backend.get_object_public(src_account, src_account,
                                                src_container, src_name)

        if dest_container in self.backend.list_containers(dest_account,
                                                          dest_account):
            # Note: if dest_container contains an object with the same name
            # a new version with the contents of the source object will be
            # created and the one in the destination container will pass to
            # history
            self.backend.copy_object(dest_account, src_account, src_container,
                                     src_name, dest_account, dest_container,
                                     dest_name, content_type, 'pithos',
                                     meta={}, replace_meta=False,
                                     permissions=permissions)
        else:
            # create destination container and retry
            self.backend.put_container(dest_account, dest_account,
                                       dest_container)
            self.backend.copy_object(dest_account, src_account, src_container,
                                     src_name, dest_account, dest_container,
                                     dest_name, content_type, 'pithos',
                                     meta={}, replace_meta=False,
                                     permissions=permissions)

        if move:
            self.backend.delete_object(src_account, src_account,
                                       src_container, src_name)

        dest_path, dest_node = self.backend._lookup_object(dest_account,
                                                           dest_container,
                                                           dest_name)
        assert dest_path == '/'.join([dest_account, path])

        # turn history versions to point to the newly created node
        for serial in versions:
            self.backend.node.version_put_property(serial, 'node', dest_node)

        if public:
            # set destination object public
            fullpath = '/'.join([dest_account, dest_container, dest_name])
            self.backend.permissions.public_set(
                fullpath,
                self.backend.public_url_security,
                self.backend.public_url_alphabet
            )

    def _merge_account(self, src_account, dest_account, delete_src=False):
            # TODO: handle exceptions
            # copy all source objects
            for path in self._list_all_objects(src_account):
                src_container, src_name = split_container_object_string(
                    '/%s' % path)

                # give read permissions to the dest_account
                permissions = self.backend.get_object_permissions(
                    src_account, src_account, src_container, src_name)
                if permissions:
                    permissions = permissions[2]
                permissions['read'] = permissions.get('read', [])
                permissions['read'].append(dest_account)
                self.backend.update_object_permissions(src_account,
                                                       src_account,
                                                       src_container,
                                                       src_name,
                                                       permissions)

                self._copy_object(src_account, src_container, src_name,
                                  dest_account, move=delete_src)

            # move groups also
            groups = self.backend.get_account_groups(src_account, src_account)
            (v.replace(src_account, dest_account) for v in groups.values())
            self.backend.update_account_groups(dest_account, dest_account,
                                               groups)
            if delete_src:
                self._delete_account(src_account)

    @manage_transactions(lock_container_path=True)
    def merge_account(self, src_account, dest_account, only_stats=True,
                      dry=True, silent=False, delete_src=False):
        if src_account not in self._existing_accounts():
            raise NameError('%s does not exist' % src_account)
        if dest_account not in self._existing_accounts():
            raise NameError('%s does not exist' % dest_account)

        if only_stats:
            print "The following %s's entries will be moved to %s:" \
                % (src_account, dest_account)
            print "Objects: %r" % self._list_all_objects(src_account)
            print "Groups: %r" \
                % self.backend.get_account_groups(src_account,
                                                  src_account).keys()
            return
        self._merge_account(src_account, dest_account, delete_src)

<<<<<<< HEAD
        if not silent:
            if dry:
                print "Database commit skipped."
            else:
                print "%s has been merged into %s." % (src_account,
                                                       dest_account)
=======
        trans = self.backend.wrapper.conn.begin()
        try:
            self._merge_account(src_account, dest_account, delete_src)

            if dry:
                if not silent:
                    print "Skipping database commit."
                trans.rollback()
            else:
                trans.commit()
                if not silent:
                    msg = "%s merged into %s."
                    print msg % (src_account, dest_account)
        except:
            trans.rollback()
            raise
>>>>>>> 122c5cd5

    def _delete_container_contents(self, account, container):
        self.backend.delete_container(account, account, container,
                                      delimiter='/')

    @manage_transactions(lock_container_path=True)
    def delete_container_contents(self, account, container):
        return self._delete_container(account, account, container,
                                      delimiter='/')

    def _delete_container(self, account, container):
        self.backend.delete_container(account, account, container)

    @manage_transactions(lock_container_path=True)
    def delete_container(self, account, container):
        self._delete_container(account, account, container)

    def _delete_account(self, account):
        for c in self._list_all_containers(account):
            self._delete_container_contents(account, c)
            self._delete_container(account, c)
        self.backend.delete_account(account, account)

    @manage_transactions(lock_container_path=True)
    def delete_account(self, account, only_stats=True, dry=True, silent=False):
        if account not in self._existing_accounts():
            raise NameError('%s does not exist' % account)
        if only_stats:
            print "The following %s's entries will be removed:" % account
            print "Objects: %r" % self._list_all_objects(account)
            print "Groups: %r" \
                % self.backend.get_account_groups(account, account).keys()
            return
        self._delete_account(account)

<<<<<<< HEAD
        if not silent:
            if dry:
                print "Database commit skipped."
            else:
                print "%s has been deleted." % account
=======
        trans = self.backend.wrapper.conn.begin()
        try:
            self._delete_account(account)

            if dry:
                if not silent:
                    print "Skipping database commit."
                trans.rollback()
            else:
                trans.commit()
                if not silent:
                    print "%s is deleted." % account
        except:
            trans.rollback()
            raise
>>>>>>> 122c5cd5

    @manage_transactions(lock_container_path=True)
    def create_account(self, account):
        return self.backend._lookup_account(account, create=True)

    @manage_transactions(lock_container_path=True)
    def create_update_object(self, account, container, name, content_type,
                             data, meta=None, permissions=None,
                             request_user=None,
                             checksum_compute_class=NoChecksum):
        meta = meta or {}
        permissions = permissions or {}

        assert checksum_compute_class in (
            NoChecksum, Checksum), 'Invalid checksum_compute_class'
        checksum_compute = checksum_compute_class()
        size = 0
        hashmap = []
        for block_data in data_read_iterator(data, self.backend.block_size):
            size += len(block_data)
            hashmap.append(self.backend.put_block(block_data))
            checksum_compute.update(block_data)

        checksum = checksum_compute.hexdigest()

        request_user = request_user or account
        return self.backend.update_object_hashmap(request_user, account,
                                                  container, name, size,
                                                  content_type, hashmap,
                                                  checksum, 'pithos', meta,
                                                  True, permissions)<|MERGE_RESOLUTION|>--- conflicted
+++ resolved
@@ -164,15 +164,6 @@
         if dest_account not in self._existing_accounts():
             raise NameError('%s does not exist' % dest_account)
 
-<<<<<<< HEAD
-        self._copy_object(src_account, src_container, src_name,
-                          dest_account, move=True)
-        if not silent:
-            if dry:
-                print "Database commit skipped."
-            else:
-                print "%s is deleted" % src_account
-=======
         trans = self.backend.wrapper.conn.begin()
         try:
             self._copy_object(src_account, src_container, src_name,
@@ -189,7 +180,6 @@
         except:
             trans.rollback()
             raise
->>>>>>> 122c5cd5
 
     def _copy_object(self, src_account, src_container, src_name,
                      dest_account, move=False):
@@ -306,14 +296,6 @@
             return
         self._merge_account(src_account, dest_account, delete_src)
 
-<<<<<<< HEAD
-        if not silent:
-            if dry:
-                print "Database commit skipped."
-            else:
-                print "%s has been merged into %s." % (src_account,
-                                                       dest_account)
-=======
         trans = self.backend.wrapper.conn.begin()
         try:
             self._merge_account(src_account, dest_account, delete_src)
@@ -330,7 +312,6 @@
         except:
             trans.rollback()
             raise
->>>>>>> 122c5cd5
 
     def _delete_container_contents(self, account, container):
         self.backend.delete_container(account, account, container,
@@ -366,13 +347,6 @@
             return
         self._delete_account(account)
 
-<<<<<<< HEAD
-        if not silent:
-            if dry:
-                print "Database commit skipped."
-            else:
-                print "%s has been deleted." % account
-=======
         trans = self.backend.wrapper.conn.begin()
         try:
             self._delete_account(account)
@@ -388,7 +362,6 @@
         except:
             trans.rollback()
             raise
->>>>>>> 122c5cd5
 
     @manage_transactions(lock_container_path=True)
     def create_account(self, account):
