# Copyright 2011-2012 GRNET S.A. All rights reserved.
#
# Redistribution and use in source and binary forms, with or
# without modification, are permitted provided that the following
# conditions are met:
#
#   1. Redistributions of source code must retain the above
#      copyright notice, this list of conditions and the following
#      disclaimer.
#
#   2. Redistributions in binary form must reproduce the above
#      copyright notice, this list of conditions and the following
#      disclaimer in the documentation and/or other materials
#      provided with the distribution.
#
# THIS SOFTWARE IS PROVIDED BY GRNET S.A. ``AS IS'' AND ANY EXPRESS
# OR IMPLIED WARRANTIES, INCLUDING, BUT NOT LIMITED TO, THE IMPLIED
# WARRANTIES OF MERCHANTABILITY AND FITNESS FOR A PARTICULAR
# PURPOSE ARE DISCLAIMED. IN NO EVENT SHALL GRNET S.A OR
# CONTRIBUTORS BE LIABLE FOR ANY DIRECT, INDIRECT, INCIDENTAL,
# SPECIAL, EXEMPLARY, OR CONSEQUENTIAL DAMAGES (INCLUDING, BUT NOT
# LIMITED TO, PROCUREMENT OF SUBSTITUTE GOODS OR SERVICES; LOSS OF
# USE, DATA, OR PROFITS; OR BUSINESS INTERRUPTION) HOWEVER CAUSED
# AND ON ANY THEORY OF LIABILITY, WHETHER IN CONTRACT, STRICT
# LIABILITY, OR TORT (INCLUDING NEGLIGENCE OR OTHERWISE) ARISING IN
# ANY WAY OUT OF THE USE OF THIS SOFTWARE, EVEN IF ADVISED OF THE
# POSSIBILITY OF SUCH DAMAGE.
#
# The views and conclusions contained in the software and
# documentation are those of the authors and should not be
# interpreted as representing official policies, either expressed
# or implied, of GRNET S.A.

from functools import wraps
from datetime import datetime
from urllib import quote, unquote

from django.http import HttpResponse
from django.template.loader import render_to_string
from django.utils import simplejson as json
from django.utils.http import http_date, parse_etags
from django.utils.encoding import smart_unicode, smart_str
from django.core.files.uploadhandler import FileUploadHandler
from django.core.files.uploadedfile import UploadedFile

from snf_django.lib.api.parsedate import parse_http_date_safe, parse_http_date
from snf_django.lib.astakos import user_for_token
from snf_django.lib import api
from snf_django.lib.api import faults, utils

from pithos.api.settings import (BACKEND_DB_MODULE, BACKEND_DB_CONNECTION,
                                 BACKEND_BLOCK_MODULE, BACKEND_BLOCK_PATH,
                                 BACKEND_BLOCK_UMASK,
                                 BACKEND_QUEUE_MODULE, BACKEND_QUEUE_HOSTS,
                                 BACKEND_QUEUE_EXCHANGE,
                                 ASTAKOSCLIENT_POOLSIZE,
                                 SERVICE_TOKEN,
                                 ASTAKOS_URL,
                                 BACKEND_ACCOUNT_QUOTA, BACKEND_CONTAINER_QUOTA,
                                 BACKEND_VERSIONING,
                                 BACKEND_FREE_VERSIONING, BACKEND_POOL_SIZE,
                                 RADOS_STORAGE, RADOS_POOL_BLOCKS,
                                 RADOS_POOL_MAPS, TRANSLATE_UUIDS,
                                 PUBLIC_URL_SECURITY,
                                 PUBLIC_URL_ALPHABET)
from pithos.backends.base import (NotAllowedError, QuotaError, ItemNotExists,
                                  VersionNotExists)
from astakosclient import AstakosClient
from astakosclient.errors import NoUserName, NoUUID

import logging
import re
import hashlib
import uuid
import decimal

logger = logging.getLogger(__name__)


def json_encode_decimal(obj):
    if isinstance(obj, decimal.Decimal):
        return str(obj)
    raise TypeError(repr(obj) + " is not JSON serializable")


def rename_meta_key(d, old, new):
    if old not in d:
        return
    d[new] = d[old]
    del(d[old])


def printable_header_dict(d):
    """Format a meta dictionary for printing out json/xml.

    Convert all keys to lower case and replace dashes with underscores.
    Format 'last_modified' timestamp.
    """

    if 'last_modified' in d and d['last_modified']:
        d['last_modified'] = utils.isoformat(
            datetime.fromtimestamp(d['last_modified']))
    return dict([(k.lower().replace('-', '_'), v) for k, v in d.iteritems()])


def format_header_key(k):
    """Convert underscores to dashes and capitalize intra-dash strings."""
    return '-'.join([x.capitalize() for x in k.replace('_', '-').split('-')])


def get_header_prefix(request, prefix):
    """Get all prefix-* request headers in a dict.
       Reformat keys with format_header_key()."""

    prefix = 'HTTP_' + prefix.upper().replace('-', '_')
    # TODO: Document or remove '~' replacing.
    return dict([(format_header_key(k[5:]), v.replace('~', ''))
                for k, v in request.META.iteritems()
                if k.startswith(prefix) and len(k) > len(prefix)])


def check_meta_headers(meta):
    if len(meta) > 90:
        raise faults.BadRequest('Too many headers.')
    for k, v in meta.iteritems():
        if len(k) > 128:
            raise faults.BadRequest('Header name too large.')
        if len(v) > 256:
            raise faults.BadRequest('Header value too large.')


def get_account_headers(request):
    meta = get_header_prefix(request, 'X-Account-Meta-')
    check_meta_headers(meta)
    groups = {}
    for k, v in get_header_prefix(request, 'X-Account-Group-').iteritems():
        n = k[16:].lower()
        if '-' in n or '_' in n:
            raise faults.BadRequest('Bad characters in group name')
        groups[n] = v.replace(' ', '').split(',')
        while '' in groups[n]:
            groups[n].remove('')
    return meta, groups


def put_account_headers(response, meta, groups, policy):
    if 'count' in meta:
        response['X-Account-Container-Count'] = meta['count']
    if 'bytes' in meta:
        response['X-Account-Bytes-Used'] = meta['bytes']
    response['Last-Modified'] = http_date(int(meta['modified']))
    for k in [x for x in meta.keys() if x.startswith('X-Account-Meta-')]:
        response[smart_str(
            k, strings_only=True)] = smart_str(meta[k], strings_only=True)
    if 'until_timestamp' in meta:
        response['X-Account-Until-Timestamp'] = http_date(
            int(meta['until_timestamp']))
    for k, v in groups.iteritems():
        k = smart_str(k, strings_only=True)
        k = format_header_key('X-Account-Group-' + k)
        v = smart_str(','.join(v), strings_only=True)
        response[k] = v
    for k, v in policy.iteritems():
        response[smart_str(format_header_key('X-Account-Policy-' + k),
                 strings_only=True)] = smart_str(v, strings_only=True)


def get_container_headers(request):
    meta = get_header_prefix(request, 'X-Container-Meta-')
    check_meta_headers(meta)
    policy = dict([(k[19:].lower(), v.replace(' ', '')) for k, v in
                  get_header_prefix(request,
                                    'X-Container-Policy-').iteritems()])
    return meta, policy


def put_container_headers(request, response, meta, policy):
    if 'count' in meta:
        response['X-Container-Object-Count'] = meta['count']
    if 'bytes' in meta:
        response['X-Container-Bytes-Used'] = meta['bytes']
    response['Last-Modified'] = http_date(int(meta['modified']))
    for k in [x for x in meta.keys() if x.startswith('X-Container-Meta-')]:
        response[smart_str(
            k, strings_only=True)] = smart_str(meta[k], strings_only=True)
    l = [smart_str(x, strings_only=True) for x in meta['object_meta']
         if x.startswith('X-Object-Meta-')]
    response['X-Container-Object-Meta'] = ','.join([x[14:] for x in l])
    response['X-Container-Block-Size'] = request.backend.block_size
    response['X-Container-Block-Hash'] = request.backend.hash_algorithm
    if 'until_timestamp' in meta:
        response['X-Container-Until-Timestamp'] = http_date(
            int(meta['until_timestamp']))
    for k, v in policy.iteritems():
        response[smart_str(format_header_key('X-Container-Policy-' + k),
                           strings_only=True)] = smart_str(v, strings_only=True)


def get_object_headers(request):
    content_type = request.META.get('CONTENT_TYPE', None)
    meta = get_header_prefix(request, 'X-Object-Meta-')
    check_meta_headers(meta)
    if request.META.get('HTTP_CONTENT_ENCODING'):
        meta['Content-Encoding'] = request.META['HTTP_CONTENT_ENCODING']
    if request.META.get('HTTP_CONTENT_DISPOSITION'):
        meta['Content-Disposition'] = request.META['HTTP_CONTENT_DISPOSITION']
    if request.META.get('HTTP_X_OBJECT_MANIFEST'):
        meta['X-Object-Manifest'] = request.META['HTTP_X_OBJECT_MANIFEST']
    return content_type, meta, get_sharing(request), get_public(request)


def put_object_headers(response, meta, restricted=False, token=None):
    response['ETag'] = meta['checksum']
    response['Content-Length'] = meta['bytes']
    response['Content-Type'] = meta.get('type', 'application/octet-stream')
    response['Last-Modified'] = http_date(int(meta['modified']))
    if not restricted:
        response['X-Object-Hash'] = meta['hash']
        response['X-Object-UUID'] = meta['uuid']
        if TRANSLATE_UUIDS:
            meta['modified_by'] = \
                retrieve_displayname(token, meta['modified_by'])
        response['X-Object-Modified-By'] = smart_str(
            meta['modified_by'], strings_only=True)
        response['X-Object-Version'] = meta['version']
        response['X-Object-Version-Timestamp'] = http_date(
            int(meta['version_timestamp']))
        for k in [x for x in meta.keys() if x.startswith('X-Object-Meta-')]:
            response[smart_str(
                k, strings_only=True)] = smart_str(meta[k], strings_only=True)
        for k in (
            'Content-Encoding', 'Content-Disposition', 'X-Object-Manifest',
            'X-Object-Sharing', 'X-Object-Shared-By', 'X-Object-Allowed-To',
                'X-Object-Public'):
            if k in meta:
                response[k] = smart_str(meta[k], strings_only=True)
    else:
        for k in ('Content-Encoding', 'Content-Disposition'):
            if k in meta:
                response[k] = smart_str(meta[k], strings_only=True)


def update_manifest_meta(request, v_account, meta):
    """Update metadata if the object has an X-Object-Manifest."""

    if 'X-Object-Manifest' in meta:
        etag = ''
        bytes = 0
        try:
            src_container, src_name = split_container_object_string(
                '/' + meta['X-Object-Manifest'])
            objects = request.backend.list_objects(
                request.user_uniq, v_account,
                src_container, prefix=src_name, virtual=False)
            for x in objects:
                src_meta = request.backend.get_object_meta(request.user_uniq,
                                                           v_account,
                                                           src_container,
                                                           x[0], 'pithos', x[1])
                etag += src_meta['checksum']
                bytes += src_meta['bytes']
        except:
            # Ignore errors.
            return
        meta['bytes'] = bytes
        md5 = hashlib.md5()
        md5.update(etag)
        meta['checksum'] = md5.hexdigest().lower()


def is_uuid(str):
    if str is None:
        return False
    try:
        uuid.UUID(str)
    except ValueError:
        return False
    else:
        return True


##########################
# USER CATALOG utilities #
##########################

def retrieve_displayname(token, uuid, fail_silently=True):
    astakos = AstakosClient(ASTAKOS_URL, retry=2, use_pool=True, logger=logger)
    try:
        displayname = astakos.get_username(token, uuid)
    except NoUserName:
        if not fail_silently:
            raise ItemNotExists(uuid)
        else:
            # just return the uuid
            return uuid
    return displayname


def retrieve_displaynames(token, uuids, return_dict=False, fail_silently=True):
    astakos = AstakosClient(ASTAKOS_URL, retry=2, use_pool=True, logger=logger)
    catalog = astakos.get_usernames(token, uuids) or {}
    missing = list(set(uuids) - set(catalog))
    if missing and not fail_silently:
        raise ItemNotExists('Unknown displaynames: %s' % ', '.join(missing))
    return catalog if return_dict else [catalog.get(i) for i in uuids]


def retrieve_uuid(token, displayname):
    if is_uuid(displayname):
        return displayname

    astakos = AstakosClient(ASTAKOS_URL, retry=2, use_pool=True, logger=logger)
    try:
        uuid = astakos.get_uuid(token, displayname)
    except NoUUID:
        raise ItemNotExists(displayname)
    return uuid


def retrieve_uuids(token, displaynames, return_dict=False, fail_silently=True):
    astakos = AstakosClient(ASTAKOS_URL, retry=2, use_pool=True, logger=logger)
    catalog = astakos.get_uuids(token, displaynames) or {}
    missing = list(set(displaynames) - set(catalog))
    if missing and not fail_silently:
        raise ItemNotExists('Unknown uuids: %s' % ', '.join(missing))
    return catalog if return_dict else [catalog.get(i) for i in displaynames]


def replace_permissions_displayname(token, holder):
    if holder == '*':
        return holder
    try:
        # check first for a group permission
        account, group = holder.split(':', 1)
    except ValueError:
        return retrieve_uuid(token, holder)
    else:
        return ':'.join([retrieve_uuid(token, account), group])


def replace_permissions_uuid(token, holder):
    if holder == '*':
        return holder
    try:
        # check first for a group permission
        account, group = holder.split(':', 1)
    except ValueError:
        return retrieve_displayname(token, holder)
    else:
        return ':'.join([retrieve_displayname(token, account), group])


def update_sharing_meta(request, permissions, v_account,
                        v_container, v_object, meta):
    if permissions is None:
        return
    allowed, perm_path, perms = permissions
    if len(perms) == 0:
        return

    # replace uuid with displayname
    if TRANSLATE_UUIDS:
        perms['read'] = [replace_permissions_uuid(
            getattr(request, 'token', None), x)
            for x in perms.get('read', [])]
        perms['write'] = [replace_permissions_uuid(
            getattr(request, 'token', None), x)
            for x in perms.get('write', [])]

    ret = []

    r = ','.join(perms.get('read', []))
    if r:
        ret.append('read=' + r)
    w = ','.join(perms.get('write', []))
    if w:
        ret.append('write=' + w)
    meta['X-Object-Sharing'] = '; '.join(ret)
    if '/'.join((v_account, v_container, v_object)) != perm_path:
        meta['X-Object-Shared-By'] = perm_path
    if request.user_uniq != v_account:
        meta['X-Object-Allowed-To'] = allowed


def update_public_meta(public, meta):
    if not public:
        return
    meta['X-Object-Public'] = '/public/' + public


def validate_modification_preconditions(request, meta):
    """Check that the modified timestamp conforms with the preconditions set."""

    if 'modified' not in meta:
        return  # TODO: Always return?

    if_modified_since = request.META.get('HTTP_IF_MODIFIED_SINCE')
    if if_modified_since is not None:
        if_modified_since = parse_http_date_safe(if_modified_since)
    if (if_modified_since is not None
            and int(meta['modified']) <= if_modified_since):
        raise faults.NotModified('Resource has not been modified')

    if_unmodified_since = request.META.get('HTTP_IF_UNMODIFIED_SINCE')
    if if_unmodified_since is not None:
        if_unmodified_since = parse_http_date_safe(if_unmodified_since)
    if (if_unmodified_since is not None
            and int(meta['modified']) > if_unmodified_since):
        raise faults.PreconditionFailed('Resource has been modified')


def validate_matching_preconditions(request, meta):
    """Check that the ETag conforms with the preconditions set."""

    etag = meta['checksum']
    if not etag:
        etag = None

    if_match = request.META.get('HTTP_IF_MATCH')
    if if_match is not None:
        if etag is None:
            raise faults.PreconditionFailed('Resource does not exist')
        if (if_match != '*'
                and etag not in [x.lower() for x in parse_etags(if_match)]):
            raise faults.PreconditionFailed('Resource ETag does not match')

    if_none_match = request.META.get('HTTP_IF_NONE_MATCH')
    if if_none_match is not None:
        # TODO: If this passes, must ignore If-Modified-Since header.
        if etag is not None:
            if (if_none_match == '*'
                    or etag in [x.lower() for x in parse_etags(if_none_match)]):
                # TODO: Continue if an If-Modified-Since header is present.
                if request.method in ('HEAD', 'GET'):
                    raise faults.NotModified('Resource ETag matches')
                raise faults.PreconditionFailed(
                    'Resource exists or ETag matches')


def split_container_object_string(s):
    if not len(s) > 0 or s[0] != '/':
        raise ValueError
    s = s[1:]
    pos = s.find('/')
    if pos == -1 or pos == len(s) - 1:
        raise ValueError
    return s[:pos], s[(pos + 1):]


def copy_or_move_object(request, src_account, src_container, src_name,
                        dest_account, dest_container, dest_name,
                        move=False, delimiter=None):
    """Copy or move an object."""

    if 'ignore_content_type' in request.GET and 'CONTENT_TYPE' in request.META:
        del(request.META['CONTENT_TYPE'])
    content_type, meta, permissions, public = get_object_headers(request)
    src_version = request.META.get('HTTP_X_SOURCE_VERSION')
    try:
        if move:
            version_id = request.backend.move_object(
                request.user_uniq, src_account, src_container, src_name,
                dest_account, dest_container, dest_name,
                content_type, 'pithos', meta, False, permissions, delimiter)
        else:
            version_id = request.backend.copy_object(
                request.user_uniq, src_account, src_container, src_name,
                dest_account, dest_container, dest_name,
                content_type, 'pithos', meta, False, permissions,
                src_version, delimiter)
    except NotAllowedError:
        raise faults.Forbidden('Not allowed')
    except (ItemNotExists, VersionNotExists):
        raise faults.ItemNotFound('Container or object does not exist')
    except ValueError:
        raise faults.BadRequest('Invalid sharing header')
    except QuotaError, e:
        raise faults.RequestEntityTooLarge('Quota error: %s' % e)
    if public is not None:
        try:
            request.backend.update_object_public(
                request.user_uniq, dest_account,
                dest_container, dest_name, public)
        except NotAllowedError:
            raise faults.Forbidden('Not allowed')
        except ItemNotExists:
            raise faults.ItemNotFound('Object does not exist')
    return version_id


def get_int_parameter(p):
    if p is not None:
        try:
            p = int(p)
        except ValueError:
            return None
        if p < 0:
            return None
    return p


def get_content_length(request):
    content_length = get_int_parameter(request.META.get('CONTENT_LENGTH'))
    if content_length is None:
        raise faults.LengthRequired('Missing or invalid Content-Length header')
    return content_length


def get_range(request, size):
    """Parse a Range header from the request.

    Either returns None, when the header is not existent or should be ignored,
    or a list of (offset, length) tuples - should be further checked.
    """

    ranges = request.META.get('HTTP_RANGE', '').replace(' ', '')
    if not ranges.startswith('bytes='):
        return None

    ret = []
    for r in (x.strip() for x in ranges[6:].split(',')):
        p = re.compile('^(?P<offset>\d*)-(?P<upto>\d*)$')
        m = p.match(r)
        if not m:
            return None
        offset = m.group('offset')
        upto = m.group('upto')
        if offset == '' and upto == '':
            return None

        if offset != '':
            offset = int(offset)
            if upto != '':
                upto = int(upto)
                if offset > upto:
                    return None
                ret.append((offset, upto - offset + 1))
            else:
                ret.append((offset, size - offset))
        else:
            length = int(upto)
            ret.append((size - length, length))

    return ret


def get_content_range(request):
    """Parse a Content-Range header from the request.

    Either returns None, when the header is not existent or should be ignored,
    or an (offset, length, total) tuple - check as length, total may be None.
    Returns (None, None, None) if the provided range is '*/*'.
    """

    ranges = request.META.get('HTTP_CONTENT_RANGE', '')
    if not ranges:
        return None

    p = re.compile('^bytes (?P<offset>\d+)-(?P<upto>\d*)/(?P<total>(\d+|\*))$')
    m = p.match(ranges)
    if not m:
        if ranges == 'bytes */*':
            return (None, None, None)
        return None
    offset = int(m.group('offset'))
    upto = m.group('upto')
    total = m.group('total')
    if upto != '':
        upto = int(upto)
    else:
        upto = None
    if total != '*':
        total = int(total)
    else:
        total = None
    if (upto is not None and offset > upto) or \
        (total is not None and offset >= total) or \
            (total is not None and upto is not None and upto >= total):
        return None

    if upto is None:
        length = None
    else:
        length = upto - offset + 1
    return (offset, length, total)


def get_sharing(request):
    """Parse an X-Object-Sharing header from the request.

    Raises BadRequest on error.
    """

    permissions = request.META.get('HTTP_X_OBJECT_SHARING')
    if permissions is None:
        return None

    # TODO: Document or remove '~' replacing.
    permissions = permissions.replace('~', '')

    ret = {}
    permissions = permissions.replace(' ', '')
    if permissions == '':
        return ret
    for perm in (x for x in permissions.split(';')):
        if perm.startswith('read='):
            ret['read'] = list(set(
                [v.replace(' ', '').lower() for v in perm[5:].split(',')]))
            if '' in ret['read']:
                ret['read'].remove('')
            if '*' in ret['read']:
                ret['read'] = ['*']
            if len(ret['read']) == 0:
                raise faults.BadRequest(
                    'Bad X-Object-Sharing header value: invalid length')
        elif perm.startswith('write='):
            ret['write'] = list(set(
                [v.replace(' ', '').lower() for v in perm[6:].split(',')]))
            if '' in ret['write']:
                ret['write'].remove('')
            if '*' in ret['write']:
                ret['write'] = ['*']
            if len(ret['write']) == 0:
                raise faults.BadRequest(
                    'Bad X-Object-Sharing header value: invalid length')
        else:
            raise faults.BadRequest(
                'Bad X-Object-Sharing header value: missing prefix')

    # replace displayname with uuid
    if TRANSLATE_UUIDS:
        try:
            ret['read'] = [replace_permissions_displayname(
                getattr(request, 'token', None), x)
                for x in ret.get('read', [])]
            ret['write'] = [replace_permissions_displayname(
                getattr(request, 'token', None), x)
                for x in ret.get('write', [])]
        except ItemNotExists, e:
            raise faults.BadRequest(
                'Bad X-Object-Sharing header value: unknown account: %s' % e)

    # Keep duplicates only in write list.
    dups = [x for x in ret.get(
        'read', []) if x in ret.get('write', []) and x != '*']
    if dups:
        for x in dups:
            ret['read'].remove(x)
        if len(ret['read']) == 0:
            del(ret['read'])

    return ret


def get_public(request):
    """Parse an X-Object-Public header from the request.

    Raises BadRequest on error.
    """

    public = request.META.get('HTTP_X_OBJECT_PUBLIC')
    if public is None:
        return None

    public = public.replace(' ', '').lower()
    if public == 'true':
        return True
    elif public == 'false' or public == '':
        return False
    raise faults.BadRequest('Bad X-Object-Public header value')


def raw_input_socket(request):
    """Return the socket for reading the rest of the request."""

    server_software = request.META.get('SERVER_SOFTWARE')
    if server_software and server_software.startswith('mod_python'):
        return request._req
    if 'wsgi.input' in request.environ:
        return request.environ['wsgi.input']
    raise NotImplemented('Unknown server software')

MAX_UPLOAD_SIZE = 5 * (1024 * 1024 * 1024)  # 5GB


def socket_read_iterator(request, length=0, blocksize=4096):
    """Return a maximum of blocksize data read from the socket in each iteration

    Read up to 'length'. If 'length' is negative, will attempt a chunked read.
    The maximum ammount of data read is controlled by MAX_UPLOAD_SIZE.
    """

    sock = raw_input_socket(request)
    if length < 0:  # Chunked transfers
        # Small version (server does the dechunking).
        if (request.environ.get('mod_wsgi.input_chunked', None)
                or request.META['SERVER_SOFTWARE'].startswith('gunicorn')):
            while length < MAX_UPLOAD_SIZE:
                data = sock.read(blocksize)
                if data == '':
                    return
                yield data
            raise faults.BadRequest('Maximum size is reached')

        # Long version (do the dechunking).
        data = ''
        while length < MAX_UPLOAD_SIZE:
            # Get chunk size.
            if hasattr(sock, 'readline'):
                chunk_length = sock.readline()
            else:
                chunk_length = ''
                while chunk_length[-1:] != '\n':
                    chunk_length += sock.read(1)
                chunk_length.strip()
            pos = chunk_length.find(';')
            if pos >= 0:
                chunk_length = chunk_length[:pos]
            try:
                chunk_length = int(chunk_length, 16)
            except Exception:
                raise faults.BadRequest('Bad chunk size')
                                 # TODO: Change to something more appropriate.
            # Check if done.
            if chunk_length == 0:
                if len(data) > 0:
                    yield data
                return
            # Get the actual data.
            while chunk_length > 0:
                chunk = sock.read(min(chunk_length, blocksize))
                chunk_length -= len(chunk)
                if length > 0:
                    length += len(chunk)
                data += chunk
                if len(data) >= blocksize:
                    ret = data[:blocksize]
                    data = data[blocksize:]
                    yield ret
            sock.read(2)  # CRLF
        raise faults.BadRequest('Maximum size is reached')
    else:
        if length > MAX_UPLOAD_SIZE:
            raise faults.BadRequest('Maximum size is reached')
        while length > 0:
            data = sock.read(min(length, blocksize))
            if not data:
                raise faults.BadRequest()
            length -= len(data)
            yield data


class SaveToBackendHandler(FileUploadHandler):
    """Handle a file from an HTML form the django way."""

    def __init__(self, request=None):
        super(SaveToBackendHandler, self).__init__(request)
        self.backend = request.backend

    def put_data(self, length):
        if len(self.data) >= length:
            block = self.data[:length]
            self.file.hashmap.append(self.backend.put_block(block))
            self.md5.update(block)
            self.data = self.data[length:]

    def new_file(self, field_name, file_name, content_type,
                 content_length, charset=None):
        self.md5 = hashlib.md5()
        self.data = ''
        self.file = UploadedFile(
            name=file_name, content_type=content_type, charset=charset)
        self.file.size = 0
        self.file.hashmap = []

    def receive_data_chunk(self, raw_data, start):
        self.data += raw_data
        self.file.size += len(raw_data)
        self.put_data(self.request.backend.block_size)
        return None

    def file_complete(self, file_size):
        l = len(self.data)
        if l > 0:
            self.put_data(l)
        self.file.etag = self.md5.hexdigest().lower()
        return self.file


class ObjectWrapper(object):
    """Return the object's data block-per-block in each iteration.

    Read from the object using the offset and length provided
    in each entry of the range list.
    """

    def __init__(self, backend, ranges, sizes, hashmaps, boundary):
        self.backend = backend
        self.ranges = ranges
        self.sizes = sizes
        self.hashmaps = hashmaps
        self.boundary = boundary
        self.size = sum(self.sizes)

        self.file_index = 0
        self.block_index = 0
        self.block_hash = -1
        self.block = ''

        self.range_index = -1
        self.offset, self.length = self.ranges[0]

    def __iter__(self):
        return self

    def part_iterator(self):
        if self.length > 0:
            # Get the file for the current offset.
            file_size = self.sizes[self.file_index]
            while self.offset >= file_size:
                self.offset -= file_size
                self.file_index += 1
                file_size = self.sizes[self.file_index]

            # Get the block for the current position.
            self.block_index = int(self.offset / self.backend.block_size)
            if self.block_hash != \
                    self.hashmaps[self.file_index][self.block_index]:
                self.block_hash = self.hashmaps[
                    self.file_index][self.block_index]
                try:
                    self.block = self.backend.get_block(self.block_hash)
                except ItemNotExists:
                    raise faults.ItemNotFound('Block does not exist')

            # Get the data from the block.
            bo = self.offset % self.backend.block_size
            bs = self.backend.block_size
            if (self.block_index == len(self.hashmaps[self.file_index]) - 1 and
                    self.sizes[self.file_index] % self.backend.block_size):
                bs = self.sizes[self.file_index] % self.backend.block_size
            bl = min(self.length, bs - bo)
            data = self.block[bo:bo + bl]
            self.offset += bl
            self.length -= bl
            return data
        else:
            raise StopIteration

    def next(self):
        if len(self.ranges) == 1:
            return self.part_iterator()
        if self.range_index == len(self.ranges):
            raise StopIteration
        try:
            if self.range_index == -1:
                raise StopIteration
            return self.part_iterator()
        except StopIteration:
            self.range_index += 1
            out = []
            if self.range_index < len(self.ranges):
                # Part header.
                self.offset, self.length = self.ranges[self.range_index]
                self.file_index = 0
                if self.range_index > 0:
                    out.append('')
                out.append('--' + self.boundary)
                out.append('Content-Range: bytes %d-%d/%d' % (
                    self.offset, self.offset + self.length - 1, self.size))
                out.append('Content-Transfer-Encoding: binary')
                out.append('')
                out.append('')
                return '\r\n'.join(out)
            else:
                # Footer.
                out.append('')
                out.append('--' + self.boundary + '--')
                out.append('')
                return '\r\n'.join(out)


def object_data_response(request, sizes, hashmaps, meta, public=False):
    """Get the HttpResponse object for replying with the object's data."""

    # Range handling.
    size = sum(sizes)
    ranges = get_range(request, size)
    if ranges is None:
        ranges = [(0, size)]
        ret = 200
    else:
        check = [True for offset, length in ranges if
                 length <= 0 or length > size or
                 offset < 0 or offset >= size or
                 offset + length > size]
        if len(check) > 0:
            raise faults.RangeNotSatisfiable(
                'Requested range exceeds object limits')
        ret = 206
        if_range = request.META.get('HTTP_IF_RANGE')
        if if_range:
            try:
                # Modification time has passed instead.
                last_modified = parse_http_date(if_range)
                if last_modified != meta['modified']:
                    ranges = [(0, size)]
                    ret = 200
            except ValueError:
                if if_range != meta['checksum']:
                    ranges = [(0, size)]
                    ret = 200

    if ret == 206 and len(ranges) > 1:
        boundary = uuid.uuid4().hex
    else:
        boundary = ''
    wrapper = ObjectWrapper(request.backend, ranges, sizes, hashmaps, boundary)
    response = HttpResponse(wrapper, status=ret)
    put_object_headers(
        response, meta, restricted=public,
        token=getattr(request, 'token', None))
    if ret == 206:
        if len(ranges) == 1:
            offset, length = ranges[0]
            response[
                'Content-Length'] = length  # Update with the correct length.
            response['Content-Range'] = 'bytes %d-%d/%d' % (
                offset, offset + length - 1, size)
        else:
            del(response['Content-Length'])
            response['Content-Type'] = 'multipart/byteranges; boundary=%s' % (
                boundary,)
    return response


def put_object_block(request, hashmap, data, offset):
    """Put one block of data at the given offset."""

    bi = int(offset / request.backend.block_size)
    bo = offset % request.backend.block_size
    bl = min(len(data), request.backend.block_size - bo)
    if bi < len(hashmap):
        hashmap[bi] = request.backend.update_block(hashmap[bi], data[:bl], bo)
    else:
        hashmap.append(request.backend.put_block(('\x00' * bo) + data[:bl]))
    return bl  # Return ammount of data written.


def hashmap_md5(backend, hashmap, size):
    """Produce the MD5 sum from the data in the hashmap."""

    # TODO: Search backend for the MD5 of another object
    #       with the same hashmap and size...
    md5 = hashlib.md5()
    bs = backend.block_size
    for bi, hash in enumerate(hashmap):
        data = backend.get_block(hash)  # Blocks come in padded.
        if bi == len(hashmap) - 1:
            data = data[:size % bs]
        md5.update(data)
    return md5.hexdigest().lower()


def simple_list_response(request, l):
    if request.serialization == 'text':
        return '\n'.join(l) + '\n'
    if request.serialization == 'xml':
        return render_to_string('items.xml', {'items': l})
    if request.serialization == 'json':
        return json.dumps(l)


from pithos.backends.util import PithosBackendPool

if RADOS_STORAGE:
    BLOCK_PARAMS = {'mappool': RADOS_POOL_MAPS,
                    'blockpool': RADOS_POOL_BLOCKS, }
else:
    BLOCK_PARAMS = {'mappool': None,
                    'blockpool': None, }


_pithos_backend_pool = PithosBackendPool(
<<<<<<< HEAD
    size=BACKEND_POOL_SIZE,
    db_module=BACKEND_DB_MODULE,
    db_connection=BACKEND_DB_CONNECTION,
    block_module=BACKEND_BLOCK_MODULE,
    block_path=BACKEND_BLOCK_PATH,
    block_umask=BACKEND_BLOCK_UMASK,
    queue_module=BACKEND_QUEUE_MODULE,
    queue_hosts=BACKEND_QUEUE_HOSTS,
    queue_exchange=BACKEND_QUEUE_EXCHANGE,
    quotaholder_enabled=USE_QUOTAHOLDER,
    quotaholder_url=QUOTAHOLDER_URL,
    quotaholder_token=QUOTAHOLDER_TOKEN,
    quotaholder_client_poolsize=QUOTAHOLDER_POOLSIZE,
    free_versioning=BACKEND_FREE_VERSIONING,
    block_params=BLOCK_PARAMS,
    public_url_security=PUBLIC_URL_SECURITY,
    public_url_alphabet=PUBLIC_URL_ALPHABET,
    account_quota_policy=BACKEND_ACCOUNT_QUOTA,
    container_quota_policy=BACKEND_CONTAINER_QUOTA,
    container_versioning_policy=BACKEND_VERSIONING)
=======
        size=BACKEND_POOL_SIZE,
        db_module=BACKEND_DB_MODULE,
        db_connection=BACKEND_DB_CONNECTION,
        block_module=BACKEND_BLOCK_MODULE,
        block_path=BACKEND_BLOCK_PATH,
        block_umask=BACKEND_BLOCK_UMASK,
        queue_module=BACKEND_QUEUE_MODULE,
        queue_hosts=BACKEND_QUEUE_HOSTS,
        queue_exchange=BACKEND_QUEUE_EXCHANGE,
        astakos_url=ASTAKOS_URL,
        service_token=SERVICE_TOKEN,
        astakosclient_poolsize=ASTAKOSCLIENT_POOLSIZE,
        free_versioning=BACKEND_FREE_VERSIONING,
        block_params=BLOCK_PARAMS,
        public_url_security=PUBLIC_URL_SECURITY,
        public_url_alphabet=PUBLIC_URL_ALPHABET,
        account_quota_policy=BACKEND_ACCOUNT_QUOTA,
        container_quota_policy=BACKEND_CONTAINER_QUOTA,
        container_versioning_policy=BACKEND_VERSIONING)
>>>>>>> 6fd549ca


def get_backend():
    backend = _pithos_backend_pool.pool_get()
    backend.messages = []
    return backend


def update_request_headers(request):
    # Handle URL-encoded keys and values.
    meta = dict([(
        k, v) for k, v in request.META.iteritems() if k.startswith('HTTP_')])
    for k, v in meta.iteritems():
        try:
            k.decode('ascii')
            v.decode('ascii')
        except UnicodeDecodeError:
            raise faults.BadRequest('Bad character in headers.')
        if '%' in k or '%' in v:
            del(request.META[k])
            request.META[unquote(k)] = smart_unicode(unquote(
                v), strings_only=True)


def update_response_headers(request, response):
    if (not response.has_header('Content-Length') and
        not (response.has_header('Content-Type') and
             response['Content-Type'].startswith('multipart/byteranges'))):
        response['Content-Length'] = len(response.content)

    # URL-encode unicode in headers.
    meta = response.items()
    for k, v in meta:
        if (k.startswith('X-Account-') or k.startswith('X-Container-') or
                k.startswith('X-Object-') or k.startswith('Content-')):
            del(response[k])
            response[quote(k)] = quote(v, safe='/=,:@; ')


def get_pithos_usage(token):
    """Get Pithos Usage from astakos."""
    astakos = AstakosClient(ASTAKOS_URL, retry=2, use_pool=True, logger=logger)
    user_info = user_for_token(astakos, token, usage=True)
    usage = user_info.get("usage", [])
    for u in usage:
        if u.get('name') == 'pithos.diskspace':
            return u


def api_method(http_method=None, user_required=True, logger=None,
               format_allowed=False):
    def decorator(func):
        @api.api_method(http_method=http_method, user_required=user_required,
                        logger=logger, format_allowed=format_allowed,
                        astakos_url=ASTAKOS_URL)
        @wraps(func)
        def wrapper(request, *args, **kwargs):
            # The args variable may contain up to (account, container, object).
            if len(args) > 1 and len(args[1]) > 256:
                raise faults.BadRequest("Container name too large")
            if len(args) > 2 and len(args[2]) > 1024:
                raise faults.BadRequest('Object name too large.')

            try:
                # Add a PithosBackend as attribute of the request object
                request.backend = get_backend()
                # Many API method expect thet X-Auth-Token in request,token
                request.token = request.x_auth_token
                update_request_headers(request)
                response = func(request, *args, **kwargs)
                update_response_headers(request, response)
                return response
            finally:
                # Always close PithosBackend connection
                if getattr(request, "backend", None) is not None:
                    request.backend.close()
        return wrapper
    return decorator<|MERGE_RESOLUTION|>--- conflicted
+++ resolved
@@ -982,28 +982,6 @@
 
 
 _pithos_backend_pool = PithosBackendPool(
-<<<<<<< HEAD
-    size=BACKEND_POOL_SIZE,
-    db_module=BACKEND_DB_MODULE,
-    db_connection=BACKEND_DB_CONNECTION,
-    block_module=BACKEND_BLOCK_MODULE,
-    block_path=BACKEND_BLOCK_PATH,
-    block_umask=BACKEND_BLOCK_UMASK,
-    queue_module=BACKEND_QUEUE_MODULE,
-    queue_hosts=BACKEND_QUEUE_HOSTS,
-    queue_exchange=BACKEND_QUEUE_EXCHANGE,
-    quotaholder_enabled=USE_QUOTAHOLDER,
-    quotaholder_url=QUOTAHOLDER_URL,
-    quotaholder_token=QUOTAHOLDER_TOKEN,
-    quotaholder_client_poolsize=QUOTAHOLDER_POOLSIZE,
-    free_versioning=BACKEND_FREE_VERSIONING,
-    block_params=BLOCK_PARAMS,
-    public_url_security=PUBLIC_URL_SECURITY,
-    public_url_alphabet=PUBLIC_URL_ALPHABET,
-    account_quota_policy=BACKEND_ACCOUNT_QUOTA,
-    container_quota_policy=BACKEND_CONTAINER_QUOTA,
-    container_versioning_policy=BACKEND_VERSIONING)
-=======
         size=BACKEND_POOL_SIZE,
         db_module=BACKEND_DB_MODULE,
         db_connection=BACKEND_DB_CONNECTION,
@@ -1023,7 +1001,6 @@
         account_quota_policy=BACKEND_ACCOUNT_QUOTA,
         container_quota_policy=BACKEND_CONTAINER_QUOTA,
         container_versioning_policy=BACKEND_VERSIONING)
->>>>>>> 6fd549ca
 
 
 def get_backend():
