--- conflicted
+++ resolved
@@ -1,8 +1,4 @@
-<<<<<<< HEAD
 # Copyright (C) 2010-2014 GRNET S.A.
-=======
-# Copyright 2011-2014 GRNET S.A. All rights reserved.
->>>>>>> bbd98c63
 #
 # This program is free software: you can redistribute it and/or modify
 # it under the terms of the GNU General Public License as published by
@@ -50,19 +46,14 @@
                                  BACKEND_VERSIONING, BACKEND_FREE_VERSIONING,
                                  BACKEND_POOL_ENABLED, BACKEND_POOL_SIZE,
                                  BACKEND_BLOCK_SIZE, BACKEND_HASH_ALGORITHM,
-<<<<<<< HEAD
                                  BACKEND_ARCHIPELAGO_CONF,
                                  BACKEND_XSEG_POOL_SIZE,
                                  BACKEND_MAP_CHECK_INTERVAL,
                                  RADOS_STORAGE, RADOS_POOL_BLOCKS,
-=======
-                                 RADOS_POOL_BLOCKS,
->>>>>>> bbd98c63
                                  RADOS_POOL_MAPS, TRANSLATE_UUIDS,
                                  PUBLIC_URL_SECURITY, PUBLIC_URL_ALPHABET,
                                  BASE_HOST, UPDATE_MD5, VIEW_PREFIX,
-                                 OAUTH2_CLIENT_CREDENTIALS, UNSAFE_DOMAIN,
-                                 BACKEND_STORAGE, RADOS_CEPH_CONF)
+                                 OAUTH2_CLIENT_CREDENTIALS, UNSAFE_DOMAIN)
 
 from pithos.api.resources import resources
 from pithos.backends import connect_backend
@@ -1017,7 +1008,7 @@
 
 from pithos.backends.util import PithosBackendPool
 
-if BACKEND_STORAGE == 'rados':
+if RADOS_STORAGE:
     BLOCK_PARAMS = {'mappool': RADOS_POOL_MAPS,
                     'blockpool': RADOS_POOL_BLOCKS, }
 else:
@@ -1045,14 +1036,9 @@
     account_quota_policy=BACKEND_ACCOUNT_QUOTA,
     container_quota_policy=BACKEND_CONTAINER_QUOTA,
     container_versioning_policy=BACKEND_VERSIONING,
-<<<<<<< HEAD
     archipelago_conf_file=BACKEND_ARCHIPELAGO_CONF,
     xseg_pool_size=BACKEND_XSEG_POOL_SIZE,
     map_check_interval=BACKEND_MAP_CHECK_INTERVAL)
-=======
-    backend_storage=BACKEND_STORAGE,
-    rados_ceph_conf=RADOS_CEPH_CONF)
->>>>>>> bbd98c63
 
 _pithos_backend_pool = PithosBackendPool(size=BACKEND_POOL_SIZE,
                                          **BACKEND_KWARGS)
