--- conflicted
+++ resolved
@@ -968,21 +968,16 @@
                     if request.method in ('HEAD', 'GET') and COOKIE_NAME in request.COOKIES:
                         cookie_value = unquote(
                             request.COOKIES.get(COOKIE_NAME, ''))
-                        if cookie_value and '|' in cookie_value:
-                            token = cookie_value.split('|', 1)[1]
+                        account, sep, token = cookie_value.partition('|')
                     get_user(request,
                              AUTHENTICATION_URL, AUTHENTICATION_USERS, token)
                     if  getattr(request, 'user', None) is None:
                         raise Unauthorized('Access denied')
-<<<<<<< HEAD
                     assert request.get('uniq') != None
                     request.user_uniq = User(request.get('uniq'))
                     request.user_uniq.id = request.user.get('id')
                     assert request.user_uniq.id != None
                 
-=======
-
->>>>>>> ac2ee946
                 # The args variable may contain up to (account, container, object).
                 if len(args) > 1 and len(args[1]) > 256:
                     raise BadRequest('Container name too large.')
