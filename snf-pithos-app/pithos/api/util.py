--- conflicted
+++ resolved
@@ -58,13 +58,8 @@
                                  QUOTAHOLDER_URL, QUOTAHOLDER_TOKEN,
                                  QUOTAHOLDER_POOLSIZE,
                                  BACKEND_QUOTA, BACKEND_VERSIONING,
-<<<<<<< HEAD
                                  BACKEND_FREE_VERSIONING, BACKEND_POOL_SIZE,
-                                 AUTHENTICATION_URL, AUTHENTICATION_USERS,
-=======
-                                 BACKEND_FREE_VERSIONING,
                                  AUTHENTICATION_URL,
->>>>>>> f1122a60
                                  COOKIE_NAME, USER_CATALOG_URL,
                                  RADOS_STORAGE, RADOS_POOL_BLOCKS,
                                  RADOS_POOL_MAPS, TRANSLATE_UUIDS,
