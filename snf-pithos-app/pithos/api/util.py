# Copyright 2011-2012 GRNET S.A. All rights reserved.
#
# Redistribution and use in source and binary forms, with or
# without modification, are permitted provided that the following
# conditions are met:
#
#   1. Redistributions of source code must retain the above
#      copyright notice, this list of conditions and the following
#      disclaimer.
#
#   2. Redistributions in binary form must reproduce the above
#      copyright notice, this list of conditions and the following
#      disclaimer in the documentation and/or other materials
#      provided with the distribution.
#
# THIS SOFTWARE IS PROVIDED BY GRNET S.A. ``AS IS'' AND ANY EXPRESS
# OR IMPLIED WARRANTIES, INCLUDING, BUT NOT LIMITED TO, THE IMPLIED
# WARRANTIES OF MERCHANTABILITY AND FITNESS FOR A PARTICULAR
# PURPOSE ARE DISCLAIMED. IN NO EVENT SHALL GRNET S.A OR
# CONTRIBUTORS BE LIABLE FOR ANY DIRECT, INDIRECT, INCIDENTAL,
# SPECIAL, EXEMPLARY, OR CONSEQUENTIAL DAMAGES (INCLUDING, BUT NOT
# LIMITED TO, PROCUREMENT OF SUBSTITUTE GOODS OR SERVICES; LOSS OF
# USE, DATA, OR PROFITS; OR BUSINESS INTERRUPTION) HOWEVER CAUSED
# AND ON ANY THEORY OF LIABILITY, WHETHER IN CONTRACT, STRICT
# LIABILITY, OR TORT (INCLUDING NEGLIGENCE OR OTHERWISE) ARISING IN
# ANY WAY OUT OF THE USE OF THIS SOFTWARE, EVEN IF ADVISED OF THE
# POSSIBILITY OF SUCH DAMAGE.
#
# The views and conclusions contained in the software and
# documentation are those of the authors and should not be
# interpreted as representing official policies, either expressed
# or implied, of GRNET S.A.

from functools import wraps
from datetime import datetime
from urllib import quote, unquote

from django.http import HttpResponse, Http404, HttpResponseForbidden
from django.template.loader import render_to_string
from django.utils import simplejson as json
from django.utils.http import http_date, parse_etags
from django.utils.encoding import smart_unicode, smart_str
from django.core.files.uploadhandler import FileUploadHandler
from django.core.files.uploadedfile import UploadedFile
from django.core.urlresolvers import reverse

from snf_django.lib.api.parsedate import parse_http_date_safe, parse_http_date
from snf_django.lib import api
from snf_django.lib.api import faults, utils

from pithos.api.settings import (BACKEND_DB_MODULE, BACKEND_DB_CONNECTION,
                                 BACKEND_BLOCK_MODULE, BACKEND_BLOCK_PATH,
                                 BACKEND_BLOCK_UMASK,
                                 BACKEND_QUEUE_MODULE, BACKEND_QUEUE_HOSTS,
                                 BACKEND_QUEUE_EXCHANGE,
                                 ASTAKOSCLIENT_POOLSIZE,
                                 SERVICE_TOKEN,
                                 ASTAKOS_BASE_URL,
                                 BACKEND_ACCOUNT_QUOTA, BACKEND_CONTAINER_QUOTA,
                                 BACKEND_VERSIONING,
                                 BACKEND_FREE_VERSIONING, BACKEND_POOL_SIZE,
                                 BACKEND_BLOCK_SIZE, BACKEND_HASH_ALGORITHM,
                                 RADOS_STORAGE, RADOS_POOL_BLOCKS,
                                 RADOS_POOL_MAPS, TRANSLATE_UUIDS,
                                 PUBLIC_URL_SECURITY,
                                 PUBLIC_URL_ALPHABET,
                                 COOKIE_NAME, BASE_HOST)
from pithos.api.resources import resources
from pithos.backends.base import (NotAllowedError, QuotaError, ItemNotExists,
                                  VersionNotExists)

from synnefo.lib import join_urls

from astakosclient import AstakosClient
from astakosclient.errors import NoUserName, NoUUID

import logging
import re
import hashlib
import uuid
import decimal

logger = logging.getLogger(__name__)


def json_encode_decimal(obj):
    if isinstance(obj, decimal.Decimal):
        return str(obj)
    raise TypeError(repr(obj) + " is not JSON serializable")


def rename_meta_key(d, old, new):
    if old not in d:
        return
    d[new] = d[old]
    del(d[old])


def printable_header_dict(d):
    """Format a meta dictionary for printing out json/xml.

    Convert all keys to lower case and replace dashes with underscores.
    Format 'last_modified' timestamp.
    """

    if 'last_modified' in d and d['last_modified']:
        d['last_modified'] = utils.isoformat(
            datetime.fromtimestamp(d['last_modified']))
    return dict([(k.lower().replace('-', '_'), v) for k, v in d.iteritems()])


def format_header_key(k):
    """Convert underscores to dashes and capitalize intra-dash strings."""
    return '-'.join([x.capitalize() for x in k.replace('_', '-').split('-')])


def get_header_prefix(request, prefix):
    """Get all prefix-* request headers in a dict.
       Reformat keys with format_header_key()."""

    prefix = 'HTTP_' + prefix.upper().replace('-', '_')
    # TODO: Document or remove '~' replacing.
    return dict([(format_header_key(k[5:]), v.replace('~', ''))
                for k, v in request.META.iteritems()
                if k.startswith(prefix) and len(k) > len(prefix)])


def check_meta_headers(meta):
    if len(meta) > 90:
        raise faults.BadRequest('Too many headers.')
    for k, v in meta.iteritems():
        if len(k) > 128:
            raise faults.BadRequest('Header name too large.')
        if len(v) > 256:
            raise faults.BadRequest('Header value too large.')


def get_account_headers(request):
    meta = get_header_prefix(request, 'X-Account-Meta-')
    check_meta_headers(meta)
    groups = {}
    for k, v in get_header_prefix(request, 'X-Account-Group-').iteritems():
        n = k[16:].lower()
        if '-' in n or '_' in n:
            raise faults.BadRequest('Bad characters in group name')
        groups[n] = v.replace(' ', '').split(',')
        while '' in groups[n]:
            groups[n].remove('')
    return meta, groups


def put_account_headers(response, meta, groups, policy):
    if 'count' in meta:
        response['X-Account-Container-Count'] = meta['count']
    if 'bytes' in meta:
        response['X-Account-Bytes-Used'] = meta['bytes']
    response['Last-Modified'] = http_date(int(meta['modified']))
    for k in [x for x in meta.keys() if x.startswith('X-Account-Meta-')]:
        response[smart_str(
            k, strings_only=True)] = smart_str(meta[k], strings_only=True)
    if 'until_timestamp' in meta:
        response['X-Account-Until-Timestamp'] = http_date(
            int(meta['until_timestamp']))
    for k, v in groups.iteritems():
        k = smart_str(k, strings_only=True)
        k = format_header_key('X-Account-Group-' + k)
        v = smart_str(','.join(v), strings_only=True)
        response[k] = v
    for k, v in policy.iteritems():
        response[smart_str(format_header_key('X-Account-Policy-' + k),
                 strings_only=True)] = smart_str(v, strings_only=True)


def get_container_headers(request):
    meta = get_header_prefix(request, 'X-Container-Meta-')
    check_meta_headers(meta)
    policy = dict([(k[19:].lower(), v.replace(' ', '')) for k, v in
                  get_header_prefix(request,
                                    'X-Container-Policy-').iteritems()])
    return meta, policy


def put_container_headers(request, response, meta, policy):
    if 'count' in meta:
        response['X-Container-Object-Count'] = meta['count']
    if 'bytes' in meta:
        response['X-Container-Bytes-Used'] = meta['bytes']
    response['Last-Modified'] = http_date(int(meta['modified']))
    for k in [x for x in meta.keys() if x.startswith('X-Container-Meta-')]:
        response[smart_str(
            k, strings_only=True)] = smart_str(meta[k], strings_only=True)
    l = [smart_str(x, strings_only=True) for x in meta['object_meta']
         if x.startswith('X-Object-Meta-')]
    response['X-Container-Object-Meta'] = ','.join([x[14:] for x in l])
    response['X-Container-Block-Size'] = request.backend.block_size
    response['X-Container-Block-Hash'] = request.backend.hash_algorithm
    if 'until_timestamp' in meta:
        response['X-Container-Until-Timestamp'] = http_date(
            int(meta['until_timestamp']))
    for k, v in policy.iteritems():
        response[smart_str(format_header_key('X-Container-Policy-' + k),
                           strings_only=True)] = smart_str(v, strings_only=True)


def get_object_headers(request):
    content_type = request.META.get('CONTENT_TYPE', None)
    meta = get_header_prefix(request, 'X-Object-Meta-')
    check_meta_headers(meta)
    if request.META.get('HTTP_CONTENT_ENCODING'):
        meta['Content-Encoding'] = request.META['HTTP_CONTENT_ENCODING']
    if request.META.get('HTTP_CONTENT_DISPOSITION'):
        meta['Content-Disposition'] = request.META['HTTP_CONTENT_DISPOSITION']
    if request.META.get('HTTP_X_OBJECT_MANIFEST'):
        meta['X-Object-Manifest'] = request.META['HTTP_X_OBJECT_MANIFEST']
    return content_type, meta, get_sharing(request), get_public(request)


def put_object_headers(response, meta, restricted=False, token=None):
    response['ETag'] = meta['checksum']
    response['Content-Length'] = meta['bytes']
    response.override_serialization = True
    response['Content-Type'] = meta.get('type', 'application/octet-stream')
    response['Last-Modified'] = http_date(int(meta['modified']))
    if not restricted:
        response['X-Object-Hash'] = meta['hash']
        response['X-Object-UUID'] = meta['uuid']
        if TRANSLATE_UUIDS:
            meta['modified_by'] = \
                retrieve_displayname(token, meta['modified_by'])
        response['X-Object-Modified-By'] = smart_str(
            meta['modified_by'], strings_only=True)
        response['X-Object-Version'] = meta['version']
        response['X-Object-Version-Timestamp'] = http_date(
            int(meta['version_timestamp']))
        for k in [x for x in meta.keys() if x.startswith('X-Object-Meta-')]:
            response[smart_str(
                k, strings_only=True)] = smart_str(meta[k], strings_only=True)
        for k in (
            'Content-Encoding', 'Content-Disposition', 'X-Object-Manifest',
            'X-Object-Sharing', 'X-Object-Shared-By', 'X-Object-Allowed-To',
                'X-Object-Public'):
            if k in meta:
                response[k] = smart_str(meta[k], strings_only=True)
    else:
        for k in ('Content-Encoding', 'Content-Disposition'):
            if k in meta:
                response[k] = smart_str(meta[k], strings_only=True)


def update_manifest_meta(request, v_account, meta):
    """Update metadata if the object has an X-Object-Manifest."""

    if 'X-Object-Manifest' in meta:
        etag = ''
        bytes = 0
        try:
            src_container, src_name = split_container_object_string(
                '/' + meta['X-Object-Manifest'])
            objects = request.backend.list_objects(
                request.user_uniq, v_account,
                src_container, prefix=src_name, virtual=False)
            for x in objects:
                src_meta = request.backend.get_object_meta(request.user_uniq,
                                                           v_account,
                                                           src_container,
                                                           x[0], 'pithos', x[1])
                etag += src_meta['checksum']
                bytes += src_meta['bytes']
        except:
            # Ignore errors.
            return
        meta['bytes'] = bytes
        md5 = hashlib.md5()
        md5.update(etag)
        meta['checksum'] = md5.hexdigest().lower()


def is_uuid(str):
    if str is None:
        return False
    try:
        uuid.UUID(str)
    except ValueError:
        return False
    else:
        return True


##########################
# USER CATALOG utilities #
##########################

def retrieve_displayname(token, uuid, fail_silently=True):
    astakos = AstakosClient(ASTAKOS_BASE_URL, retry=2, use_pool=True,
                            logger=logger)
    try:
        displayname = astakos.get_username(token, uuid)
    except NoUserName:
        if not fail_silently:
            raise ItemNotExists(uuid)
        else:
            # just return the uuid
            return uuid
    return displayname


def retrieve_displaynames(token, uuids, return_dict=False, fail_silently=True):
    astakos = AstakosClient(ASTAKOS_BASE_URL, retry=2, use_pool=True,
                            logger=logger)
    catalog = astakos.get_usernames(token, uuids) or {}
    missing = list(set(uuids) - set(catalog))
    if missing and not fail_silently:
        raise ItemNotExists('Unknown displaynames: %s' % ', '.join(missing))
    return catalog if return_dict else [catalog.get(i) for i in uuids]


def retrieve_uuid(token, displayname):
    if is_uuid(displayname):
        return displayname

    astakos = AstakosClient(ASTAKOS_BASE_URL, retry=2, use_pool=True,
                            logger=logger)
    try:
        uuid = astakos.get_uuid(token, displayname)
    except NoUUID:
        raise ItemNotExists(displayname)
    return uuid


def retrieve_uuids(token, displaynames, return_dict=False, fail_silently=True):
    astakos = AstakosClient(ASTAKOS_BASE_URL, retry=2, use_pool=True,
                            logger=logger)
    catalog = astakos.get_uuids(token, displaynames) or {}
    missing = list(set(displaynames) - set(catalog))
    if missing and not fail_silently:
        raise ItemNotExists('Unknown uuids: %s' % ', '.join(missing))
    return catalog if return_dict else [catalog.get(i) for i in displaynames]


def replace_permissions_displayname(token, holder):
    if holder == '*':
        return holder
    try:
        # check first for a group permission
        account, group = holder.split(':', 1)
    except ValueError:
        return retrieve_uuid(token, holder)
    else:
        return ':'.join([retrieve_uuid(token, account), group])


def replace_permissions_uuid(token, holder):
    if holder == '*':
        return holder
    try:
        # check first for a group permission
        account, group = holder.split(':', 1)
    except ValueError:
        return retrieve_displayname(token, holder)
    else:
        return ':'.join([retrieve_displayname(token, account), group])


def update_sharing_meta(request, permissions, v_account,
                        v_container, v_object, meta):
    if permissions is None:
        return
    allowed, perm_path, perms = permissions
    if len(perms) == 0:
        return

    # replace uuid with displayname
    if TRANSLATE_UUIDS:
        perms['read'] = [replace_permissions_uuid(
            getattr(request, 'token', None), x)
            for x in perms.get('read', [])]
        perms['write'] = [replace_permissions_uuid(
            getattr(request, 'token', None), x)
            for x in perms.get('write', [])]

    ret = []

    r = ','.join(perms.get('read', []))
    if r:
        ret.append('read=' + r)
    w = ','.join(perms.get('write', []))
    if w:
        ret.append('write=' + w)
    meta['X-Object-Sharing'] = '; '.join(ret)
    if '/'.join((v_account, v_container, v_object)) != perm_path:
        meta['X-Object-Shared-By'] = perm_path
    if request.user_uniq != v_account:
        meta['X-Object-Allowed-To'] = allowed


def update_public_meta(public, meta):
    if not public:
        return
    meta['X-Object-Public'] = join_urls(
        BASE_HOST, reverse('pithos.api.public.public_demux', args=(public,)))


def validate_modification_preconditions(request, meta):
    """Check that the modified timestamp conforms with the preconditions set."""

    if 'modified' not in meta:
        return  # TODO: Always return?

    if_modified_since = request.META.get('HTTP_IF_MODIFIED_SINCE')
    if if_modified_since is not None:
        if_modified_since = parse_http_date_safe(if_modified_since)
    if (if_modified_since is not None
            and int(meta['modified']) <= if_modified_since):
        raise faults.NotModified('Resource has not been modified')

    if_unmodified_since = request.META.get('HTTP_IF_UNMODIFIED_SINCE')
    if if_unmodified_since is not None:
        if_unmodified_since = parse_http_date_safe(if_unmodified_since)
    if (if_unmodified_since is not None
            and int(meta['modified']) > if_unmodified_since):
        raise faults.PreconditionFailed('Resource has been modified')


def validate_matching_preconditions(request, meta):
    """Check that the ETag conforms with the preconditions set."""

    etag = meta['checksum']
    if not etag:
        etag = None

    if_match = request.META.get('HTTP_IF_MATCH')
    if if_match is not None:
        if etag is None:
            raise faults.PreconditionFailed('Resource does not exist')
        if (if_match != '*'
                and etag not in [x.lower() for x in parse_etags(if_match)]):
            raise faults.PreconditionFailed('Resource ETag does not match')

    if_none_match = request.META.get('HTTP_IF_NONE_MATCH')
    if if_none_match is not None:
        # TODO: If this passes, must ignore If-Modified-Since header.
        if etag is not None:
            if (if_none_match == '*'
                    or etag in [x.lower() for x in parse_etags(if_none_match)]):
                # TODO: Continue if an If-Modified-Since header is present.
                if request.method in ('HEAD', 'GET'):
                    raise faults.NotModified('Resource ETag matches')
                raise faults.PreconditionFailed(
                    'Resource exists or ETag matches')


def split_container_object_string(s):
    if not len(s) > 0 or s[0] != '/':
        raise ValueError
    s = s[1:]
    pos = s.find('/')
    if pos == -1 or pos == len(s) - 1:
        raise ValueError
    return s[:pos], s[(pos + 1):]


def copy_or_move_object(request, src_account, src_container, src_name,
                        dest_account, dest_container, dest_name,
                        move=False, delimiter=None):
    """Copy or move an object."""

    if 'ignore_content_type' in request.GET and 'CONTENT_TYPE' in request.META:
        del(request.META['CONTENT_TYPE'])
    content_type, meta, permissions, public = get_object_headers(request)
    src_version = request.META.get('HTTP_X_SOURCE_VERSION')
    try:
        if move:
            version_id = request.backend.move_object(
                request.user_uniq, src_account, src_container, src_name,
                dest_account, dest_container, dest_name,
                content_type, 'pithos', meta, False, permissions, delimiter)
        else:
            version_id = request.backend.copy_object(
                request.user_uniq, src_account, src_container, src_name,
                dest_account, dest_container, dest_name,
                content_type, 'pithos', meta, False, permissions,
                src_version, delimiter)
    except NotAllowedError:
        raise faults.Forbidden('Not allowed')
    except (ItemNotExists, VersionNotExists):
        raise faults.ItemNotFound('Container or object does not exist')
    except ValueError:
        raise faults.BadRequest('Invalid sharing header')
    except QuotaError, e:
        raise faults.RequestEntityTooLarge('Quota error: %s' % e)
    if public is not None:
        try:
            request.backend.update_object_public(
                request.user_uniq, dest_account,
                dest_container, dest_name, public)
        except NotAllowedError:
            raise faults.Forbidden('Not allowed')
        except ItemNotExists:
            raise faults.ItemNotFound('Object does not exist')
    return version_id


def get_int_parameter(p):
    if p is not None:
        try:
            p = int(p)
        except ValueError:
            return None
        if p < 0:
            return None
    return p


def get_content_length(request):
    content_length = get_int_parameter(request.META.get('CONTENT_LENGTH'))
    if content_length is None:
        raise faults.LengthRequired('Missing or invalid Content-Length header')
    return content_length


def get_range(request, size):
    """Parse a Range header from the request.

    Either returns None, when the header is not existent or should be ignored,
    or a list of (offset, length) tuples - should be further checked.
    """

    ranges = request.META.get('HTTP_RANGE', '').replace(' ', '')
    if not ranges.startswith('bytes='):
        return None

    ret = []
    for r in (x.strip() for x in ranges[6:].split(',')):
        p = re.compile('^(?P<offset>\d*)-(?P<upto>\d*)$')
        m = p.match(r)
        if not m:
            return None
        offset = m.group('offset')
        upto = m.group('upto')
        if offset == '' and upto == '':
            return None

        if offset != '':
            offset = int(offset)
            if upto != '':
                upto = int(upto)
                if offset > upto:
                    return None
                ret.append((offset, upto - offset + 1))
            else:
                ret.append((offset, size - offset))
        else:
            length = int(upto)
            ret.append((size - length, length))

    return ret


def get_content_range(request):
    """Parse a Content-Range header from the request.

    Either returns None, when the header is not existent or should be ignored,
    or an (offset, length, total) tuple - check as length, total may be None.
    Returns (None, None, None) if the provided range is '*/*'.
    """

    ranges = request.META.get('HTTP_CONTENT_RANGE', '')
    if not ranges:
        return None

    p = re.compile('^bytes (?P<offset>\d+)-(?P<upto>\d*)/(?P<total>(\d+|\*))$')
    m = p.match(ranges)
    if not m:
        if ranges == 'bytes */*':
            return (None, None, None)
        return None
    offset = int(m.group('offset'))
    upto = m.group('upto')
    total = m.group('total')
    if upto != '':
        upto = int(upto)
    else:
        upto = None
    if total != '*':
        total = int(total)
    else:
        total = None
    if (upto is not None and offset > upto) or \
        (total is not None and offset >= total) or \
            (total is not None and upto is not None and upto >= total):
        return None

    if upto is None:
        length = None
    else:
        length = upto - offset + 1
    return (offset, length, total)


def get_sharing(request):
    """Parse an X-Object-Sharing header from the request.

    Raises BadRequest on error.
    """

    permissions = request.META.get('HTTP_X_OBJECT_SHARING')
    if permissions is None:
        return None

    # TODO: Document or remove '~' replacing.
    permissions = permissions.replace('~', '')

    ret = {}
    permissions = permissions.replace(' ', '')
    if permissions == '':
        return ret
    for perm in (x for x in permissions.split(';')):
        if perm.startswith('read='):
            ret['read'] = list(set(
                [v.replace(' ', '').lower() for v in perm[5:].split(',')]))
            if '' in ret['read']:
                ret['read'].remove('')
            if '*' in ret['read']:
                ret['read'] = ['*']
            if len(ret['read']) == 0:
                raise faults.BadRequest(
                    'Bad X-Object-Sharing header value: invalid length')
        elif perm.startswith('write='):
            ret['write'] = list(set(
                [v.replace(' ', '').lower() for v in perm[6:].split(',')]))
            if '' in ret['write']:
                ret['write'].remove('')
            if '*' in ret['write']:
                ret['write'] = ['*']
            if len(ret['write']) == 0:
                raise faults.BadRequest(
                    'Bad X-Object-Sharing header value: invalid length')
        else:
            raise faults.BadRequest(
                'Bad X-Object-Sharing header value: missing prefix')

    # replace displayname with uuid
    if TRANSLATE_UUIDS:
        try:
            ret['read'] = [replace_permissions_displayname(
                getattr(request, 'token', None), x)
                for x in ret.get('read', [])]
            ret['write'] = [replace_permissions_displayname(
                getattr(request, 'token', None), x)
                for x in ret.get('write', [])]
        except ItemNotExists, e:
            raise faults.BadRequest(
                'Bad X-Object-Sharing header value: unknown account: %s' % e)

    # Keep duplicates only in write list.
    dups = [x for x in ret.get(
        'read', []) if x in ret.get('write', []) and x != '*']
    if dups:
        for x in dups:
            ret['read'].remove(x)
        if len(ret['read']) == 0:
            del(ret['read'])

    return ret


def get_public(request):
    """Parse an X-Object-Public header from the request.

    Raises BadRequest on error.
    """

    public = request.META.get('HTTP_X_OBJECT_PUBLIC')
    if public is None:
        return None

    public = public.replace(' ', '').lower()
    if public == 'true':
        return True
    elif public == 'false' or public == '':
        return False
    raise faults.BadRequest('Bad X-Object-Public header value')


def raw_input_socket(request):
    """Return the socket for reading the rest of the request."""

    server_software = request.META.get('SERVER_SOFTWARE')
    if server_software and server_software.startswith('mod_python'):
        return request._req
    if 'wsgi.input' in request.environ:
        return request.environ['wsgi.input']
    raise NotImplemented('Unknown server software')

MAX_UPLOAD_SIZE = 5 * (1024 * 1024 * 1024)  # 5GB


def socket_read_iterator(request, length=0, blocksize=4096):
    """Return a maximum of blocksize data read from the socket in each iteration

    Read up to 'length'. If 'length' is negative, will attempt a chunked read.
    The maximum ammount of data read is controlled by MAX_UPLOAD_SIZE.
    """

    sock = raw_input_socket(request)
    if length < 0:  # Chunked transfers
        # Small version (server does the dechunking).
        if (request.environ.get('mod_wsgi.input_chunked', None)
                or request.META['SERVER_SOFTWARE'].startswith('gunicorn')):
            while length < MAX_UPLOAD_SIZE:
                data = sock.read(blocksize)
                if data == '':
                    return
                yield data
            raise faults.BadRequest('Maximum size is reached')

        # Long version (do the dechunking).
        data = ''
        while length < MAX_UPLOAD_SIZE:
            # Get chunk size.
            if hasattr(sock, 'readline'):
                chunk_length = sock.readline()
            else:
                chunk_length = ''
                while chunk_length[-1:] != '\n':
                    chunk_length += sock.read(1)
                chunk_length.strip()
            pos = chunk_length.find(';')
            if pos >= 0:
                chunk_length = chunk_length[:pos]
            try:
                chunk_length = int(chunk_length, 16)
            except Exception:
                raise faults.BadRequest('Bad chunk size')
                                 # TODO: Change to something more appropriate.
            # Check if done.
            if chunk_length == 0:
                if len(data) > 0:
                    yield data
                return
            # Get the actual data.
            while chunk_length > 0:
                chunk = sock.read(min(chunk_length, blocksize))
                chunk_length -= len(chunk)
                if length > 0:
                    length += len(chunk)
                data += chunk
                if len(data) >= blocksize:
                    ret = data[:blocksize]
                    data = data[blocksize:]
                    yield ret
            sock.read(2)  # CRLF
        raise faults.BadRequest('Maximum size is reached')
    else:
        if length > MAX_UPLOAD_SIZE:
            raise faults.BadRequest('Maximum size is reached')
        while length > 0:
            data = sock.read(min(length, blocksize))
            if not data:
                raise faults.BadRequest()
            length -= len(data)
            yield data


class SaveToBackendHandler(FileUploadHandler):
    """Handle a file from an HTML form the django way."""

    def __init__(self, request=None):
        super(SaveToBackendHandler, self).__init__(request)
        self.backend = request.backend

    def put_data(self, length):
        if len(self.data) >= length:
            block = self.data[:length]
            self.file.hashmap.append(self.backend.put_block(block))
            self.md5.update(block)
            self.data = self.data[length:]

    def new_file(self, field_name, file_name, content_type,
                 content_length, charset=None):
        self.md5 = hashlib.md5()
        self.data = ''
        self.file = UploadedFile(
            name=file_name, content_type=content_type, charset=charset)
        self.file.size = 0
        self.file.hashmap = []

    def receive_data_chunk(self, raw_data, start):
        self.data += raw_data
        self.file.size += len(raw_data)
        self.put_data(self.request.backend.block_size)
        return None

    def file_complete(self, file_size):
        l = len(self.data)
        if l > 0:
            self.put_data(l)
        self.file.etag = self.md5.hexdigest().lower()
        return self.file


class ObjectWrapper(object):
    """Return the object's data block-per-block in each iteration.

    Read from the object using the offset and length provided
    in each entry of the range list.
    """

    def __init__(self, backend, ranges, sizes, hashmaps, boundary):
        self.backend = backend
        self.ranges = ranges
        self.sizes = sizes
        self.hashmaps = hashmaps
        self.boundary = boundary
        self.size = sum(self.sizes)

        self.file_index = 0
        self.block_index = 0
        self.block_hash = -1
        self.block = ''

        self.range_index = -1
        self.offset, self.length = self.ranges[0]

    def __iter__(self):
        return self

    def part_iterator(self):
        if self.length > 0:
            # Get the file for the current offset.
            file_size = self.sizes[self.file_index]
            while self.offset >= file_size:
                self.offset -= file_size
                self.file_index += 1
                file_size = self.sizes[self.file_index]

            # Get the block for the current position.
            self.block_index = int(self.offset / self.backend.block_size)
            if self.block_hash != \
                    self.hashmaps[self.file_index][self.block_index]:
                self.block_hash = self.hashmaps[
                    self.file_index][self.block_index]
                try:
                    self.block = self.backend.get_block(self.block_hash)
                except ItemNotExists:
                    raise faults.ItemNotFound('Block does not exist')

            # Get the data from the block.
            bo = self.offset % self.backend.block_size
            bs = self.backend.block_size
            if (self.block_index == len(self.hashmaps[self.file_index]) - 1 and
                    self.sizes[self.file_index] % self.backend.block_size):
                bs = self.sizes[self.file_index] % self.backend.block_size
            bl = min(self.length, bs - bo)
            data = self.block[bo:bo + bl]
            self.offset += bl
            self.length -= bl
            return data
        else:
            raise StopIteration

    def next(self):
        if len(self.ranges) == 1:
            return self.part_iterator()
        if self.range_index == len(self.ranges):
            raise StopIteration
        try:
            if self.range_index == -1:
                raise StopIteration
            return self.part_iterator()
        except StopIteration:
            self.range_index += 1
            out = []
            if self.range_index < len(self.ranges):
                # Part header.
                self.offset, self.length = self.ranges[self.range_index]
                self.file_index = 0
                if self.range_index > 0:
                    out.append('')
                out.append('--' + self.boundary)
                out.append('Content-Range: bytes %d-%d/%d' % (
                    self.offset, self.offset + self.length - 1, self.size))
                out.append('Content-Transfer-Encoding: binary')
                out.append('')
                out.append('')
                return '\r\n'.join(out)
            else:
                # Footer.
                out.append('')
                out.append('--' + self.boundary + '--')
                out.append('')
                return '\r\n'.join(out)


def object_data_response(request, sizes, hashmaps, meta, public=False):
    """Get the HttpResponse object for replying with the object's data."""

    # Range handling.
    size = sum(sizes)
    ranges = get_range(request, size)
    if ranges is None:
        ranges = [(0, size)]
        ret = 200
    else:
        check = [True for offset, length in ranges if
                 length <= 0 or length > size or
                 offset < 0 or offset >= size or
                 offset + length > size]
        if len(check) > 0:
            raise faults.RangeNotSatisfiable(
                'Requested range exceeds object limits')
        ret = 206
        if_range = request.META.get('HTTP_IF_RANGE')
        if if_range:
            try:
                # Modification time has passed instead.
                last_modified = parse_http_date(if_range)
                if last_modified != meta['modified']:
                    ranges = [(0, size)]
                    ret = 200
            except ValueError:
                if if_range != meta['checksum']:
                    ranges = [(0, size)]
                    ret = 200

    if ret == 206 and len(ranges) > 1:
        boundary = uuid.uuid4().hex
    else:
        boundary = ''
    wrapper = ObjectWrapper(request.backend, ranges, sizes, hashmaps, boundary)
    response = HttpResponse(wrapper, status=ret)
    put_object_headers(
        response, meta, restricted=public,
        token=getattr(request, 'token', None))
    if ret == 206:
        if len(ranges) == 1:
            offset, length = ranges[0]
            response[
                'Content-Length'] = length  # Update with the correct length.
            response['Content-Range'] = 'bytes %d-%d/%d' % (
                offset, offset + length - 1, size)
        else:
            del(response['Content-Length'])
            response['Content-Type'] = 'multipart/byteranges; boundary=%s' % (
                boundary,)
    return response


def put_object_block(request, hashmap, data, offset):
    """Put one block of data at the given offset."""

    bi = int(offset / request.backend.block_size)
    bo = offset % request.backend.block_size
    bl = min(len(data), request.backend.block_size - bo)
    if bi < len(hashmap):
        hashmap[bi] = request.backend.update_block(hashmap[bi], data[:bl], bo)
    else:
        hashmap.append(request.backend.put_block(('\x00' * bo) + data[:bl]))
    return bl  # Return ammount of data written.


def hashmap_md5(backend, hashmap, size):
    """Produce the MD5 sum from the data in the hashmap."""

    # TODO: Search backend for the MD5 of another object
    #       with the same hashmap and size...
    md5 = hashlib.md5()
    bs = backend.block_size
    for bi, hash in enumerate(hashmap):
        data = backend.get_block(hash)  # Blocks come in padded.
        if bi == len(hashmap) - 1:
            data = data[:size % bs]
        md5.update(data)
    return md5.hexdigest().lower()


def simple_list_response(request, l):
    if request.serialization == 'text':
        return '\n'.join(l) + '\n'
    if request.serialization == 'xml':
        return render_to_string('items.xml', {'items': l})
    if request.serialization == 'json':
        return json.dumps(l)


from pithos.backends.util import PithosBackendPool

if RADOS_STORAGE:
    BLOCK_PARAMS = {'mappool': RADOS_POOL_MAPS,
                    'blockpool': RADOS_POOL_BLOCKS, }
else:
    BLOCK_PARAMS = {'mappool': None,
                    'blockpool': None, }


_pithos_backend_pool = PithosBackendPool(
        size=BACKEND_POOL_SIZE,
        db_module=BACKEND_DB_MODULE,
        db_connection=BACKEND_DB_CONNECTION,
        block_module=BACKEND_BLOCK_MODULE,
        block_path=BACKEND_BLOCK_PATH,
        block_umask=BACKEND_BLOCK_UMASK,
        block_size=BACKEND_BLOCK_SIZE,
        hash_algorithm=BACKEND_HASH_ALGORITHM,
        queue_module=BACKEND_QUEUE_MODULE,
        queue_hosts=BACKEND_QUEUE_HOSTS,
        queue_exchange=BACKEND_QUEUE_EXCHANGE,
        astakos_url=ASTAKOS_BASE_URL,
        service_token=SERVICE_TOKEN,
        astakosclient_poolsize=ASTAKOSCLIENT_POOLSIZE,
        free_versioning=BACKEND_FREE_VERSIONING,
        block_params=BLOCK_PARAMS,
        public_url_security=PUBLIC_URL_SECURITY,
        public_url_alphabet=PUBLIC_URL_ALPHABET,
        account_quota_policy=BACKEND_ACCOUNT_QUOTA,
        container_quota_policy=BACKEND_CONTAINER_QUOTA,
        container_versioning_policy=BACKEND_VERSIONING)


def get_backend():
    backend = _pithos_backend_pool.pool_get()
    backend.messages = []
    return backend


def update_request_headers(request):
    # Handle URL-encoded keys and values.
    meta = dict([(
        k, v) for k, v in request.META.iteritems() if k.startswith('HTTP_')])
    for k, v in meta.iteritems():
        try:
            k.decode('ascii')
            v.decode('ascii')
        except UnicodeDecodeError:
            raise faults.BadRequest('Bad character in headers.')
        if '%' in k or '%' in v:
            del(request.META[k])
            request.META[unquote(k)] = smart_unicode(unquote(
                v), strings_only=True)


def update_response_headers(request, response):
    # URL-encode unicode in headers.
    meta = response.items()
    for k, v in meta:
        if (k.startswith('X-Account-') or k.startswith('X-Container-') or
                k.startswith('X-Object-') or k.startswith('Content-')):
            del(response[k])
            response[quote(k)] = quote(v, safe='/=,:@; ')


def get_pithos_usage(token):
    """Get Pithos Usage from astakos."""
    astakos = AstakosClient(ASTAKOS_BASE_URL, retry=2, use_pool=True,
                            logger=logger)
    quotas = astakos.get_quotas(token)['system']
    pithos_resources = [r['name'] for r in resources]
    map(quotas.pop, filter(lambda k: k not in pithos_resources, quotas.keys()))
    return quotas.popitem()[-1] # assume only one resource


<<<<<<< HEAD
def api_method(http_method=None, token_required=True, user_required=True, logger=None,
               format_allowed=False, serializations=None,
               strict_serlization=False):
    serializations = serializations or ['json', 'xml']
=======
def api_method(http_method=None, user_required=True, logger=None,
               format_allowed=False, default_serialization="json"):
>>>>>>> 289ee742
    def decorator(func):
        @api.api_method(http_method=http_method, token_required=token_required,
                        user_required=user_required,
                        logger=logger, format_allowed=format_allowed,
<<<<<<< HEAD
                        astakos_url=ASTAKOS_BASE_URL,
                        serializations=serializations,
                        strict_serlization=strict_serlization)
=======
                        astakos_url=ASTAKOS_URL,
                        default_serialization=default_serialization)
>>>>>>> 289ee742
        @wraps(func)
        def wrapper(request, *args, **kwargs):
            # The args variable may contain up to (account, container, object).
            if len(args) > 1 and len(args[1]) > 256:
                raise faults.BadRequest("Container name too large")
            if len(args) > 2 and len(args[2]) > 1024:
                raise faults.BadRequest('Object name too large.')

            try:
                # Add a PithosBackend as attribute of the request object
                request.backend = get_backend()
                request.backend.lock_container_path = lock_container_path
                request.backend.wrapper.execute()
                request.backend.serials = []
                request.backend.messages = []

                # Many API method expect thet X-Auth-Token in request,token
                request.token = request.x_auth_token
                update_request_headers(request)
                response = func(request, *args, **kwargs)
                update_response_headers(request, response)

                # send messages produced
                for m in request.backend.messages:
                    request.backend.queue.send(*m)

                # register serials
                if request.backend.serials:
                    request.backend.commission_serials.insert_many(
                        request.backend.serials)

                    # commit to ensure that the serials are registered
                    # even if resolve commission fails
                    request.backend.wrapper.commit()

                    # start new transaction
                    request.backend.wrapper.execute()

                    r = request.backend.astakosclient.resolve_commissions(
                                token=request.backend.service_token,
                                accept_serials=request.backend.serials,
                                reject_serials=[])
                    request.backend.commission_serials.delete_many(
                        r['accepted'])

                request.backend.wrapper.commit()
                return response
            except:
                if request.backend.serials:
                    request.backend.astakosclient.resolve_commissions(
                        token=request.backend.service_token,
                        accept_serials=[],
                        reject_serials=request.backend.serials)
                request.backend.wrapper.rollback()
                raise
            finally:
                # Always close PithosBackend connection
                if getattr(request, "backend", None) is not None:
                    request.backend.close()
        return wrapper
    return decorator


def get_token_from_cookie(request):
    assert(request.method == 'GET'),\
        "Cookie based authentication is only allowed to GET requests"
    token = None
    if COOKIE_NAME in request.COOKIES:
        cookie_value = unquote(request.COOKIES.get(COOKIE_NAME, ''))
        account, sep, token = cookie_value.partition('|')
    return token


def view_method():
    """Decorator function for views."""

    def decorator(func):
        @wraps(func)
        def wrapper(request, *args, **kwargs):
            request.META['HTTP_X_AUTH_TOKEN'] = get_token_from_cookie(request)
            # Get the response object
            response = func(request, *args, **kwargs)
            if response.status_code == 200:
                return response
            elif response.status_code == 404:
                raise Http404()
            elif response.status_code in [401, 403]:
                return HttpResponseForbidden()
            else:
                raise Exception(response)
        return wrapper
    return decorator<|MERGE_RESOLUTION|>--- conflicted
+++ resolved
@@ -1059,27 +1059,17 @@
     return quotas.popitem()[-1] # assume only one resource
 
 
-<<<<<<< HEAD
 def api_method(http_method=None, token_required=True, user_required=True, logger=None,
                format_allowed=False, serializations=None,
                strict_serlization=False):
     serializations = serializations or ['json', 'xml']
-=======
-def api_method(http_method=None, user_required=True, logger=None,
-               format_allowed=False, default_serialization="json"):
->>>>>>> 289ee742
     def decorator(func):
         @api.api_method(http_method=http_method, token_required=token_required,
                         user_required=user_required,
                         logger=logger, format_allowed=format_allowed,
-<<<<<<< HEAD
                         astakos_url=ASTAKOS_BASE_URL,
                         serializations=serializations,
                         strict_serlization=strict_serlization)
-=======
-                        astakos_url=ASTAKOS_URL,
-                        default_serialization=default_serialization)
->>>>>>> 289ee742
         @wraps(func)
         def wrapper(request, *args, **kwargs):
             # The args variable may contain up to (account, container, object).
@@ -1091,7 +1081,6 @@
             try:
                 # Add a PithosBackend as attribute of the request object
                 request.backend = get_backend()
-                request.backend.lock_container_path = lock_container_path
                 request.backend.wrapper.execute()
                 request.backend.serials = []
                 request.backend.messages = []
