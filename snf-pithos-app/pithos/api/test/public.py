--- conflicted
+++ resolved
@@ -1,11 +1,6 @@
-<<<<<<< HEAD
-# Copyright (C) 2010-2014 GRNET S.A.
-=======
 #!/usr/bin/env python
 #coding=utf8
-
-# Copyright 2011-2014 GRNET S.A. All rights reserved.
->>>>>>> bbd98c63
+# Copyright (C) 2010-2014 GRNET S.A.
 #
 # This program is free software: you can redistribute it and/or modify
 # it under the terms of the GNU General Public License as published by
