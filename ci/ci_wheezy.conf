--- conflicted
+++ resolved
@@ -65,13 +65,6 @@
 # Maybe add some burnin options
 # (e.g. tests to run/ignore, timeouts etc)
 cmd_options = --images "name:.*" --flavors "name:C1R512D2file" --no-ipv6
-<<<<<<< HEAD
-# Kamaki version to be used (leave empty for default)
-# In some cases there is the need for a specific version
-# of kamaki to be used.
-kamaki_version = 0.12rc2
-=======
->>>>>>> b0c05399
 
 
 [Unit Tests]
