#!/usr/bin/env python

"""
Synnefo ci utils module
"""

import os
import re
import sys
import time
import logging
import fabric.api as fabric
import subprocess
import tempfile
from ConfigParser import ConfigParser, DuplicateSectionError

from kamaki.cli import config as kamaki_config
from kamaki.clients.astakos import AstakosClient
from kamaki.clients.cyclades import CycladesClient, CycladesNetworkClient
from kamaki.clients.image import ImageClient
from kamaki.clients.compute import ComputeClient
import filelocker

DEFAULT_CONFIG_FILE = "ci_wheezy.conf"
# Is our terminal a colorful one?
USE_COLORS = True
# UUID of owner of system images
DEFAULT_SYSTEM_IMAGES_UUID = [
    "25ecced9-bf53-4145-91ee-cf47377e9fb2",  # production (okeanos.grnet.gr)
    "04cbe33f-29b7-4ef1-94fb-015929e5fc06",  # testing (okeanos.io)
]


def _run(cmd, verbose):
    """Run fabric with verbose level"""
    if verbose:
        args = ('running',)
    else:
        args = ('running', 'stdout',)
    with fabric.hide(*args):  # Used * or ** magic. pylint: disable-msg=W0142
        return fabric.run(cmd)


def _put(local, remote):
    """Run fabric put command without output"""
    with fabric.quiet():
        fabric.put(local, remote)


def _red(msg):
    """Red color"""
    ret = "\x1b[31m" + str(msg) + "\x1b[0m" if USE_COLORS else str(msg)
    return ret


def _yellow(msg):
    """Yellow color"""
    ret = "\x1b[33m" + str(msg) + "\x1b[0m" if USE_COLORS else str(msg)
    return ret


def _green(msg):
    """Green color"""
    ret = "\x1b[32m" + str(msg) + "\x1b[0m" if USE_COLORS else str(msg)
    return ret


def _check_fabric(fun):
    """Check if fabric env has been set"""
    def wrapper(self, *args, **kwargs):
        """wrapper function"""
        if not self.fabric_installed:
            self.setup_fabric()
            self.fabric_installed = True
        return fun(self, *args, **kwargs)
    return wrapper


def _check_kamaki(fun):
    """Check if kamaki has been initialized"""
    def wrapper(self, *args, **kwargs):
        """wrapper function"""
        if not self.kamaki_installed:
            self.setup_kamaki()
            self.kamaki_installed = True
        return fun(self, *args, **kwargs)
    return wrapper


class _MyFormatter(logging.Formatter):
    """Logging Formatter"""
    def format(self, record):
        format_orig = self._fmt
        if record.levelno == logging.DEBUG:
            self._fmt = "  %(message)s"
        elif record.levelno == logging.INFO:
            self._fmt = "%(message)s"
        elif record.levelno == logging.WARNING:
            self._fmt = _yellow("[W] %(message)s")
        elif record.levelno == logging.ERROR:
            self._fmt = _red("[E] %(message)s")
        result = logging.Formatter.format(self, record)
        self._fmt = format_orig
        return result


# Too few public methods. pylint: disable-msg=R0903
class _InfoFilter(logging.Filter):
    """Logging Filter that allows DEBUG and INFO messages only"""
    def filter(self, rec):
        """The filter"""
        return rec.levelno in (logging.DEBUG, logging.INFO)


# Too many instance attributes. pylint: disable-msg=R0902
class SynnefoCI(object):
    """SynnefoCI python class"""

    def __init__(self, config_file=None, build_id=None, cloud=None):
        """ Initialize SynnefoCI python class

        Setup logger, local_dir, config and kamaki
        """
        # Setup logger
        self.logger = logging.getLogger('synnefo-ci')
        self.logger.setLevel(logging.DEBUG)

        handler1 = logging.StreamHandler(sys.stdout)
        handler1.setLevel(logging.DEBUG)
        handler1.addFilter(_InfoFilter())
        handler1.setFormatter(_MyFormatter())
        handler2 = logging.StreamHandler(sys.stderr)
        handler2.setLevel(logging.WARNING)
        handler2.setFormatter(_MyFormatter())

        self.logger.addHandler(handler1)
        self.logger.addHandler(handler2)

        # Get our local dir
        self.ci_dir = os.path.dirname(os.path.abspath(__file__))
        self.repo_dir = os.path.dirname(self.ci_dir)

        # Read config file
        if config_file is None:
            config_file = os.path.join(self.ci_dir, DEFAULT_CONFIG_FILE)
        config_file = os.path.abspath(config_file)
        self.config = ConfigParser()
        self.config.optionxform = str
        self.config.read(config_file)

        # Read temporary_config file
        self.temp_config_file = \
            os.path.expanduser(self.config.get('Global', 'temporary_config'))
        self.temp_config = ConfigParser()
        self.temp_config.optionxform = str
        self.temp_config.read(self.temp_config_file)
        self.build_id = build_id
        if build_id is not None:
            self.logger.info("Will use \"%s\" as build id" %
                             _green(self.build_id))

        # Set kamaki cloud
        if cloud is not None:
            self.kamaki_cloud = cloud
        elif self.config.has_option("Deployment", "kamaki_cloud"):
            kamaki_cloud = self.config.get("Deployment", "kamaki_cloud")
            if kamaki_cloud == "":
                self.kamaki_cloud = None
        else:
            self.kamaki_cloud = None

        # Initialize variables
        self.fabric_installed = False
        self.kamaki_installed = False
        self.cyclades_client = None
        self.network_client = None
        self.compute_client = None
        self.image_client = None
        self.astakos_client = None

    def setup_kamaki(self):
        """Initialize kamaki

        Setup cyclades_client, image_client and compute_client
        """

        config = kamaki_config.Config()
        if self.kamaki_cloud is None:
            try:
                self.kamaki_cloud = config.get("global", "default_cloud")
            except AttributeError:
                # Compatibility with kamaki version <=0.10
                self.kamaki_cloud = config.get("global", "default_cloud")

        self.logger.info("Setup kamaki client, using cloud '%s'.." %
                         self.kamaki_cloud)
        auth_url = config.get_cloud(self.kamaki_cloud, "url")
        self.logger.debug("Authentication URL is %s" % _green(auth_url))
        token = config.get_cloud(self.kamaki_cloud, "token")
        #self.logger.debug("Token is %s" % _green(token))

        self.astakos_client = AstakosClient(auth_url, token)

        cyclades_url = \
            self.astakos_client.get_service_endpoints('compute')['publicURL']
        self.logger.debug("Cyclades API url is %s" % _green(cyclades_url))
        self.cyclades_client = CycladesClient(cyclades_url, token)
        self.cyclades_client.CONNECTION_RETRY_LIMIT = 2

        network_url = \
            self.astakos_client.get_service_endpoints('network')['publicURL']
        self.logger.debug("Network API url is %s" % _green(network_url))
        self.network_client = CycladesNetworkClient(network_url, token)
        self.network_client.CONNECTION_RETRY_LIMIT = 2

        image_url = \
            self.astakos_client.get_service_endpoints('image')['publicURL']
        self.logger.debug("Images API url is %s" % _green(image_url))
        self.image_client = ImageClient(cyclades_url, token)
        self.image_client.CONNECTION_RETRY_LIMIT = 2

        compute_url = \
            self.astakos_client.get_service_endpoints('compute')['publicURL']
        self.logger.debug("Compute API url is %s" % _green(compute_url))
        self.compute_client = ComputeClient(compute_url, token)
        self.compute_client.CONNECTION_RETRY_LIMIT = 2

    def _wait_transition(self, server_id, current_status, new_status):
        """Wait for server to go from current_status to new_status"""
        self.logger.debug("Waiting for server to become %s" % new_status)
        timeout = self.config.getint('Global', 'build_timeout')
        sleep_time = 5
        while True:
            server = self.cyclades_client.get_server_details(server_id)
            if server['status'] == new_status:
                return server
            elif timeout < 0:
                self.logger.error(
                    "Waiting for server to become %s timed out" % new_status)
                self.destroy_server(False)
                sys.exit(1)
            elif server['status'] == current_status:
                # Sleep for #n secs and continue
                timeout = timeout - sleep_time
                time.sleep(sleep_time)
            else:
                self.logger.error(
                    "Server failed with status %s" % server['status'])
                self.destroy_server(False)
                sys.exit(1)

    @_check_kamaki
    def destroy_server(self, wait=True):
        """Destroy slave server"""
        server_id = int(self.read_temp_config('server_id'))
        fips = [f for f in self.network_client.list_floatingips()
                if str(f['instance_id']) == str(server_id)]
        self.logger.info("Destoying server with id %s " % server_id)
        self.cyclades_client.delete_server(server_id)
        if wait:
            self._wait_transition(server_id, "ACTIVE", "DELETED")
        for fip in fips:
            self.logger.info("Destroying floating ip %s",
                             fip['floating_ip_address'])
            self.network_client.delete_floatingip(fip['id'])

    def _create_floating_ip(self):
        """Create a new floating ip"""
        networks = self.network_client.list_networks(detail=True)
        pub_net = [n for n in networks
                   if n['SNF:floating_ip_pool'] and n['public']]
        pub_net = pub_net[0]
        fip = self.network_client.create_floatingip(pub_net['id'])
        self.logger.debug("Floating IP %s with id %s created",
                          fip['floating_ip_address'], fip['id'])
        return fip

    def _create_port(self, floating_ip):
        """Create a new port for our floating IP"""
        net_id = floating_ip['floating_network_id']
        self.logger.debug("Creating a new port to network with id %s", net_id)
        fixed_ips = [{'ip_address': floating_ip['floating_ip_address']}]
        port = self.network_client.create_port(
            net_id, device_id=None, fixed_ips=fixed_ips)
        return port

    @_check_kamaki
    def create_server(self, image=None, flavor=None, ssh_keys=None,
                      server_name=None):
        """Create slave server"""
        self.logger.info("Create a new server..")

        # Find a build_id to use
        self._create_new_build_id()

        # Find an image to use
        image_id = self._find_image(image)
        # Find a flavor to use
        flavor_id = self._find_flavor(flavor)

        # Create Server
<<<<<<< HEAD
        fip = self._create_floating_ip()
        port = self._create_port(fip)
        networks = [{'port': port['id']}]
=======
        networks = []
        if self.config.get("Deployment", "allocate_floating_ip") == "True":
            fip = self._create_floating_ip()
            port = self._create_port(fip)
            networks.append({'port': port['id']})
        private_networks = self.config.get('Deployment', 'private_networks')
        if private_networks:
            private_networks = [p.strip() for p in private_networks.split(",")]
            networks.extend([{"uuid": uuid} for uuid in private_networks])
>>>>>>> b0c05399
        if server_name is None:
            server_name = self.config.get("Deployment", "server_name")
            server_name = "%s(BID: %s)" % (server_name, self.build_id)
        server = self.cyclades_client.create_server(
            server_name, flavor_id, image_id, networks=networks)
        server_id = server['id']
        self.write_temp_config('server_id', server_id)
        self.logger.debug("Server got id %s" % _green(server_id))
        server_user = server['metadata']['users']
        self.write_temp_config('server_user', server_user)
        self.logger.debug("Server's admin user is %s" % _green(server_user))
        server_passwd = server['adminPass']
        self.write_temp_config('server_passwd', server_passwd)

        server = self._wait_transition(server_id, "BUILD", "ACTIVE")
        self._get_server_ip_and_port(server, private_networks)
        self._copy_ssh_keys(ssh_keys)

        # Setup Firewall
        self.setup_fabric()
        self.logger.info("Setup firewall")
        accept_ssh_from = self.config.get('Global', 'accept_ssh_from')
        if accept_ssh_from != "":
            self.logger.debug("Block ssh except from %s" % accept_ssh_from)
            cmd = """
            local_ip=$(/sbin/ifconfig eth0 | grep 'inet addr:' | \
                cut -d':' -f2 | cut -d' ' -f1)
            iptables -A INPUT -s localhost -j ACCEPT
            iptables -A INPUT -s $local_ip -j ACCEPT
            iptables -A INPUT -s {0} -p tcp --dport 22 -j ACCEPT
            iptables -A INPUT -p tcp --dport 22 -j DROP
            """.format(accept_ssh_from)
            _run(cmd, False)

        # Setup apt, download packages
        self.logger.debug("Setup apt. Install x2goserver and firefox")
        cmd = """
        echo 'APT::Install-Suggests "false";' >> /etc/apt/apt.conf
        echo 'precedence ::ffff:0:0/96  100' >> /etc/gai.conf
        apt-get update
        apt-get install curl --yes --force-yes
        echo -e "\n\n{0}" >> /etc/apt/sources.list
        # Synnefo repo's key
        curl https://dev.grnet.gr/files/apt-grnetdev.pub | apt-key add -

        # X2GO Key
        apt-key adv --recv-keys --keyserver keys.gnupg.net E1F958385BFE2B6E
        apt-get install x2go-keyring --yes --force-yes
        apt-get update
        apt-get install x2goserver x2goserver-xsession \
                iceweasel --yes --force-yes

        # xterm published application
        echo '[Desktop Entry]' > /usr/share/applications/xterm.desktop
        echo 'Name=XTerm' >> /usr/share/applications/xterm.desktop
        echo 'Comment=standard terminal emulator for the X window system' >> \
            /usr/share/applications/xterm.desktop
        echo 'Exec=xterm' >> /usr/share/applications/xterm.desktop
        echo 'Terminal=false' >> /usr/share/applications/xterm.desktop
        echo 'Type=Application' >> /usr/share/applications/xterm.desktop
        echo 'Encoding=UTF-8' >> /usr/share/applications/xterm.desktop
        echo 'Icon=xterm-color_48x48' >> /usr/share/applications/xterm.desktop
        echo 'Categories=System;TerminalEmulator;' >> \
                /usr/share/applications/xterm.desktop
        """.format(self.config.get('Global', 'apt_repo'))
        _run(cmd, False)

    def _find_flavor(self, flavor=None):
        """Find a suitable flavor to use

        Search by name (reg expression) or by id
        """
        # Get a list of flavors from config file
        flavors = self.config.get('Deployment', 'flavors').split(",")
        if flavor is not None:
            # If we have a flavor_name to use, add it to our list
            flavors.insert(0, flavor)

        list_flavors = self.compute_client.list_flavors()
        for flv in flavors:
            flv_type, flv_value = parse_typed_option(option="flavor",
                                                     value=flv)
            if flv_type == "name":
                # Filter flavors by name
                self.logger.debug(
                    "Trying to find a flavor with name \"%s\"" % flv_value)
                list_flvs = \
                    [f for f in list_flavors
                     if re.search(flv_value, f['name'], flags=re.I)
                     is not None]
            elif flv_type == "id":
                # Filter flavors by id
                self.logger.debug(
                    "Trying to find a flavor with id \"%s\"" % flv_value)
                list_flvs = \
                    [f for f in list_flavors
                     if str(f['id']) == flv_value]
            else:
                self.logger.error("Unrecognized flavor type %s" % flv_type)

            # Check if we found one
            if list_flvs:
                self.logger.debug("Will use \"%s\" with id \"%s\""
                                  % (_green(list_flvs[0]['name']),
                                     _green(list_flvs[0]['id'])))
                return list_flvs[0]['id']

        self.logger.error("No matching flavor found.. aborting")
        sys.exit(1)

    def _find_image(self, image=None):
        """Find a suitable image to use

        In case of search by name, the image has to belong to one
        of the `DEFAULT_SYSTEM_IMAGES_UUID' users.
        In case of search by id it only has to exist.
        """
        # Get a list of images from config file
        images = self.config.get('Deployment', 'images').split(",")
        if image is not None:
            # If we have an image from command line, add it to our list
            images.insert(0, image)

        auth = self.astakos_client.authenticate()
        user_uuid = auth["access"]["token"]["tenant"]["id"]
        list_images = self.image_client.list_public(detail=True)['images']
        for img in images:
            img_type, img_value = parse_typed_option(option="image", value=img)
            if img_type == "name":
                # Filter images by name
                self.logger.debug(
                    "Trying to find an image with name \"%s\"" % img_value)
                accepted_uuids = DEFAULT_SYSTEM_IMAGES_UUID + [user_uuid]
                list_imgs = \
                    [i for i in list_images if i['user_id'] in accepted_uuids
                     and
                     re.search(img_value, i['name'], flags=re.I) is not None]
            elif img_type == "id":
                # Filter images by id
                self.logger.debug(
                    "Trying to find an image with id \"%s\"" % img_value)
                list_imgs = \
                    [i for i in list_images
                     if i['id'].lower() == img_value.lower()]
            else:
                self.logger.error("Unrecognized image type %s" % img_type)
                sys.exit(1)

            # Check if we found one
            if list_imgs:
                self.logger.debug("Will use \"%s\" with id \"%s\""
                                  % (_green(list_imgs[0]['name']),
                                     _green(list_imgs[0]['id'])))
                return list_imgs[0]['id']

        # We didn't found one
        self.logger.error("No matching image found.. aborting")
        sys.exit(1)

    def _get_server_ip_and_port(self, server, private_networks):
        """Compute server's IPv4 and ssh port number"""
        self.logger.info("Get server connection details..")
        if private_networks:
            # Choose the networks that belong to private_networks
            networks = [n for n in server['attachments']
                        if n['network_id'] in private_networks]
        else:
            # Choose the networks that are public
            networks = [n for n in server['attachments']
                        if self.network_client.
                        get_network_details(n['network_id'])['public']]
        # Choose the networks with IPv4
        networks = [n for n in networks if n['ipv4']]
        # Use the first network as IPv4
        server_ip = networks[0]['ipv4']

        if (".okeanos.io" in self.cyclades_client.base_url or
           ".demo.synnefo.org" in self.cyclades_client.base_url):
            tmp1 = int(server_ip.split(".")[2])
            tmp2 = int(server_ip.split(".")[3])
            server_ip = "gate.okeanos.io"
            server_port = 10000 + tmp1 * 256 + tmp2
        else:
            server_port = 22
        self.write_temp_config('server_ip', server_ip)
        self.logger.debug("Server's IPv4 is %s" % _green(server_ip))
        self.write_temp_config('server_port', server_port)
        self.logger.debug("Server's ssh port is %s" % _green(server_port))
        ssh_command = "ssh -p %s %s@%s" \
            % (server_port, server['metadata']['users'], server_ip)
        self.logger.debug("Access server using \"%s\"" %
                          (_green(ssh_command)))

    @_check_fabric
    def _copy_ssh_keys(self, ssh_keys):
        """Upload/Install ssh keys to server"""
        self.logger.debug("Check for authentication keys to use")
        if ssh_keys is None:
            ssh_keys = self.config.get("Deployment", "ssh_keys")

        if ssh_keys != "":
            ssh_keys = os.path.expanduser(ssh_keys)
            self.logger.debug("Will use \"%s\" authentication keys file" %
                              _green(ssh_keys))
            keyfile = '/tmp/%s.pub' % fabric.env.user
            _run('mkdir -p ~/.ssh && chmod 700 ~/.ssh', False)
            if ssh_keys.startswith("http://") or \
                    ssh_keys.startswith("https://") or \
                    ssh_keys.startswith("ftp://"):
                cmd = """
                apt-get update
                apt-get install wget --yes --force-yes
                wget {0} -O {1} --no-check-certificate
                """.format(ssh_keys, keyfile)
                _run(cmd, False)
            elif os.path.exists(ssh_keys):
                _put(ssh_keys, keyfile)
            else:
                self.logger.debug("No ssh keys found")
                return
            _run('cat %s >> ~/.ssh/authorized_keys' % keyfile, False)
            _run('rm %s' % keyfile, False)
            self.logger.debug("Uploaded ssh authorized keys")
        else:
            self.logger.debug("No ssh keys found")

    def _create_new_build_id(self):
        """Find a uniq build_id to use"""
        with filelocker.lock("%s.lock" % self.temp_config_file,
                             filelocker.LOCK_EX):
            # Read temp_config again to get any new entries
            self.temp_config.read(self.temp_config_file)

            # Find a uniq build_id to use
            if self.build_id is None:
                ids = self.temp_config.sections()
                if ids:
                    max_id = int(max(self.temp_config.sections(), key=int))
                    self.build_id = max_id + 1
                else:
                    self.build_id = 1
            self.logger.debug("Will use \"%s\" as build id"
                              % _green(self.build_id))

            # Create a new section
            try:
                self.temp_config.add_section(str(self.build_id))
            except DuplicateSectionError:
                msg = ("Build id \"%s\" already in use. " +
                       "Please use a uniq one or cleanup \"%s\" file.\n") \
                    % (self.build_id, self.temp_config_file)
                self.logger.error(msg)
                sys.exit(1)
            creation_time = \
                time.strftime("%a, %d %b %Y %X", time.localtime())
            self.temp_config.set(str(self.build_id),
                                 "created", str(creation_time))

            # Write changes back to temp config file
            with open(self.temp_config_file, 'wb') as tcf:
                self.temp_config.write(tcf)

    def write_temp_config(self, option, value):
        """Write changes back to config file"""
        # Acquire the lock to write to temp_config_file
        with filelocker.lock("%s.lock" % self.temp_config_file,
                             filelocker.LOCK_EX):

            # Read temp_config again to get any new entries
            self.temp_config.read(self.temp_config_file)

            self.temp_config.set(str(self.build_id), option, str(value))
            curr_time = time.strftime("%a, %d %b %Y %X", time.localtime())
            self.temp_config.set(str(self.build_id), "modified", curr_time)

            # Write changes back to temp config file
            with open(self.temp_config_file, 'wb') as tcf:
                self.temp_config.write(tcf)

    def read_temp_config(self, option):
        """Read from temporary_config file"""
        # If build_id is None use the latest one
        if self.build_id is None:
            ids = self.temp_config.sections()
            if ids:
                self.build_id = int(ids[-1])
            else:
                self.logger.error("No sections in temporary config file")
                sys.exit(1)
            self.logger.debug("Will use \"%s\" as build id"
                              % _green(self.build_id))
        # Read specified option
        return self.temp_config.get(str(self.build_id), option)

    def setup_fabric(self):
        """Setup fabric environment"""
        self.logger.info("Setup fabric parameters..")
        fabric.env.user = self.read_temp_config('server_user')
        fabric.env.host_string = self.read_temp_config('server_ip')
        fabric.env.port = int(self.read_temp_config('server_port'))
        fabric.env.password = self.read_temp_config('server_passwd')
        fabric.env.connection_attempts = 10
        fabric.env.shell = "/bin/bash -c"
        fabric.env.disable_known_hosts = True
        fabric.env.output_prefix = None

    def _check_hash_sum(self, localfile, remotefile):
        """Check hash sums of two files"""
        self.logger.debug("Check hash sum for local file %s" % localfile)
        hash1 = os.popen("sha256sum %s" % localfile).read().split(' ')[0]
        self.logger.debug("Local file has sha256 hash %s" % hash1)
        self.logger.debug("Check hash sum for remote file %s" % remotefile)
        hash2 = _run("sha256sum %s" % remotefile, False)
        hash2 = hash2.split(' ')[0]
        self.logger.debug("Remote file has sha256 hash %s" % hash2)
        if hash1 != hash2:
            self.logger.error("Hashes differ.. aborting")
            sys.exit(1)

    @_check_fabric
    def clone_repo(self, local_repo=False):
        """Clone Synnefo repo from slave server"""
        self.logger.info("Configure repositories on remote server..")
        self.logger.debug("Install/Setup git")
        cmd = """
        apt-get install git --yes --force-yes
        git config --global user.name {0}
        git config --global user.email {1}
        """.format(self.config.get('Global', 'git_config_name'),
                   self.config.get('Global', 'git_config_mail'))
        _run(cmd, False)

        # Clone synnefo_repo
        synnefo_branch = self.clone_synnefo_repo(local_repo=local_repo)
        # Clone pithos-web-client
        self.clone_pithos_webclient_repo(synnefo_branch)

    @_check_fabric
    def clone_synnefo_repo(self, local_repo=False):
        """Clone Synnefo repo to remote server"""
        # Find synnefo_repo and synnefo_branch to use
        synnefo_repo = self.config.get('Global', 'synnefo_repo')
        synnefo_branch = self.config.get("Global", "synnefo_branch")
        if synnefo_branch == "":
            synnefo_branch = \
                subprocess.Popen(
                    ["git", "rev-parse", "--abbrev-ref", "HEAD"],
                    stdout=subprocess.PIPE).communicate()[0].strip()
            if synnefo_branch == "HEAD":
                synnefo_branch = \
                    subprocess.Popen(
                        ["git", "rev-parse", "--short", "HEAD"],
                        stdout=subprocess.PIPE).communicate()[0].strip()
        self.logger.debug("Will use branch \"%s\"" % _green(synnefo_branch))

        if local_repo or synnefo_repo == "":
            # Use local_repo
            self.logger.debug("Push local repo to server")
            # Firstly create the remote repo
            _run("git init synnefo", False)
            # Then push our local repo over ssh
            # We have to pass some arguments to ssh command
            # namely to disable host checking.
            (temp_ssh_file_handle, temp_ssh_file) = tempfile.mkstemp()
            os.close(temp_ssh_file_handle)
            # XXX: git push doesn't read the password
            cmd = """
            echo 'exec ssh -o "StrictHostKeyChecking no" \
                           -o "UserKnownHostsFile /dev/null" \
                           -q "$@"' > {4}
            chmod u+x {4}
            export GIT_SSH="{4}"
            echo "{0}" | git push --quiet --mirror ssh://{1}@{2}:{3}/~/synnefo
            rm -f {4}
            """.format(fabric.env.password,
                       fabric.env.user,
                       fabric.env.host_string,
                       fabric.env.port,
                       temp_ssh_file)
            os.system(cmd)
        else:
            # Clone Synnefo from remote repo
            self.logger.debug("Clone synnefo from %s" % synnefo_repo)
            self._git_clone(synnefo_repo)

        # Checkout the desired synnefo_branch
        self.logger.debug("Checkout \"%s\" branch/commit" % synnefo_branch)
        cmd = """
        cd synnefo
        for branch in `git branch -a | grep remotes | grep -v HEAD`; do
            git branch --track ${branch##*/} $branch
        done
        git checkout %s
        """ % (synnefo_branch)
        _run(cmd, False)

        return synnefo_branch

    @_check_fabric
    def clone_pithos_webclient_repo(self, synnefo_branch):
        """Clone Pithos WebClient repo to remote server"""
        # Find pithos_webclient_repo and pithos_webclient_branch to use
        pithos_webclient_repo = \
            self.config.get('Global', 'pithos_webclient_repo')
        pithos_webclient_branch = \
            self.config.get('Global', 'pithos_webclient_branch')

        # Clone pithos-webclient from remote repo
        self.logger.debug("Clone pithos-webclient from %s" %
                          pithos_webclient_repo)
        self._git_clone(pithos_webclient_repo)

        # Track all pithos-webclient branches
        cmd = """
        cd pithos-web-client
        for branch in `git branch -a | grep remotes | grep -v HEAD`; do
            git branch --track ${branch##*/} $branch > /dev/null 2>&1
        done
        git branch
        """
        webclient_branches = _run(cmd, False)
        webclient_branches = webclient_branches.split()

        # If we have pithos_webclient_branch in config file use this one
        # else try to use the same branch as synnefo_branch
        # else use an appropriate one.
        if pithos_webclient_branch == "":
            if synnefo_branch in webclient_branches:
                pithos_webclient_branch = synnefo_branch
            else:
                # If synnefo_branch starts with one of
                # 'master', 'hotfix'; use the master branch
                if synnefo_branch.startswith('master') or \
                        synnefo_branch.startswith('hotfix'):
                    pithos_webclient_branch = "master"
                # If synnefo_branch starts with one of
                # 'develop', 'feature'; use the develop branch
                elif synnefo_branch.startswith('develop') or \
                        synnefo_branch.startswith('feature'):
                    pithos_webclient_branch = "develop"
                else:
                    self.logger.warning(
                        "Cannot determine which pithos-web-client branch to "
                        "use based on \"%s\" synnefo branch. "
                        "Will use develop." % synnefo_branch)
                    pithos_webclient_branch = "develop"
        # Checkout branch
        self.logger.debug("Checkout \"%s\" branch" %
                          _green(pithos_webclient_branch))
        cmd = """
        cd pithos-web-client
        git checkout {0}
        """.format(pithos_webclient_branch)
        _run(cmd, False)

    def _git_clone(self, repo):
        """Clone repo to remote server

        Currently clonning from code.grnet.gr can fail unexpectedly.
        So retry!!

        """
        cloned = False
        for i in range(1, 11):
            try:
                _run("git clone %s" % repo, False)
                cloned = True
                break
            except BaseException:
                self.logger.warning("Clonning failed.. retrying %s/10" % i)
        if not cloned:
            self.logger.error("Can not clone repo.")
            sys.exit(1)

    @_check_fabric
    def build_packages(self):
        """Build packages needed by Synnefo software"""
        self.logger.info("Install development packages")
        cmd = """
        apt-get update
        apt-get install zlib1g-dev dpkg-dev debhelper git-buildpackage \
                python-dev python-all python-pip ant --yes --force-yes
        pip install -U devflow
        """
        _run(cmd, False)

        # Patch pydist bug
        if self.config.get('Global', 'patch_pydist') == "True":
            self.logger.debug("Patch pydist.py module")
            cmd = r"""
            sed -r -i 's/(\(\?P<name>\[A-Za-z\]\[A-Za-z0-9_\.)/\1\\\-/' \
                /usr/share/python/debpython/pydist.py
            """
            _run(cmd, False)

        # Build synnefo packages
        self.build_synnefo()
        # Build pithos-web-client packages
        self.build_pithos_webclient()

    @_check_fabric
    def build_synnefo(self):
        """Build Synnefo packages"""
        self.logger.info("Build Synnefo packages..")

        cmd = """
        devflow-autopkg snapshot -b ~/synnefo_build-area --no-sign
        """
        with fabric.cd("synnefo"):
            _run(cmd, True)

        # Install snf-deploy package
        self.logger.debug("Install snf-deploy package")
        cmd = """
        dpkg -i snf-deploy*.deb
        apt-get -f install --yes --force-yes
        """
        with fabric.cd("synnefo_build-area"):
            with fabric.settings(warn_only=True):
                _run(cmd, True)

        # Setup synnefo packages for snf-deploy
        self.logger.debug("Copy synnefo debs to snf-deploy packages dir")
        cmd = """
        cp ~/synnefo_build-area/*.deb /var/lib/snf-deploy/packages/
        """
        _run(cmd, False)

    @_check_fabric
    def build_pithos_webclient(self):
        """Build pithos-web-client packages"""
        self.logger.info("Build pithos-web-client packages..")

        cmd = """
        devflow-autopkg snapshot -b ~/webclient_build-area --no-sign
        """
        with fabric.cd("pithos-web-client"):
            _run(cmd, True)

        # Setup pithos-web-client packages for snf-deploy
        self.logger.debug("Copy webclient debs to snf-deploy packages dir")
        cmd = """
        cp ~/webclient_build-area/*.deb /var/lib/snf-deploy/packages/
        """
        _run(cmd, False)

    @_check_fabric
    def build_documentation(self):
        """Build Synnefo documentation"""
        self.logger.info("Build Synnefo documentation..")
        _run("pip install -U Sphinx", False)
        with fabric.cd("synnefo"):
            _run("devflow-update-version; "
                 "./ci/make_docs.sh synnefo_documentation", False)

    def fetch_documentation(self, dest=None):
        """Fetch Synnefo documentation"""
        self.logger.info("Fetch Synnefo documentation..")
        if dest is None:
            dest = "synnefo_documentation"
        dest = os.path.abspath(dest)
        if not os.path.exists(dest):
            os.makedirs(dest)
        self.fetch_compressed("synnefo/synnefo_documentation", dest)
        self.logger.info("Downloaded documentation to %s" %
                         _green(dest))

    @_check_fabric
    def deploy_synnefo(self, schema=None):
        """Deploy Synnefo using snf-deploy"""
        self.logger.info("Deploy Synnefo..")
        if schema is None:
            schema = self.config.get('Global', 'schema')
        self.logger.debug("Will use \"%s\" schema" % _green(schema))

        schema_dir = os.path.join(self.ci_dir, "schemas/%s" % schema)
        if not (os.path.exists(schema_dir) and os.path.isdir(schema_dir)):
            raise ValueError("Unknown schema: %s" % schema)

        self.logger.debug("Upload schema files to server")
        _put(os.path.join(schema_dir, "*"), "/etc/snf-deploy/")

        self.logger.debug("Change password in nodes.conf file")
        cmd = """
        sed -i 's/^password =.*/password = {0}/' /etc/snf-deploy/nodes.conf
        """.format(fabric.env.password)
        _run(cmd, False)

        self.logger.debug("Run snf-deploy")
        cmd = """
        snf-deploy keygen --force
        snf-deploy --disable-colors --autoconf all
        """
        _run(cmd, True)

    @_check_fabric
    def unit_test(self):
        """Run Synnefo unit test suite"""
        self.logger.info("Run Synnefo unit test suite")
        component = self.config.get('Unit Tests', 'component')

        self.logger.debug("Install needed packages")
        cmd = """
        pip install -U mock
        pip install -U factory_boy
        pip install -U nose
        """
        _run(cmd, False)

        self.logger.debug("Upload tests.sh file")
        unit_tests_file = os.path.join(self.ci_dir, "tests.sh")
        _put(unit_tests_file, ".")

        self.logger.debug("Run unit tests")
        cmd = """
        bash tests.sh {0}
        """.format(component)
        _run(cmd, True)

    @_check_fabric
    def run_burnin(self):
        """Run burnin functional test suite"""
        self.logger.info("Run Burnin functional test suite")
        cmd = """
        auth_url=$(grep -e '^url =' .kamakirc | cut -d' ' -f3)
        token=$(grep -e '^token =' .kamakirc | cut -d' ' -f3)
        images_user=$(kamaki image list -l | grep owner | \
                      cut -d':' -f2 | tr -d ' ')
        snf-burnin --auth-url=$auth_url --token=$token {0}
        BurninExitStatus=$?
        exit $BurninExitStatus
        """.format(self.config.get('Burnin', 'cmd_options'))
        _run(cmd, True)

    @_check_fabric
    def fetch_compressed(self, src, dest=None):
        """Create a tarball and fetch it locally"""
        self.logger.debug("Creating tarball of %s" % src)
        basename = os.path.basename(src)
        tar_file = basename + ".tgz"
        cmd = "tar czf %s %s" % (tar_file, src)
        _run(cmd, False)
        if not os.path.exists(dest):
            os.makedirs(dest)

        tmp_dir = tempfile.mkdtemp()
        fabric.get(tar_file, tmp_dir)

        dest_file = os.path.join(tmp_dir, tar_file)
        self._check_hash_sum(dest_file, tar_file)
        self.logger.debug("Untar packages file %s" % dest_file)
        cmd = """
        cd %s
        tar xzf %s
        cp -r %s/* %s
        rm -r %s
        """ % (tmp_dir, tar_file, src, dest, tmp_dir)
        os.system(cmd)
        self.logger.info("Downloaded %s to %s" %
                         (src, _green(dest)))

    @_check_fabric
    def fetch_packages(self, dest=None):
        """Fetch Synnefo packages"""
        if dest is None:
            dest = self.config.get('Global', 'pkgs_dir')
        dest = os.path.abspath(os.path.expanduser(dest))
        if not os.path.exists(dest):
            os.makedirs(dest)
        self.fetch_compressed("synnefo_build-area", dest)
        self.fetch_compressed("webclient_build-area", dest)
        self.logger.info("Downloaded debian packages to %s" %
                         _green(dest))

    def x2go_plugin(self, dest=None):
        """Produce an html page which will use the x2goplugin

        Arguments:
          dest  -- The file where to save the page (String)

        """
        output_str = """
        <!DOCTYPE HTML PUBLIC "-//W3C//DTD HTML 4.01 Transitional//EN">
        <html>
        <head>
        <title>X2Go SynnefoCI Service</title>
        </head>
        <body onload="checkPlugin()">
        <div id="x2goplugin">
            <object
                src="location"
                type="application/x2go"
                name="x2goplugin"
                palette="background"
                height="100%"
                hspace="0"
                vspace="0"
                width="100%"
                x2goconfig="
                    session=X2Go-SynnefoCI-Session
                    server={0}
                    user={1}
                    sshport={2}
                    published=true
                    autologin=true
                ">
            </object>
        </div>
        </body>
        </html>
        """.format(self.read_temp_config('server_ip'),
                   self.read_temp_config('server_user'),
                   self.read_temp_config('server_port'))
        if dest is None:
            dest = self.config.get('Global', 'x2go_plugin_file')

        self.logger.info("Writting x2go plugin html file to %s" % dest)
        fid = open(dest, 'w')
        fid.write(output_str)
        fid.close()


def parse_typed_option(option, value):
    """Parsed typed options (flavors and images)"""
    try:
        [type_, val] = value.strip().split(':')
        if type_ not in ["id", "name"]:
            raise ValueError
        return type_, val
    except ValueError:
        msg = "Invalid %s format. Must be [id|name]:.+" % option
        raise ValueError(msg)<|MERGE_RESOLUTION|>--- conflicted
+++ resolved
@@ -299,11 +299,6 @@
         flavor_id = self._find_flavor(flavor)
 
         # Create Server
-<<<<<<< HEAD
-        fip = self._create_floating_ip()
-        port = self._create_port(fip)
-        networks = [{'port': port['id']}]
-=======
         networks = []
         if self.config.get("Deployment", "allocate_floating_ip") == "True":
             fip = self._create_floating_ip()
@@ -313,7 +308,6 @@
         if private_networks:
             private_networks = [p.strip() for p in private_networks.split(",")]
             networks.extend([{"uuid": uuid} for uuid in private_networks])
->>>>>>> b0c05399
         if server_name is None:
             server_name = self.config.get("Deployment", "server_name")
             server_name = "%s(BID: %s)" % (server_name, self.build_id)
