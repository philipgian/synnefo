#!/usr/bin/env python

"""
Synnefo ci utils module
"""

import os
import re
import sys
import time
import logging
import fabric.api as fabric
import subprocess
import tempfile
from ConfigParser import ConfigParser, DuplicateSectionError

from kamaki.cli import config as kamaki_config
<<<<<<< HEAD
from kamaki.clients.astakos import CachedAstakosClient
=======
from kamaki.clients.astakos import AstakosClient, parse_endpoints
>>>>>>> 5821b6d8
from kamaki.clients.cyclades import CycladesClient, CycladesNetworkClient
from kamaki.clients.image import ImageClient
from kamaki.clients.compute import ComputeClient
import filelocker

DEFAULT_CONFIG_FILE = "ci_wheezy.conf"
# Is our terminal a colorful one?
USE_COLORS = True
# UUID of owner of system images
DEFAULT_SYSTEM_IMAGES_UUID = [
    "25ecced9-bf53-4145-91ee-cf47377e9fb2",  # production (okeanos.grnet.gr)
    "04cbe33f-29b7-4ef1-94fb-015929e5fc06",  # testing (okeanos.io)
]


def _run(cmd, verbose):
    """Run fabric with verbose level"""
    if verbose:
        args = ('running',)
    else:
        args = ('running', 'stdout',)
    with fabric.hide(*args):  # Used * or ** magic. pylint: disable-msg=W0142
        return fabric.run(cmd)


def _put(local, remote):
    """Run fabric put command without output"""
    with fabric.quiet():
        fabric.put(local, remote)


def _red(msg):
    """Red color"""
    ret = "\x1b[31m" + str(msg) + "\x1b[0m" if USE_COLORS else str(msg)
    return ret


def _yellow(msg):
    """Yellow color"""
    ret = "\x1b[33m" + str(msg) + "\x1b[0m" if USE_COLORS else str(msg)
    return ret


def _green(msg):
    """Green color"""
    ret = "\x1b[32m" + str(msg) + "\x1b[0m" if USE_COLORS else str(msg)
    return ret


def _check_fabric(fun):
    """Check if fabric env has been set"""
    def wrapper(self, *args, **kwargs):
        """wrapper function"""
        if not self.fabric_installed:
            self.setup_fabric()
            self.fabric_installed = True
        return fun(self, *args, **kwargs)
    return wrapper


def _check_kamaki(fun):
    """Check if kamaki has been initialized"""
    def wrapper(self, *args, **kwargs):
        """wrapper function"""
        if not self.kamaki_installed:
            self.setup_kamaki()
            self.kamaki_installed = True
        return fun(self, *args, **kwargs)
    return wrapper


class _MyFormatter(logging.Formatter):
    """Logging Formatter"""
    def format(self, record):
        format_orig = self._fmt
        if record.levelno == logging.DEBUG:
            self._fmt = "  %(message)s"
        elif record.levelno == logging.INFO:
            self._fmt = "%(message)s"
        elif record.levelno == logging.WARNING:
            self._fmt = _yellow("[W] %(message)s")
        elif record.levelno == logging.ERROR:
            self._fmt = _red("[E] %(message)s")
        result = logging.Formatter.format(self, record)
        self._fmt = format_orig
        return result


# Too few public methods. pylint: disable-msg=R0903
class _InfoFilter(logging.Filter):
    """Logging Filter that allows DEBUG and INFO messages only"""
    def filter(self, rec):
        """The filter"""
        return rec.levelno in (logging.DEBUG, logging.INFO)


# Too many instance attributes. pylint: disable-msg=R0902
class SynnefoCI(object):
    """SynnefoCI python class"""

    def __init__(self, config_file=None, build_id=None, cloud=None):
        """ Initialize SynnefoCI python class

        Setup logger, local_dir, config and kamaki
        """
        # Setup logger
        self.logger = logging.getLogger('synnefo-ci')
        self.logger.setLevel(logging.DEBUG)

        handler1 = logging.StreamHandler(sys.stdout)
        handler1.setLevel(logging.DEBUG)
        handler1.addFilter(_InfoFilter())
        handler1.setFormatter(_MyFormatter())
        handler2 = logging.StreamHandler(sys.stderr)
        handler2.setLevel(logging.WARNING)
        handler2.setFormatter(_MyFormatter())

        self.logger.addHandler(handler1)
        self.logger.addHandler(handler2)

        # Get our local dir
        self.ci_dir = os.path.dirname(os.path.abspath(__file__))
        self.repo_dir = os.path.dirname(self.ci_dir)

        # Read config file
        if config_file is None:
            config_file = os.path.join(self.ci_dir, DEFAULT_CONFIG_FILE)
        config_file = os.path.abspath(config_file)
        self.config = ConfigParser()
        self.config.optionxform = str
        self.config.read(config_file)

        # Read temporary_config file
        self.temp_config_file = \
            os.path.expanduser(self.config.get('Global', 'temporary_config'))
        self.temp_config = ConfigParser()
        self.temp_config.optionxform = str
        self.temp_config.read(self.temp_config_file)
        self.build_id = build_id
        if build_id is not None:
            self.logger.info("Will use \"%s\" as build id" %
                             _green(self.build_id))

        # Set kamaki cloud
        if cloud is not None:
            self.kamaki_cloud = cloud
        elif self.config.has_option("Deployment", "kamaki_cloud"):
            kamaki_cloud = self.config.get("Deployment", "kamaki_cloud")
            if kamaki_cloud == "":
                self.kamaki_cloud = None
        else:
            self.kamaki_cloud = None

        # Initialize variables
        self.fabric_installed = False
        self.kamaki_installed = False
        self.cyclades_client = None
        self.network_client = None
        self.compute_client = None
        self.image_client = None
        self.astakos_client = None

    def setup_kamaki(self):
        """Initialize kamaki

        Setup cyclades_client, image_client and compute_client
        """

        config = kamaki_config.Config()
        if self.kamaki_cloud is None:
            try:
                self.kamaki_cloud = config.get("global", "default_cloud")
            except AttributeError:
                # Compatibility with kamaki version <=0.10
                self.kamaki_cloud = config.get("global", "default_cloud")

        self.logger.info("Setup kamaki client, using cloud '%s'.." %
                         self.kamaki_cloud)
        auth_url = config.get_cloud(self.kamaki_cloud, "url")
        self.logger.debug("Authentication URL is %s" % _green(auth_url))
        token = config.get_cloud(self.kamaki_cloud, "token")
        #self.logger.debug("Token is %s" % _green(token))

<<<<<<< HEAD
        self.astakos_client = CachedAstakosClient(auth_url, token)
=======
        self.astakos_client = AstakosClient(auth_url, token)
        endpoints = self.astakos_client.authenticate()
>>>>>>> 5821b6d8

        cyclades_url = get_endpoint_url(endpoints, "compute")
        self.logger.debug("Cyclades API url is %s" % _green(cyclades_url))
        self.cyclades_client = CycladesClient(cyclades_url, token)
        self.cyclades_client.CONNECTION_RETRY_LIMIT = 2

        network_url = get_endpoint_url(endpoints, "network")
        self.logger.debug("Network API url is %s" % _green(network_url))
        self.network_client = CycladesNetworkClient(network_url, token)
        self.network_client.CONNECTION_RETRY_LIMIT = 2

        image_url = get_endpoint_url(endpoints, "image")
        self.logger.debug("Images API url is %s" % _green(image_url))
        self.image_client = ImageClient(cyclades_url, token)
        self.image_client.CONNECTION_RETRY_LIMIT = 2

        compute_url = get_endpoint_url(endpoints, "compute")
        self.logger.debug("Compute API url is %s" % _green(compute_url))
        self.compute_client = ComputeClient(compute_url, token)
        self.compute_client.CONNECTION_RETRY_LIMIT = 2

    def _wait_transition(self, server_id, current_status, new_status):
        """Wait for server to go from current_status to new_status"""
        self.logger.debug("Waiting for server to become %s" % new_status)
        timeout = self.config.getint('Global', 'build_timeout')
        sleep_time = 5
        while True:
            server = self.cyclades_client.get_server_details(server_id)
            if server['status'] == new_status:
                return server
            elif timeout < 0:
                self.logger.error(
                    "Waiting for server to become %s timed out" % new_status)
                self.destroy_server(False)
                sys.exit(1)
            elif server['status'] == current_status:
                # Sleep for #n secs and continue
                timeout = timeout - sleep_time
                time.sleep(sleep_time)
            else:
                self.logger.error(
                    "Server failed with status %s" % server['status'])
                self.destroy_server(False)
                sys.exit(1)

    @_check_kamaki
    def destroy_server(self, wait=True):
        """Destroy slave server"""
        server_id = int(self.read_temp_config('server_id'))
        fips = [f for f in self.network_client.list_floatingips()
                if str(f['instance_id']) == str(server_id)]
        self.logger.info("Destoying server with id %s " % server_id)
        self.cyclades_client.delete_server(server_id)
        if wait:
            self._wait_transition(server_id, "ACTIVE", "DELETED")
        for fip in fips:
            self.logger.info("Destroying floating ip %s",
                             fip['floating_ip_address'])
            self.network_client.delete_floatingip(fip['id'])

    def _create_floating_ip(self):
        """Create a new floating ip"""
        networks = self.network_client.list_networks(detail=True)
        pub_net = [n for n in networks
                   if n['SNF:floating_ip_pool'] and n['public']]
        pub_net = pub_net[0]
        fip = self.network_client.create_floatingip(pub_net['id'])
        self.logger.debug("Floating IP %s with id %s created",
                          fip['floating_ip_address'], fip['id'])
        return fip

    def _create_port(self, floating_ip):
        """Create a new port for our floating IP"""
        net_id = floating_ip['floating_network_id']
        self.logger.debug("Creating a new port to network with id %s", net_id)
        fixed_ips = [{'ip_address': floating_ip['floating_ip_address']}]
        port = self.network_client.create_port(
            net_id, device_id=None, fixed_ips=fixed_ips)
        return port

    @_check_kamaki
    # Too many local variables. pylint: disable-msg=R0914
    def create_server(self, image=None, flavor=None, ssh_keys=None,
                      server_name=None):
        """Create slave server"""
        self.logger.info("Create a new server..")

        # Find a build_id to use
        self._create_new_build_id()

        # Find an image to use
        image_id = self._find_image(image)
        # Find a flavor to use
        flavor_id = self._find_flavor(flavor)

        # Create Server
        networks = []
        if self.config.get("Deployment", "allocate_floating_ip") == "True":
            fip = self._create_floating_ip()
            port = self._create_port(fip)
            networks.append({'port': port['id']})
        private_networks = self.config.get('Deployment', 'private_networks')
        if private_networks:
            private_networks = [p.strip() for p in private_networks.split(",")]
            networks.extend([{"uuid": uuid} for uuid in private_networks])
        if server_name is None:
            server_name = self.config.get("Deployment", "server_name")
            server_name = "%s(BID: %s)" % (server_name, self.build_id)
        server = self.cyclades_client.create_server(
            server_name, flavor_id, image_id, networks=networks)
        server_id = server['id']
        self.write_temp_config('server_id', server_id)
        self.logger.debug("Server got id %s" % _green(server_id))
        server_user = server['metadata']['users']
        self.write_temp_config('server_user', server_user)
        self.logger.debug("Server's admin user is %s" % _green(server_user))
        server_passwd = server['adminPass']
        self.write_temp_config('server_passwd', server_passwd)

        server = self._wait_transition(server_id, "BUILD", "ACTIVE")
        self._get_server_ip_and_port(server, private_networks)
        self._copy_ssh_keys(ssh_keys)

        # Setup Firewall
        self.setup_fabric()
        self.logger.info("Setup firewall")
        accept_ssh_from = self.config.get('Global', 'accept_ssh_from')
        if accept_ssh_from != "":
            self.logger.debug("Block ssh except from %s" % accept_ssh_from)
            cmd = """
            local_ip=$(/sbin/ifconfig eth0 | grep 'inet addr:' | \
                cut -d':' -f2 | cut -d' ' -f1)
            iptables -A INPUT -s localhost -j ACCEPT
            iptables -A INPUT -s $local_ip -j ACCEPT
            iptables -A INPUT -s {0} -p tcp --dport 22 -j ACCEPT
            iptables -A INPUT -p tcp --dport 22 -j DROP
            """.format(accept_ssh_from)
            _run(cmd, False)

        # Setup apt, download packages
        self.logger.debug("Setup apt. Install x2goserver and firefox")
        cmd = """
        echo 'APT::Install-Suggests "false";' >> /etc/apt/apt.conf
        echo 'precedence ::ffff:0:0/96  100' >> /etc/gai.conf
        apt-get update
        apt-get install curl --yes --force-yes
        echo -e "\n\n{0}" >> /etc/apt/sources.list
        # Synnefo repo's key
        curl https://dev.grnet.gr/files/apt-grnetdev.pub | apt-key add -

        # X2GO Key
        apt-key adv --recv-keys --keyserver keys.gnupg.net E1F958385BFE2B6E
        apt-get install x2go-keyring --yes --force-yes
        apt-get update
        apt-get install x2goserver x2goserver-xsession \
                iceweasel --yes --force-yes

        # xterm published application
        echo '[Desktop Entry]' > /usr/share/applications/xterm.desktop
        echo 'Name=XTerm' >> /usr/share/applications/xterm.desktop
        echo 'Comment=standard terminal emulator for the X window system' >> \
            /usr/share/applications/xterm.desktop
        echo 'Exec=xterm' >> /usr/share/applications/xterm.desktop
        echo 'Terminal=false' >> /usr/share/applications/xterm.desktop
        echo 'Type=Application' >> /usr/share/applications/xterm.desktop
        echo 'Encoding=UTF-8' >> /usr/share/applications/xterm.desktop
        echo 'Icon=xterm-color_48x48' >> /usr/share/applications/xterm.desktop
        echo 'Categories=System;TerminalEmulator;' >> \
                /usr/share/applications/xterm.desktop
        """.format(self.config.get('Global', 'apt_repo'))
        _run(cmd, False)

    def _find_flavor(self, flavor=None):
        """Find a suitable flavor to use

        Search by name (reg expression) or by id
        """
        # Get a list of flavors from config file
        flavors = self.config.get('Deployment', 'flavors').split(",")
        if flavor is not None:
            # If we have a flavor_name to use, add it to our list
            flavors.insert(0, flavor)

        list_flavors = self.compute_client.list_flavors()
        for flv in flavors:
            flv_type, flv_value = parse_typed_option(option="flavor",
                                                     value=flv)
            if flv_type == "name":
                # Filter flavors by name
                self.logger.debug(
                    "Trying to find a flavor with name \"%s\"" % flv_value)
                list_flvs = \
                    [f for f in list_flavors
                     if re.search(flv_value, f['name'], flags=re.I)
                     is not None]
            elif flv_type == "id":
                # Filter flavors by id
                self.logger.debug(
                    "Trying to find a flavor with id \"%s\"" % flv_value)
                list_flvs = \
                    [f for f in list_flavors
                     if str(f['id']) == flv_value]
            else:
                self.logger.error("Unrecognized flavor type %s" % flv_type)

            # Check if we found one
            if list_flvs:
                self.logger.debug("Will use \"%s\" with id \"%s\""
                                  % (_green(list_flvs[0]['name']),
                                     _green(list_flvs[0]['id'])))
                return list_flvs[0]['id']

        self.logger.error("No matching flavor found.. aborting")
        sys.exit(1)

    def _find_image(self, image=None):
        """Find a suitable image to use

        In case of search by name, the image has to belong to one
        of the `DEFAULT_SYSTEM_IMAGES_UUID' users.
        In case of search by id it only has to exist.
        """
        # Get a list of images from config file
        images = self.config.get('Deployment', 'images').split(",")
        if image is not None:
            # If we have an image from command line, add it to our list
            images.insert(0, image)

        auth = self.astakos_client.authenticate()
        user_uuid = auth["access"]["token"]["tenant"]["id"]
        list_images = self.image_client.list_public(detail=True)['images']
        for img in images:
            img_type, img_value = parse_typed_option(option="image", value=img)
            if img_type == "name":
                # Filter images by name
                self.logger.debug(
                    "Trying to find an image with name \"%s\"" % img_value)
                accepted_uuids = DEFAULT_SYSTEM_IMAGES_UUID + [user_uuid]
                list_imgs = \
                    [i for i in list_images if i['user_id'] in accepted_uuids
                     and
                     re.search(img_value, i['name'], flags=re.I) is not None]
            elif img_type == "id":
                # Filter images by id
                self.logger.debug(
                    "Trying to find an image with id \"%s\"" % img_value)
                list_imgs = \
                    [i for i in list_images
                     if i['id'].lower() == img_value.lower()]
            else:
                self.logger.error("Unrecognized image type %s" % img_type)
                sys.exit(1)

            # Check if we found one
            if list_imgs:
                self.logger.debug("Will use \"%s\" with id \"%s\""
                                  % (_green(list_imgs[0]['name']),
                                     _green(list_imgs[0]['id'])))
                return list_imgs[0]['id']

        # We didn't found one
        self.logger.error("No matching image found.. aborting")
        sys.exit(1)

    def _get_server_ip_and_port(self, server, private_networks):
        """Compute server's IPv4 and ssh port number"""
        self.logger.info("Get server connection details..")
        if private_networks:
            # Choose the networks that belong to private_networks
            networks = [n for n in server['attachments']
                        if n['network_id'] in private_networks]
        else:
            # Choose the networks that are public
            networks = [n for n in server['attachments']
                        if self.network_client.
                        get_network_details(n['network_id'])['public']]
        # Choose the networks with IPv4
        networks = [n for n in networks if n['ipv4']]
        # Use the first network as IPv4
        server_ip = networks[0]['ipv4']

        if (".okeanos.io" in self.cyclades_client.base_url or
           ".demo.synnefo.org" in self.cyclades_client.base_url):
            tmp1 = int(server_ip.split(".")[2])
            tmp2 = int(server_ip.split(".")[3])
            server_ip = "gate.okeanos.io"
            server_port = 10000 + tmp1 * 256 + tmp2
        else:
            server_port = 22
        self.write_temp_config('server_ip', server_ip)
        self.logger.debug("Server's IPv4 is %s" % _green(server_ip))
        self.write_temp_config('server_port', server_port)
        self.logger.debug("Server's ssh port is %s" % _green(server_port))
        ssh_command = "ssh -p %s %s@%s" \
            % (server_port, server['metadata']['users'], server_ip)
        self.logger.debug("Access server using \"%s\"" %
                          (_green(ssh_command)))

    @_check_fabric
    def _copy_ssh_keys(self, ssh_keys):
        """Upload/Install ssh keys to server"""
        self.logger.debug("Check for authentication keys to use")
        if ssh_keys is None:
            ssh_keys = self.config.get("Deployment", "ssh_keys")

        if ssh_keys != "":
            ssh_keys = os.path.expanduser(ssh_keys)
            self.logger.debug("Will use \"%s\" authentication keys file" %
                              _green(ssh_keys))
            keyfile = '/tmp/%s.pub' % fabric.env.user
            _run('mkdir -p ~/.ssh && chmod 700 ~/.ssh', False)
            if ssh_keys.startswith("http://") or \
                    ssh_keys.startswith("https://") or \
                    ssh_keys.startswith("ftp://"):
                cmd = """
                apt-get update
                apt-get install wget --yes --force-yes
                wget {0} -O {1} --no-check-certificate
                """.format(ssh_keys, keyfile)
                _run(cmd, False)
            elif os.path.exists(ssh_keys):
                _put(ssh_keys, keyfile)
            else:
                self.logger.debug("No ssh keys found")
                return
            _run('cat %s >> ~/.ssh/authorized_keys' % keyfile, False)
            _run('rm %s' % keyfile, False)
            self.logger.debug("Uploaded ssh authorized keys")
        else:
            self.logger.debug("No ssh keys found")

    def _create_new_build_id(self):
        """Find a uniq build_id to use"""
        with filelocker.lock("%s.lock" % self.temp_config_file,
                             filelocker.LOCK_EX):
            # Read temp_config again to get any new entries
            self.temp_config.read(self.temp_config_file)

            # Find a uniq build_id to use
            if self.build_id is None:
                ids = self.temp_config.sections()
                if ids:
                    max_id = int(max(self.temp_config.sections(), key=int))
                    self.build_id = max_id + 1
                else:
                    self.build_id = 1
            self.logger.debug("Will use \"%s\" as build id"
                              % _green(self.build_id))

            # Create a new section
            try:
                self.temp_config.add_section(str(self.build_id))
            except DuplicateSectionError:
                msg = ("Build id \"%s\" already in use. " +
                       "Please use a uniq one or cleanup \"%s\" file.\n") \
                    % (self.build_id, self.temp_config_file)
                self.logger.error(msg)
                sys.exit(1)
            creation_time = \
                time.strftime("%a, %d %b %Y %X", time.localtime())
            self.temp_config.set(str(self.build_id),
                                 "created", str(creation_time))

            # Write changes back to temp config file
            with open(self.temp_config_file, 'wb') as tcf:
                self.temp_config.write(tcf)

    def write_temp_config(self, option, value):
        """Write changes back to config file"""
        # Acquire the lock to write to temp_config_file
        with filelocker.lock("%s.lock" % self.temp_config_file,
                             filelocker.LOCK_EX):

            # Read temp_config again to get any new entries
            self.temp_config.read(self.temp_config_file)

            self.temp_config.set(str(self.build_id), option, str(value))
            curr_time = time.strftime("%a, %d %b %Y %X", time.localtime())
            self.temp_config.set(str(self.build_id), "modified", curr_time)

            # Write changes back to temp config file
            with open(self.temp_config_file, 'wb') as tcf:
                self.temp_config.write(tcf)

    def read_temp_config(self, option):
        """Read from temporary_config file"""
        # If build_id is None use the latest one
        if self.build_id is None:
            ids = self.temp_config.sections()
            if ids:
                self.build_id = int(ids[-1])
            else:
                self.logger.error("No sections in temporary config file")
                sys.exit(1)
            self.logger.debug("Will use \"%s\" as build id"
                              % _green(self.build_id))
        # Read specified option
        return self.temp_config.get(str(self.build_id), option)

    def setup_fabric(self):
        """Setup fabric environment"""
        self.logger.info("Setup fabric parameters..")
        fabric.env.user = self.read_temp_config('server_user')
        fabric.env.host_string = self.read_temp_config('server_ip')
        fabric.env.port = int(self.read_temp_config('server_port'))
        fabric.env.password = self.read_temp_config('server_passwd')
        fabric.env.connection_attempts = 10
        fabric.env.shell = "/bin/bash -c"
        fabric.env.disable_known_hosts = True
        fabric.env.output_prefix = None

    def _check_hash_sum(self, localfile, remotefile):
        """Check hash sums of two files"""
        self.logger.debug("Check hash sum for local file %s" % localfile)
        hash1 = os.popen("sha256sum %s" % localfile).read().split(' ')[0]
        self.logger.debug("Local file has sha256 hash %s" % hash1)
        self.logger.debug("Check hash sum for remote file %s" % remotefile)
        hash2 = _run("sha256sum %s" % remotefile, False)
        hash2 = hash2.split(' ')[0]
        self.logger.debug("Remote file has sha256 hash %s" % hash2)
        if hash1 != hash2:
            self.logger.error("Hashes differ.. aborting")
            sys.exit(1)

    @_check_fabric
    def clone_repo(self, local_repo=False):
        """Clone Synnefo repo from slave server"""
        self.logger.info("Configure repositories on remote server..")
        self.logger.debug("Install/Setup git")
        cmd = """
        apt-get install git --yes --force-yes
        git config --global user.name {0}
        git config --global user.email {1}
        """.format(self.config.get('Global', 'git_config_name'),
                   self.config.get('Global', 'git_config_mail'))
        _run(cmd, False)

        # Clone synnefo_repo
        synnefo_branch = self.clone_synnefo_repo(local_repo=local_repo)
        # Clone pithos-web-client
        self.clone_pithos_webclient_repo(synnefo_branch)

    @_check_fabric
    def clone_synnefo_repo(self, local_repo=False):
        """Clone Synnefo repo to remote server"""
        # Find synnefo_repo and synnefo_branch to use
        synnefo_repo = self.config.get('Global', 'synnefo_repo')
        synnefo_branch = self.config.get("Global", "synnefo_branch")
        if synnefo_branch == "":
            synnefo_branch = \
                subprocess.Popen(
                    ["git", "rev-parse", "--abbrev-ref", "HEAD"],
                    stdout=subprocess.PIPE).communicate()[0].strip()
            if synnefo_branch == "HEAD":
                synnefo_branch = \
                    subprocess.Popen(
                        ["git", "rev-parse", "--short", "HEAD"],
                        stdout=subprocess.PIPE).communicate()[0].strip()
        self.logger.debug("Will use branch \"%s\"" % _green(synnefo_branch))

        if local_repo or synnefo_repo == "":
            # Use local_repo
            self.logger.debug("Push local repo to server")
            # Firstly create the remote repo
            _run("git init synnefo", False)
            # Then push our local repo over ssh
            # We have to pass some arguments to ssh command
            # namely to disable host checking.
            (temp_ssh_file_handle, temp_ssh_file) = tempfile.mkstemp()
            os.close(temp_ssh_file_handle)
            # XXX: git push doesn't read the password
            cmd = """
            echo 'exec ssh -o "StrictHostKeyChecking no" \
                           -o "UserKnownHostsFile /dev/null" \
                           -q "$@"' > {4}
            chmod u+x {4}
            export GIT_SSH="{4}"
            echo "{0}" | git push --quiet --mirror ssh://{1}@{2}:{3}/~/synnefo
            rm -f {4}
            """.format(fabric.env.password,
                       fabric.env.user,
                       fabric.env.host_string,
                       fabric.env.port,
                       temp_ssh_file)
            os.system(cmd)
        else:
            # Clone Synnefo from remote repo
            self.logger.debug("Clone synnefo from %s" % synnefo_repo)
            self._git_clone(synnefo_repo)

        # Checkout the desired synnefo_branch
        self.logger.debug("Checkout \"%s\" branch/commit" % synnefo_branch)
        cmd = """
        cd synnefo
        for branch in `git branch -a | grep remotes | grep -v HEAD`; do
            git branch --track ${branch##*/} $branch
        done
        git checkout %s
        """ % (synnefo_branch)
        _run(cmd, False)

        return synnefo_branch

    @_check_fabric
    def clone_pithos_webclient_repo(self, synnefo_branch):
        """Clone Pithos WebClient repo to remote server"""
        # Find pithos_webclient_repo and pithos_webclient_branch to use
        pithos_webclient_repo = \
            self.config.get('Global', 'pithos_webclient_repo')
        pithos_webclient_branch = \
            self.config.get('Global', 'pithos_webclient_branch')

        # Clone pithos-webclient from remote repo
        self.logger.debug("Clone pithos-webclient from %s" %
                          pithos_webclient_repo)
        self._git_clone(pithos_webclient_repo)

        # Track all pithos-webclient branches
        cmd = """
        cd pithos-web-client
        for branch in `git branch -a | grep remotes | grep -v HEAD`; do
            git branch --track ${branch##*/} $branch > /dev/null 2>&1
        done
        git branch
        """
        webclient_branches = _run(cmd, False)
        webclient_branches = webclient_branches.split()

        # If we have pithos_webclient_branch in config file use this one
        # else try to use the same branch as synnefo_branch
        # else use an appropriate one.
        if pithos_webclient_branch == "":
            if synnefo_branch in webclient_branches:
                pithos_webclient_branch = synnefo_branch
            else:
                # If synnefo_branch starts with one of
                # 'master', 'hotfix'; use the master branch
                if synnefo_branch.startswith('master') or \
                        synnefo_branch.startswith('hotfix'):
                    pithos_webclient_branch = "master"
                # If synnefo_branch starts with one of
                # 'develop', 'feature'; use the develop branch
                elif synnefo_branch.startswith('develop') or \
                        synnefo_branch.startswith('feature'):
                    pithos_webclient_branch = "develop"
                else:
                    self.logger.warning(
                        "Cannot determine which pithos-web-client branch to "
                        "use based on \"%s\" synnefo branch. "
                        "Will use develop." % synnefo_branch)
                    pithos_webclient_branch = "develop"
        # Checkout branch
        self.logger.debug("Checkout \"%s\" branch" %
                          _green(pithos_webclient_branch))
        cmd = """
        cd pithos-web-client
        git checkout {0}
        """.format(pithos_webclient_branch)
        _run(cmd, False)

    def _git_clone(self, repo):
        """Clone repo to remote server

        Currently clonning from code.grnet.gr can fail unexpectedly.
        So retry!!

        """
        cloned = False
        for i in range(1, 11):
            try:
                _run("git clone %s" % repo, False)
                cloned = True
                break
            except BaseException:
                self.logger.warning("Clonning failed.. retrying %s/10" % i)
        if not cloned:
            self.logger.error("Can not clone repo.")
            sys.exit(1)

    @_check_fabric
    def build_packages(self):
        """Build packages needed by Synnefo software"""
        self.logger.info("Install development packages")
        cmd = """
        apt-get update
        apt-get install zlib1g-dev dpkg-dev debhelper git-buildpackage \
                python-dev python-all python-pip ant --yes --force-yes
        pip install -U devflow
        """
        _run(cmd, False)

        # Patch pydist bug
        if self.config.get('Global', 'patch_pydist') == "True":
            self.logger.debug("Patch pydist.py module")
            cmd = r"""
            sed -r -i 's/(\(\?P<name>\[A-Za-z\]\[A-Za-z0-9_\.)/\1\\\-/' \
                /usr/share/python/debpython/pydist.py
            """
            _run(cmd, False)

        # Build synnefo packages
        self.build_synnefo()
        # Build pithos-web-client packages
        self.build_pithos_webclient()

    @_check_fabric
    def build_synnefo(self):
        """Build Synnefo packages"""
        self.logger.info("Build Synnefo packages..")

        cmd = """
        devflow-autopkg snapshot -b ~/synnefo_build-area --no-sign
        """
        with fabric.cd("synnefo"):
            _run(cmd, True)

        # Install snf-deploy package
        self.logger.debug("Install snf-deploy package")
        cmd = """
        dpkg -i snf-deploy*.deb
        apt-get -f install --yes --force-yes
        """
        with fabric.cd("synnefo_build-area"):
            with fabric.settings(warn_only=True):
                _run(cmd, True)

        # Setup synnefo packages for snf-deploy
        self.logger.debug("Copy synnefo debs to snf-deploy packages dir")
        cmd = """
        cp ~/synnefo_build-area/*.deb /var/lib/snf-deploy/packages/
        """
        _run(cmd, False)

    @_check_fabric
    def build_pithos_webclient(self):
        """Build pithos-web-client packages"""
        self.logger.info("Build pithos-web-client packages..")

        cmd = """
        devflow-autopkg snapshot -b ~/webclient_build-area --no-sign
        """
        with fabric.cd("pithos-web-client"):
            _run(cmd, True)

        # Setup pithos-web-client packages for snf-deploy
        self.logger.debug("Copy webclient debs to snf-deploy packages dir")
        cmd = """
        cp ~/webclient_build-area/*.deb /var/lib/snf-deploy/packages/
        """
        _run(cmd, False)

    @_check_fabric
    def build_documentation(self):
        """Build Synnefo documentation"""
        self.logger.info("Build Synnefo documentation..")
        _run("pip install -U Sphinx", False)
        with fabric.cd("synnefo"):
            _run("devflow-update-version; "
                 "./ci/make_docs.sh synnefo_documentation", False)

    def fetch_documentation(self, dest=None):
        """Fetch Synnefo documentation"""
        self.logger.info("Fetch Synnefo documentation..")
        if dest is None:
            dest = "synnefo_documentation"
        dest = os.path.abspath(dest)
        if not os.path.exists(dest):
            os.makedirs(dest)
        self.fetch_compressed("synnefo/synnefo_documentation", dest)
        self.logger.info("Downloaded documentation to %s" %
                         _green(dest))

    @_check_fabric
    def deploy_synnefo(self, schema=None):
        """Deploy Synnefo using snf-deploy"""
        self.logger.info("Deploy Synnefo..")
        if schema is None:
            schema = self.config.get('Global', 'schema')
        self.logger.debug("Will use \"%s\" schema" % _green(schema))

        schema_dir = os.path.join(self.ci_dir, "schemas/%s" % schema)
        if not (os.path.exists(schema_dir) and os.path.isdir(schema_dir)):
            raise ValueError("Unknown schema: %s" % schema)

        self.logger.debug("Upload schema files to server")
        _put(os.path.join(schema_dir, "*"), "/etc/snf-deploy/")

        self.logger.debug("Change password in nodes.conf file")
        cmd = """
        sed -i 's/^password =.*/password = {0}/' /etc/snf-deploy/nodes.conf
        sed -i 's/12345/{0}/' /etc/snf-deploy/nodes.conf
        """.format(fabric.env.password)
        _run(cmd, False)

        self.logger.debug("Run snf-deploy")
        cmd = """
        snf-deploy keygen --force
        snf-deploy --disable-colors --autoconf all
        """
        _run(cmd, True)

    @_check_fabric
    def unit_test(self):
        """Run Synnefo unit test suite"""
        self.logger.info("Run Synnefo unit test suite")
        component = self.config.get('Unit Tests', 'component')

        self.logger.debug("Install needed packages")
        cmd = """
        pip install -U mock
        pip install -U factory_boy
        pip install -U nose
        """
        _run(cmd, False)

        self.logger.debug("Upload tests.sh file")
        unit_tests_file = os.path.join(self.ci_dir, "tests.sh")
        _put(unit_tests_file, ".")

        self.logger.debug("Run unit tests")
        cmd = """
        bash tests.sh {0}
        """.format(component)
        _run(cmd, True)

    @_check_fabric
    def run_burnin(self):
        """Run burnin functional test suite"""
        self.logger.info("Run Burnin functional test suite")
        cmd = """
        auth_url=$(grep -e '^url =' .kamakirc | cut -d' ' -f3)
        token=$(grep -e '^token =' .kamakirc | cut -d' ' -f3)
        images_user=$(kamaki image list -l | grep owner | \
                      cut -d':' -f2 | tr -d ' ')
        snf-burnin --auth-url=$auth_url --token=$token {0}
        BurninExitStatus=$?
        exit $BurninExitStatus
        """.format(self.config.get('Burnin', 'cmd_options'))
        _run(cmd, True)

    @_check_fabric
    def fetch_compressed(self, src, dest=None):
        """Create a tarball and fetch it locally"""
        self.logger.debug("Creating tarball of %s" % src)
        basename = os.path.basename(src)
        tar_file = basename + ".tgz"
        cmd = "tar czf %s %s" % (tar_file, src)
        _run(cmd, False)
        if not os.path.exists(dest):
            os.makedirs(dest)

        tmp_dir = tempfile.mkdtemp()
        fabric.get(tar_file, tmp_dir)

        dest_file = os.path.join(tmp_dir, tar_file)
        self._check_hash_sum(dest_file, tar_file)
        self.logger.debug("Untar packages file %s" % dest_file)
        cmd = """
        cd %s
        tar xzf %s
        cp -r %s/* %s
        rm -r %s
        """ % (tmp_dir, tar_file, src, dest, tmp_dir)
        os.system(cmd)
        self.logger.info("Downloaded %s to %s" %
                         (src, _green(dest)))

    @_check_fabric
    def fetch_packages(self, dest=None):
        """Fetch Synnefo packages"""
        if dest is None:
            dest = self.config.get('Global', 'pkgs_dir')
        dest = os.path.abspath(os.path.expanduser(dest))
        if not os.path.exists(dest):
            os.makedirs(dest)
        self.fetch_compressed("synnefo_build-area", dest)
        self.fetch_compressed("webclient_build-area", dest)
        self.logger.info("Downloaded debian packages to %s" %
                         _green(dest))

    def x2go_plugin(self, dest=None):
        """Produce an html page which will use the x2goplugin

        Arguments:
          dest  -- The file where to save the page (String)

        """
        output_str = """
        <!DOCTYPE HTML PUBLIC "-//W3C//DTD HTML 4.01 Transitional//EN">
        <html>
        <head>
        <title>X2Go SynnefoCI Service</title>
        </head>
        <body onload="checkPlugin()">
        <div id="x2goplugin">
            <object
                src="location"
                type="application/x2go"
                name="x2goplugin"
                palette="background"
                height="100%"
                hspace="0"
                vspace="0"
                width="100%"
                x2goconfig="
                    session=X2Go-SynnefoCI-Session
                    server={0}
                    user={1}
                    sshport={2}
                    published=true
                    autologin=true
                ">
            </object>
        </div>
        </body>
        </html>
        """.format(self.read_temp_config('server_ip'),
                   self.read_temp_config('server_user'),
                   self.read_temp_config('server_port'))
        if dest is None:
            dest = self.config.get('Global', 'x2go_plugin_file')

        self.logger.info("Writting x2go plugin html file to %s" % dest)
        fid = open(dest, 'w')
        fid.write(output_str)
        fid.close()


def parse_typed_option(option, value):
    """Parsed typed options (flavors and images)"""
    try:
        [type_, val] = value.strip().split(':')
        if type_ not in ["id", "name"]:
            raise ValueError
        return type_, val
    except ValueError:
        msg = "Invalid %s format. Must be [id|name]:.+" % option
        raise ValueError(msg)


def get_endpoint_url(endpoints, endpoint_type):
    """Get the publicURL for the specified endpoint"""

    service_catalog = parse_endpoints(endpoints, ep_type=endpoint_type)
    return service_catalog[0]['endpoints'][0]['publicURL']<|MERGE_RESOLUTION|>--- conflicted
+++ resolved
@@ -15,11 +15,7 @@
 from ConfigParser import ConfigParser, DuplicateSectionError
 
 from kamaki.cli import config as kamaki_config
-<<<<<<< HEAD
-from kamaki.clients.astakos import CachedAstakosClient
-=======
 from kamaki.clients.astakos import AstakosClient, parse_endpoints
->>>>>>> 5821b6d8
 from kamaki.clients.cyclades import CycladesClient, CycladesNetworkClient
 from kamaki.clients.image import ImageClient
 from kamaki.clients.compute import ComputeClient
@@ -203,12 +199,8 @@
         token = config.get_cloud(self.kamaki_cloud, "token")
         #self.logger.debug("Token is %s" % _green(token))
 
-<<<<<<< HEAD
-        self.astakos_client = CachedAstakosClient(auth_url, token)
-=======
         self.astakos_client = AstakosClient(auth_url, token)
         endpoints = self.astakos_client.authenticate()
->>>>>>> 5821b6d8
 
         cyclades_url = get_endpoint_url(endpoints, "compute")
         self.logger.debug("Cyclades API url is %s" % _green(cyclades_url))
