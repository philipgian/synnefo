# Copyright 2011 GRNET S.A. All rights reserved.
#
# Redistribution and use in source and binary forms, with or
# without modification, are permitted provided that the following
# conditions are met:
#
#   1. Redistributions of source code must retain the above
#      copyright notice, this list of conditions and the following
#      disclaimer.
#
#   2. Redistributions in binary form must reproduce the above
#      copyright notice, this list of conditions and the following
#      disclaimer in the documentation and/or other materials
#      provided with the distribution.
#
# THIS SOFTWARE IS PROVIDED BY GRNET S.A. ``AS IS'' AND ANY EXPRESS
# OR IMPLIED WARRANTIES, INCLUDING, BUT NOT LIMITED TO, THE IMPLIED
# WARRANTIES OF MERCHANTABILITY AND FITNESS FOR A PARTICULAR
# PURPOSE ARE DISCLAIMED. IN NO EVENT SHALL GRNET S.A OR
# CONTRIBUTORS BE LIABLE FOR ANY DIRECT, INDIRECT, INCIDENTAL,
# SPECIAL, EXEMPLARY, OR CONSEQUENTIAL DAMAGES (INCLUDING, BUT NOT
# LIMITED TO, PROCUREMENT OF SUBSTITUTE GOODS OR SERVICES; LOSS OF
# USE, DATA, OR PROFITS; OR BUSINESS INTERRUPTION) HOWEVER CAUSED
# AND ON ANY THEORY OF LIABILITY, WHETHER IN CONTRACT, STRICT
# LIABILITY, OR TORT (INCLUDING NEGLIGENCE OR OTHERWISE) ARISING IN
# ANY WAY OUT OF THE USE OF THIS SOFTWARE, EVEN IF ADVISED OF THE
# POSSIBILITY OF SUCH DAMAGE.
#
# The views and conclusions contained in the software and
# documentation are those of the authors and should not be
# interpreted as representing official policies, either expressed
# or implied, of GRNET S.A.
#

import os

from django.conf import settings
from django.utils.translation import gettext_lazy as _
from django.template import Context, loader
from django.http import HttpResponse
from django.utils.translation import get_language
from django.utils import simplejson as json
from django.shortcuts import render_to_response
from django.template.loader import render_to_string
from django.core.urlresolvers import reverse
from django.core.mail import send_mail
from django.http import Http404

from synnefo.util.version import get_component_version

SYNNEFO_JS_LIB_VERSION = get_component_version('app')

# api configuration
COMPUTE_API_URL = getattr(settings, 'COMPUTE_API_URL', '/api/v1.1')

<<<<<<< HEAD
SYNNEFO_JS_LIB_VERSION = get_version()

# api configuration
COMPUTE_API_URL = getattr(settings, 'COMPUTE_API_URL', '/api/v1.1')

=======
>>>>>>> 70a4b6d4
# UI preferences settings
TIMEOUT = getattr(settings, "TIMEOUT", 10000)
UPDATE_INTERVAL = getattr(settings, "UI_UPDATE_INTERVAL", 5000)
UPDATE_INTERVAL_INCREASE = getattr(settings, "UI_UPDATE_INTERVAL_INCREASE", 500)
UPDATE_INTERVAL_INCREASE_AFTER_CALLS_COUNT = getattr(settings,
                                "UI_UPDATE_INTERVAL_INCREASE_AFTER_CALLS_COUNT",
                                3)
UPDATE_INTERVAL_FAST = getattr(settings, "UI_UPDATE_INTERVAL_FAST", 2500)
UPDATE_INTERVAL_MAX = getattr(settings, "UI_UPDATE_INTERVAL_MAX", 10000)

# predefined values settings
VM_IMAGE_COMMON_METADATA = getattr(settings, "VM_IMAGE_COMMON_METADATA", ["OS"])
SUGGESTED_FLAVORS_DEFAULT = {}
SUGGESTED_FLAVORS = getattr(settings, "VM_CREATE_SUGGESTED_FLAVORS",
                            SUGGESTED_FLAVORS_DEFAULT)
SUGGESTED_ROLES_DEFAULT = ["Database server", "File server", "Mail server",
                           "Web server", "Proxy"]
SUGGESTED_ROLES = getattr(settings, "VM_CREATE_SUGGESTED_ROLES",
                          SUGGESTED_ROLES_DEFAULT)
IMAGE_ICONS = settings.IMAGE_ICONS

SUPPORT_SSH_OS_LIST = getattr(settings, "UI_SUPPORT_SSH_OS_LIST",)
OS_CREATED_USERS = getattr(settings, "UI_OS_DEFAULT_USER_MAP")
LOGOUT_URL = getattr(settings, "LOGOUT_URL", settings.LOGIN_URL)

# UI behaviour settings
DELAY_ON_BLUR = getattr(settings, "UI_DELAY_ON_BLUR", True)
UPDATE_HIDDEN_VIEWS = getattr(settings, "UI_UPDATE_HIDDEN_VIEWS", False)
HANDLE_WINDOW_EXCEPTIONS = getattr(settings, "UI_HANDLE_WINDOW_EXCEPTIONS", True)
SKIP_TIMEOUTS = getattr(settings, "UI_SKIP_TIMEOUTS", 1)

# Additional settings
VM_NAME_TEMPLATE = getattr(settings, "VM_CREATE_NAME_TPL", "My {0} server")
MAX_SSH_KEYS_PER_USER = getattr(settings, "USERDATA_MAX_SSH_KEYS_PER_USER")
FLAVORS_DISK_TEMPLATES_INFO = getattr(settings, "UI_FLAVORS_DISK_TEMPLATES_INFO", {})
SYSTEM_IMAGES_OWNERS = getattr(settings, "UI_SYSTEM_IMAGES_OWNERS", {})

# MEDIA PATHS
UI_MEDIA_URL = getattr(settings, "UI_MEDIA_URL",
                    "%ssnf-%s/" % (settings.MEDIA_URL, SYNNEFO_JS_LIB_VERSION))
UI_SYNNEFO_IMAGES_URL = getattr(settings,
                    "UI_SYNNEFO_IMAGES_URL", UI_MEDIA_URL + "images/")
UI_SYNNEFO_CSS_URL = getattr(settings,
                    "UI_SYNNEFO_CSS_URL", UI_MEDIA_URL + "css/")
UI_SYNNEFO_JS_URL = getattr(settings,
                    "UI_SYNNEFO_JS_URL", UI_MEDIA_URL + "js/")
UI_SYNNEFO_JS_LIB_URL = getattr(settings,
                    "UI_SYNNEFO_JS_LIB_URL", UI_SYNNEFO_JS_URL + "lib/")
UI_SYNNEFO_JS_WEB_URL = getattr(settings,
                    "UI_SYNNEFO_JS_WEB_URL",
                    UI_SYNNEFO_JS_URL + "ui/web/")

# extensions
ENABLE_GLANCE = getattr(settings, 'UI_ENABLE_GLANCE', True)
GLANCE_API_URL = getattr(settings, 'UI_GLANCE_API_URL', '/glance')
INVITATIONS_PER_PAGE = getattr(settings, "INVITATIONS_PER_PAGE", 10)
FEEDBACK_CONTACTS = getattr(settings, "FEEDBACK_CONTACTS", [])
FEEDBACK_EMAIL_FROM = settings.FEEDBACK_EMAIL_FROM

def template(name, context):
    template_path = os.path.join(os.path.dirname(__file__), "templates/")
    current_template = template_path + name + '.html'
    t = loader.get_template(current_template)
    media_context = {
       'UI_MEDIA_URL': UI_MEDIA_URL,
       'SYNNEFO_JS_URL': UI_SYNNEFO_JS_URL,
       'SYNNEFO_JS_LIB_URL': UI_SYNNEFO_JS_LIB_URL,
       'SYNNEFO_JS_WEB_URL': UI_SYNNEFO_JS_WEB_URL,
       'SYNNEFO_IMAGES_URL': UI_SYNNEFO_IMAGES_URL,
       'SYNNEFO_CSS_URL': UI_SYNNEFO_CSS_URL,
       'SYNNEFO_JS_LIB_VERSION': SYNNEFO_JS_LIB_VERSION,
       'DEBUG': settings.DEBUG
    }
    context.update(media_context)
    return HttpResponse(t.render(Context(context)))

def home(request):
    context = {'timeout': TIMEOUT,
               'project': '+nefo',
               'request': request,
               'current_lang': get_language() or 'en',
               'compute_api_url': json.dumps(COMPUTE_API_URL),
                # update interval settings
               'update_interval': UPDATE_INTERVAL,
               'update_interval_increase': UPDATE_INTERVAL_INCREASE,
               'update_interval_increase_after_calls': UPDATE_INTERVAL_INCREASE_AFTER_CALLS_COUNT,
               'update_interval_fast': UPDATE_INTERVAL_FAST,
               'update_interval_max': UPDATE_INTERVAL_MAX,
                # additional settings
               'image_icons': IMAGE_ICONS,
               'logout_redirect': LOGOUT_URL,
               'suggested_flavors': json.dumps(SUGGESTED_FLAVORS),
               'suggested_roles': json.dumps(SUGGESTED_ROLES),
               'vm_image_common_metadata': json.dumps(VM_IMAGE_COMMON_METADATA),
               'synnefo_version': SYNNEFO_JS_LIB_VERSION,
               'invitations_per_page': INVITATIONS_PER_PAGE,
               'delay_on_blur': json.dumps(DELAY_ON_BLUR),
               'update_hidden_views': json.dumps(UPDATE_HIDDEN_VIEWS),
               'handle_window_exceptions': json.dumps(HANDLE_WINDOW_EXCEPTIONS),
               'skip_timeouts': json.dumps(SKIP_TIMEOUTS),
               'vm_name_template': json.dumps(VM_NAME_TEMPLATE),
               'flavors_disk_templates_info': json.dumps(FLAVORS_DISK_TEMPLATES_INFO),
               'support_ssh_os_list': json.dumps(SUPPORT_SSH_OS_LIST),
               'os_created_users': json.dumps(OS_CREATED_USERS),
               'userdata_keys_limit': json.dumps(MAX_SSH_KEYS_PER_USER),
               'use_glance': json.dumps(ENABLE_GLANCE),
               'glance_api_url': json.dumps(GLANCE_API_URL),
               'system_images_owners': json.dumps(SYSTEM_IMAGES_OWNERS)
               }
    return template('home', context)

def machines_console(request):
    host, port, password = ('','','')
    host = request.GET.get('host','')
    port = request.GET.get('port','')
    password = request.GET.get('password','')
    machine = request.GET.get('machine','')
    host_ip = request.GET.get('host_ip','')
    host_ip_v6 = request.GET.get('host_ip_v6','')
    context = {'host': host, 'port': port, 'password': password,
               'machine': machine, 'host_ip': host_ip, 'host_ip_v6': host_ip_v6}
    return template('machines_console', context)

def js_tests(request):
    return template('tests', {})

CONNECT_LINUX_LINUX_MESSAGE = _("""A direct connection to this machine can be established using the <a target="_blank"
href="http://en.wikipedia.org/wiki/Secure_Shell">SSH Protocol</a>.
To do so open a terminal and type the following at the prompt to connect to your machine:""")
CONNECT_LINUX_WINDOWS_MESSAGE = _("""A direct connection to this machine can be
established using <a target="_blank" href="http://en.wikipedia.org/wiki/Remote_Desktop_Services">Remote Desktop Service</a>.
To do so, open the following file with an appropriate remote desktop client.""")
CONNECT_LINUX_WINDOWS_SUBMESSAGE = _("""If you don't have one already
installed, we suggest the use of <a target="_blank" href="http://sourceforge.net/projects/tsclient/files/tsclient/tsclient-unstable/tsclient-2.0.1.tar.bz2/download">tsclient</a>.""")
CONNECT_WINDOWS_LINUX_MESSAGE = _("""A direct connection to this machine can be established using the <a target="_blank"
href="http://en.wikipedia.org/wiki/Secure_Shell">SSH Protocol</a>.
Open an ssh client such as PuTTY and type the following:""")
CONNECT_WINDOWS_LINUX_SUBMESSAGE = _("""If you do not have an ssh client already installed,
<a target="_blank" href="http://the.earth.li/~sgtatham/putty/latest/x86/putty.exe">Download PuTTY</a>""")

CONNECT_WINDOWS_WINDOWS_MESSAGE = _("""A direct connection to this machine can be
established using Remote Desktop. Click on the following link, and if asked open it using "Remote Desktop Connection" """)
CONNECT_WINDOWS_WINDOWS_SUBMESSAGE = _("""Save this file to disk for future use""")

# info/subinfo for all os combinations
#
# [0] info gets displayed on top of the message box
# [1] subinfo gets displayed on the bottom as extra info
# provided to the user when needed
CONNECT_PROMPT_MESSAGES = {
    'linux': {
            'linux': [CONNECT_LINUX_LINUX_MESSAGE, ""],
            'windows': [CONNECT_LINUX_WINDOWS_MESSAGE,
                        CONNECT_LINUX_WINDOWS_SUBMESSAGE]
        },
    'windows': {
            'linux': [CONNECT_WINDOWS_LINUX_MESSAGE,
                      CONNECT_WINDOWS_LINUX_SUBMESSAGE],
            'windows': [CONNECT_WINDOWS_WINDOWS_MESSAGE,
                        CONNECT_WINDOWS_WINDOWS_SUBMESSAGE]
        }
    }

# retrieve domain prefix from settings
DOMAIN_PREFIX = getattr(settings, 'MACHINE_DOMAIN_PREFIX', getattr(settings,
                        'BACKEND_PREFIX_ID', ""))

# domain template string
DOMAIN_TPL = "%s%%s" % DOMAIN_PREFIX

def machines_connect(request):
    ip_address = request.GET.get('ip_address','')
    operating_system = metadata_os = request.GET.get('os','')
    server_id = request.GET.get('srv', 0)
    host_os = request.GET.get('host_os','Linux').lower()
    username = request.GET.get('username', None)
    domain = request.GET.get("domain", DOMAIN_TPL % int(server_id))

    # guess host os
    if host_os != "windows":
        host_os = 'linux'

    # guess username
    if not username:
        username = "root"

        if metadata_os.lower() in ['ubuntu', 'kubuntu', 'fedora']:
            username = "user"

        if metadata_os.lower() == "windows":
            username = "Administrator"

    # operating system provides ssh access
    ssh = False
    if operating_system != "windows":
        operating_system = "linux"
        ssh = True

    # rdp param is set, the user requested rdp file
    # check if we are on windows
    if operating_system == 'windows' and request.GET.get("rdp", False):

        # UI sent domain info (from vm metadata) use this
        # otherwise use our default snf-<vm_id> domain
        rdp_context = {
                'username': username,
                'domain': domain,
                'ip_address': ip_address
        }

        rdp_file_data = render_to_string("synnefo-windows.rdp", rdp_context)
        response = HttpResponse(rdp_file_data, mimetype='application/x-rdp')

        # proper filename, use server id and ip address
        filename = "%d-%s.rdp" % (int(server_id), ip_address)
        response['Content-Disposition'] = 'attachment; filename=%s' % filename
    else:
        link_title = _("Remote desktop to %s") % ip_address
        link_url = "%s?ip_address=%s&os=%s&rdp=1&srv=%d&username=%s&domain=%s" % (
                reverse("machines-connect"), ip_address, operating_system,int(server_id), username, domain)

        if (operating_system != "windows"):
            link_title = "ssh %s@%s" % (username, ip_address)
            link_url = None

            if host_os == "windows":
                link_title = "%s@%s" % (username, ip_address)

        # try to find a specific message
        try:
            connect_message = CONNECT_PROMPT_MESSAGES[host_os][operating_system][0]
            subinfo = CONNECT_PROMPT_MESSAGES[host_os][operating_system][1]
        except KeyError:
            connect_message = _("You are trying to connect from a %s "
                                "machine to a %s machine") % (host_os, operating_system)
            subinfo = ""

        response_object = {
                'ip': ip_address,
                'os': operating_system,
                'ssh': ssh,
                'info': unicode(connect_message),
                'subinfo': unicode(subinfo),
                'link': {'title': unicode(link_title), 'url': link_url}
            }
        response = HttpResponse(json.dumps(response_object),
                                mimetype='application/json')  #no windows, no rdp

    return response

def feedback_submit(request):
    if not request.method == "POST":
        raise Http404

    message = request.POST.get("feedback-msg")
    data = request.POST.get("feedback-data")

    # default to True (calls from error pages)
    allow_data_send = request.POST.get("feedback-submit-data", True)

    mail_subject = unicode(_("Feedback from synnefo application"))

    mail_context = {'message': message, 'data': data,
                    'allow_data_send': allow_data_send, 'request': request}
    mail_content = render_to_string("feedback_mail.txt", mail_context)

    send_mail(mail_subject, mail_content, FEEDBACK_EMAIL_FROM,
            dict(FEEDBACK_CONTACTS).values(), fail_silently=False)

    return HttpResponse('{"status":"send"}');
<|MERGE_RESOLUTION|>--- conflicted
+++ resolved
@@ -53,14 +53,6 @@
 # api configuration
 COMPUTE_API_URL = getattr(settings, 'COMPUTE_API_URL', '/api/v1.1')
 
-<<<<<<< HEAD
-SYNNEFO_JS_LIB_VERSION = get_version()
-
-# api configuration
-COMPUTE_API_URL = getattr(settings, 'COMPUTE_API_URL', '/api/v1.1')
-
-=======
->>>>>>> 70a4b6d4
 # UI preferences settings
 TIMEOUT = getattr(settings, "TIMEOUT", 10000)
 UPDATE_INTERVAL = getattr(settings, "UI_UPDATE_INTERVAL", 5000)
