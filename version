--- conflicted
+++ resolved
@@ -1,6 +1,2 @@
 # This is a comment!
-<<<<<<< HEAD
-0.15next
-=======
-0.15rc2
->>>>>>> bf79e52f
+0.15rc2next