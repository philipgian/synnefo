# This is a comment!
<<<<<<< HEAD
0.14.7next
=======
0.14.8rc1
>>>>>>> ed9a7f37
<|MERGE_RESOLUTION|>--- conflicted
+++ resolved
@@ -1,6 +1,2 @@
 # This is a comment!
-<<<<<<< HEAD
-0.14.7next
-=======
-0.14.8rc1
->>>>>>> ed9a7f37
+0.14.8next