# This is a comment!
<<<<<<< HEAD
0.14.3next
=======
0.14.4
>>>>>>> 50cb5a92
<|MERGE_RESOLUTION|>--- conflicted
+++ resolved
@@ -1,6 +1,2 @@
 # This is a comment!
-<<<<<<< HEAD
-0.14.3next
-=======
-0.14.4
->>>>>>> 50cb5a92
+0.14.4next