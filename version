--- conflicted
+++ resolved
@@ -1,6 +1,2 @@
 # This is a comment!
-<<<<<<< HEAD
-0.14next
-=======
-0.14.2
->>>>>>> 7cc443ce
+0.14.2next