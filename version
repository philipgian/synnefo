--- conflicted
+++ resolved
@@ -1,6 +1,2 @@
 # This is a comment!
-<<<<<<< HEAD
-0.14.2next
-=======
-0.14.3
->>>>>>> 122c5cd5
+0.14.3next