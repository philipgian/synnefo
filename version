# This is a comment!
<<<<<<< HEAD
0.14.8next
=======
0.14.9
>>>>>>> 8b4c9bd7
<|MERGE_RESOLUTION|>--- conflicted
+++ resolved
@@ -1,6 +1,2 @@
 # This is a comment!
-<<<<<<< HEAD
-0.14.8next
-=======
-0.14.9
->>>>>>> 8b4c9bd7
+0.14.9next