--- conflicted
+++ resolved
@@ -1,6 +1,2 @@
 # This is a comment!
-<<<<<<< HEAD
-0.14.4next
-=======
-0.14.5
->>>>>>> 2f1bdd0b
+0.14.5next