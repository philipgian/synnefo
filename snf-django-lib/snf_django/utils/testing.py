--- conflicted
+++ resolved
@@ -132,11 +132,7 @@
     with patch("snf_django.lib.api.get_token") as get_token:
         get_token.return_value = "DummyToken"
         with patch('astakosclient.AstakosClient.get_user_info') as m:
-<<<<<<< HEAD
-            m.return_value = {"uuid": user}
-=======
             m.return_value = {"uuid": unicode(user, 'utf8')}
->>>>>>> e6487c85
             with patch('astakosclient.AstakosClient.get_quotas') as m2:
                 m2.return_value = {
                     "system": {
