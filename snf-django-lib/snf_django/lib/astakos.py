# Copyright 2011-2012 GRNET S.A. All rights reserved.
#
# Redistribution and use in source and binary forms, with or
# without modification, are permitted provided that the following
# conditions are met:
#
#   1. Redistributions of source code must retain the above
#      copyright notice, this list of conditions and the following
#      disclaimer.
#
#   2. Redistributions in binary form must reproduce the above
#      copyright notice, this list of conditions and the following
#      disclaimer in the documentation and/or other materials
#      provided with the distribution.
#
# THIS SOFTWARE IS PROVIDED BY GRNET S.A. ``AS IS'' AND ANY EXPRESS
# OR IMPLIED WARRANTIES, INCLUDING, BUT NOT LIMITED TO, THE IMPLIED
# WARRANTIES OF MERCHANTABILITY AND FITNESS FOR A PARTICULAR
# PURPOSE ARE DISCLAIMED. IN NO EVENT SHALL GRNET S.A OR
# CONTRIBUTORS BE LIABLE FOR ANY DIRECT, INDIRECT, INCIDENTAL,
# SPECIAL, EXEMPLARY, OR CONSEQUENTIAL DAMAGES (INCLUDING, BUT NOT
# LIMITED TO, PROCUREMENT OF SUBSTITUTE GOODS OR SERVICES; LOSS OF
# USE, DATA, OR PROFITS; OR BUSINESS INTERRUPTION) HOWEVER CAUSED
# AND ON ANY THEORY OF LIABILITY, WHETHER IN CONTRACT, STRICT
# LIABILITY, OR TORT (INCLUDING NEGLIGENCE OR OTHERWISE) ARISING IN
# ANY WAY OUT OF THE USE OF THIS SOFTWARE, EVEN IF ADVISED OF THE
# POSSIBILITY OF SUCH DAMAGE.
#
# The views and conclusions contained in the software and
# documentation are those of the authors and should not be
# interpreted as representing official policies, either expressed
# or implied, of GRNET S.A.

import logging

from astakosclient import AstakosClient
from astakosclient.errors import (Unauthorized, NoUUID, NoUserName,
                                  AstakosClientException)


def user_for_token(client, token, usage=False):
    if not token:
        return None

    try:
        return client.get_user_info(token, usage=True)
    except Unauthorized:
        return None


def get_user(request, astakos_url, fallback_token=None,
             usage=False, logger=None):
    request.user = None
    request.user_uniq = None

    client = AstakosClient(astakos_url, retry=2, use_pool=True, logger=logger)
    # Try to find token in a parameter or in a request header.
    user = user_for_token(client, request.GET.get('X-Auth-Token'), usage=usage)
    if not user:
        user = user_for_token(client,
                              request.META.get('HTTP_X_AUTH_TOKEN'),
                              usage=usage)
    if not user:
        user = user_for_token(client, fallback_token, usage=usage)
    if not user:
        return None

    # use user uuid, instead of email, keep email/displayname reference
    # to user_id
    request.user_uniq = user['uuid']
    request.user = user
    request.user_id = user.get('displayname')
    return user


class UserCache(object):
    """uuid<->displayname user 'cache'"""

    def __init__(self, astakos_url, astakos_token, split=100, logger=None):
        if logger is None:
            logger = logging.getLogger(__name__)
        self.logger = logger

        self.astakos = AstakosClient(astakos_url, retry=2,
                                     use_pool=True, logger=logger)
        self.astakos_token = astakos_token
        self.users = {}

        self.split = split
        assert(self.split > 0), "split must be positive"

    def fetch_names(self, uuid_list):
        total = len(uuid_list)
        split = self.split
        count = 0

        for start in range(0, total, split):
            end = start + split
            try:
                names = self.astakos.service_get_usernames(
                    self.astakos_token, uuid_list[start:end])
                count += len(names)

                self.users.update(names)
            except AstakosClientException:
                pass
            except Exception as err:
                self.logger.error("Unexpected error while fetching "
                                  "user display names: %s" % repr(err))

        diff = (total - count)
        assert(diff >= 0), "fetched more displaynames than requested"

        if diff:
            self.logger.debug("Failed to fetch %d displaynames", diff)

    def get_uuid(self, name):
        uuid = name

        if not name in self.users:
            try:
<<<<<<< HEAD
                self.users[name] = \
                    self.astakos.service_get_uuid(
                        self.astakos_token, name)
            except:
                self.users[name] = name
=======
                uuid = self.astakos.service_get_uuid(
                    self.astakos_token, name)
            except NoUUID:
                self.logger.debug("Failed to fetch uuid for %s", name)
            except AstakosClientException:
                pass
            except Exception as err:
                self.logger.error("Unexpected error while fetching "
                                  "user uuid %s: %s" % (name, repr(err)))
            finally:
                self.users[name] = uuid
>>>>>>> 7cc443ce

        return self.users[name]

    def get_name(self, uuid):
        name = "-"

        if not uuid in self.users:
            try:
<<<<<<< HEAD
                self.users[uuid] = \
                    self.astakos.service_get_username(
                        self.astakos_token, uuid)
            except:
                self.users[uuid] = "-"
=======
                name = self.astakos.service_get_username(
                    self.astakos_token, uuid)
            except NoUserName:
                self.logger.debug("Failed to fetch display name for %s", uuid)
            except AstakosClientException:
                pass
            except Exception as err:
                self.logger.error("Unexpected error while fetching "
                                  "user displayname %s: %s"
                                  % (uuid, repr(err)))
            finally:
                self.users[uuid] = name
>>>>>>> 7cc443ce

        return self.users[uuid]<|MERGE_RESOLUTION|>--- conflicted
+++ resolved
@@ -119,13 +119,6 @@
 
         if not name in self.users:
             try:
-<<<<<<< HEAD
-                self.users[name] = \
-                    self.astakos.service_get_uuid(
-                        self.astakos_token, name)
-            except:
-                self.users[name] = name
-=======
                 uuid = self.astakos.service_get_uuid(
                     self.astakos_token, name)
             except NoUUID:
@@ -137,7 +130,6 @@
                                   "user uuid %s: %s" % (name, repr(err)))
             finally:
                 self.users[name] = uuid
->>>>>>> 7cc443ce
 
         return self.users[name]
 
@@ -146,13 +138,6 @@
 
         if not uuid in self.users:
             try:
-<<<<<<< HEAD
-                self.users[uuid] = \
-                    self.astakos.service_get_username(
-                        self.astakos_token, uuid)
-            except:
-                self.users[uuid] = "-"
-=======
                 name = self.astakos.service_get_username(
                     self.astakos_token, uuid)
             except NoUserName:
@@ -165,6 +150,5 @@
                                   % (uuid, repr(err)))
             finally:
                 self.users[uuid] = name
->>>>>>> 7cc443ce
 
         return self.users[uuid]