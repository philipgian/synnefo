# Copyright 2012, 2013 GRNET S.A. All rights reserved.
#
# Redistribution and use in source and binary forms, with or
# without modification, are permitted provided that the following
# conditions are met:
#
#   1. Redistributions of source code must retain the above
#      copyright notice, this list of conditions and the following
#      disclaimer.
#
#   2. Redistributions in binary form must reproduce the above
#      copyright notice, this list of conditions and the following
#      disclaimer in the documentation and/or other materials
#      provided with the distribution.
#
# THIS SOFTWARE IS PROVIDED BY GRNET S.A. ``AS IS'' AND ANY EXPRESS
# OR IMPLIED WARRANTIES, INCLUDING, BUT NOT LIMITED TO, THE IMPLIED
# WARRANTIES OF MERCHANTABILITY AND FITNESS FOR A PARTICULAR
# PURPOSE ARE DISCLAIMED. IN NO EVENT SHALL GRNET S.A OR
# CONTRIBUTORS BE LIABLE FOR ANY DIRECT, INDIRECT, INCIDENTAL,
# SPECIAL, EXEMPLARY, OR CONSEQUENTIAL DAMAGES (INCLUDING, BUT NOT
# LIMITED TO, PROCUREMENT OF SUBSTITUTE GOODS OR SERVICES; LOSS OF
# USE, DATA, OR PROFITS; OR BUSINESS INTERRUPTION) HOWEVER CAUSED
# AND ON ANY THEORY OF LIABILITY, WHETHER IN CONTRACT, STRICT
# LIABILITY, OR TORT (INCLUDING NEGLIGENCE OR OTHERWISE) ARISING IN
# ANY WAY OUT OF THE USE OF THIS SOFTWARE, EVEN IF ADVISED OF THE
# POSSIBILITY OF SUCH DAMAGE.
#
# The views and conclusions contained in the software and
# documentation are those of the authors and should not be
# interpreted as representing official policies, either expressed
# or implied, of GRNET S.A.

from functools import wraps
from traceback import format_exc
from time import time
from logging import getLogger
from wsgiref.handlers import format_date_time

from django.http import HttpResponse
from django.utils import cache
from django.utils import simplejson as json
from django.template.loader import render_to_string
from django.views.decorators import csrf

from astakosclient import AstakosClient
from astakosclient.errors import AstakosClientException
from django.conf import settings
from snf_django.lib.api import faults

import itertools

log = getLogger(__name__)


def get_token(request):
    """Get the Authentication Token of a request."""
    token = request.GET.get("X-Auth-Token", None)
    if not token:
        token = request.META.get("HTTP_X_AUTH_TOKEN", None)
    return token


def api_method(http_method=None, token_required=True, user_required=True,
               logger=None, format_allowed=True, astakos_url=None,
               serializations=None, strict_serlization=False):
    """Decorator function for views that implement an API method."""
    if not logger:
        logger = log

    serializations = serializations or ['json', 'xml']

    def decorator(func):
        @wraps(func)
        def wrapper(request, *args, **kwargs):
            try:
                # Get the requested serialization format
                serialization = get_serialization(
                    request, format_allowed, serializations[0])

                # If guessed serialization is not supported, fallback to
                # the default serialization or return an API error in case
                # strict serialization flag is set.
                if not serialization in serializations:
                    if strict_serlization:
                        raise faults.BadRequest(("%s serialization not "
                                                "supported") % serialization)
                    serialization = serializations[0]
                request.serialization = serialization

                # Check HTTP method
                if http_method and request.method != http_method:
                    raise faults.BadRequest("Method not allowed")

                # Get authentication token
                request.x_auth_token = None
                if token_required or user_required:
                    token = get_token(request)
                    if not token:
                        msg = "Access denied. No authentication token"
                        raise faults.Unauthorized(msg)
                    request.x_auth_token = token

                # Authenticate
                if user_required:
                    assert(token_required), "Can not get user without token"
                    astakos = astakos_url or settings.ASTAKOS_BASE_URL
                    astakos = AstakosClient(astakos,
                                            use_pool=True,
                                            retry=2,
                                            logger=logger)
                    user_info = astakos.get_user_info(token)
                    request.user_uniq = user_info["uuid"]
                    request.user = user_info

                # Get the response object
                response = func(request, *args, **kwargs)

                # Fill in response variables
                update_response_headers(request, response)
                return response
            except faults.Fault, fault:
                if fault.code >= 500:
                    logger.exception("API ERROR")
                return render_fault(request, fault)
            except AstakosClientException as err:
                fault = faults.Fault(message=err.message,
                                     details=err.details,
                                     code=err.status)
                if fault.code >= 500:
                    logger.exception("Astakos ERROR")
                return render_fault(request, fault)
            except:
                logger.exception("Unexpected ERROR")
                fault = faults.InternalServerError("Unexpected error")
                return render_fault(request, fault)
        return csrf.csrf_exempt(wrapper)
    return decorator


def get_serialization(request, format_allowed=True,
                      default_serialization="json"):
    """Return the serialization format requested.

    Valid formats are 'json' and 'xml' and 'text'
    """

    if not format_allowed:
        return "text"

    # Try to get serialization from 'format' parameter
    _format = request.GET.get("format")
    if _format:
        if _format == "json":
            return "json"
        elif _format == "xml":
            return "xml"

    # Try to get serialization from path
    path = request.path
    if path.endswith(".json"):
        return "json"
    elif path.endswith(".xml"):
        return "xml"

    for item in request.META.get("HTTP_ACCEPT", "").split(","):
        accept, sep, rest = item.strip().partition(";")
        if accept == "application/json":
            return "json"
        elif accept == "application/xml":
            return "xml"

    return default_serialization


def update_response_headers(request, response):
    if not getattr(response, "override_serialization", False):
        serialization = request.serialization
        if serialization == "xml":
            response["Content-Type"] = "application/xml; charset=UTF-8"
        elif serialization == "json":
            response["Content-Type"] = "application/json; charset=UTF-8"
        elif serialization == "text":
            response["Content-Type"] = "text/plain; charset=UTF-8"
        else:
            raise ValueError("Unknown serialization format '%s'" %
                             serialization)

    if settings.DEBUG or getattr(settings, "TEST", False):
        response["Date"] = format_date_time(time())

    if not response.has_header("Content-Length"):
<<<<<<< HEAD
        # compatibility code for django 1.4
        _is_string = getattr(response, '_is_string', None)
        _base_content_is_iter = getattr(response, '_base_content_is_iter',
                                        None)
        if (_is_string is not None and _is_string) or\
                (_base_content_is_iter is not None and
                    not _base_content_is_iter):
            response["Content-Length"] = len(response.content)
        else:
            # save response content from been consumed if it is an iterator
            response._container, data = itertools.tee(response._container)
            response["Content-Length"] = len(str(data))
=======
        if response._is_string:
            response["Content-Length"] = len(response.content)
        else:
            if not (response.has_header('Content-Type') and
                    response['Content-Type'].startswith(
                        'multipart/byteranges')):
                # save response content from been consumed if it is an iterator
                response._container, data = itertools.tee(response._container)
                response["Content-Length"] = len(str(data))
>>>>>>> bb7b02a3

    cache.add_never_cache_headers(response)
    # Fix Vary and Cache-Control Headers. Issue: #3448
    cache.patch_vary_headers(response, ('X-Auth-Token',))
    cache.patch_cache_control(response, no_cache=True, no_store=True,
                              must_revalidate=True)


def render_fault(request, fault):
    """Render an API fault to an HTTP response."""
    # If running in debug mode add exception information to fault details
    if settings.DEBUG or getattr(settings, "TEST", False):
        fault.details = format_exc()

    try:
        serialization = request.serialization
    except AttributeError:
        request.serialization = "json"
        serialization = "json"

    # Serialize the fault data to xml or json
    if serialization == "xml":
        data = render_to_string("fault.xml", {"fault": fault})
    else:
        d = {fault.name: {"code": fault.code,
                          "message": fault.message,
                          "details": fault.details}}
        data = json.dumps(d)

    response = HttpResponse(data, status=fault.code)
    update_response_headers(request, response)
    return response


@api_method(token_required=False, user_required=False)
def api_endpoint_not_found(request):
    raise faults.BadRequest("API endpoint not found")


@api_method(token_required=False, user_required=False)
def api_method_not_allowed(request):
    raise faults.BadRequest('Method not allowed')


def allow_jsonp(key='callback'):
    """
    Wrapper to enable jsonp responses.
    """
    def wrapper(func):
        def view_wrapper(request, *args, **kwargs):
            response = func(request, *args, **kwargs)
            if 'content-type' in response._headers and \
               response._headers['content-type'][1] == 'application/json':
                callback_name = request.GET.get(key, None)
                if callback_name:
                    response.content = "%s(%s)" % (callback_name,
                                                   response.content)
                    response._headers['content-type'] = ('Content-Type',
                                                         'text/javascript')
            return response
        return view_wrapper
    return wrapper<|MERGE_RESOLUTION|>--- conflicted
+++ resolved
@@ -190,7 +190,6 @@
         response["Date"] = format_date_time(time())
 
     if not response.has_header("Content-Length"):
-<<<<<<< HEAD
         # compatibility code for django 1.4
         _is_string = getattr(response, '_is_string', None)
         _base_content_is_iter = getattr(response, '_base_content_is_iter',
@@ -200,20 +199,12 @@
                     not _base_content_is_iter):
             response["Content-Length"] = len(response.content)
         else:
-            # save response content from been consumed if it is an iterator
-            response._container, data = itertools.tee(response._container)
-            response["Content-Length"] = len(str(data))
-=======
-        if response._is_string:
-            response["Content-Length"] = len(response.content)
-        else:
             if not (response.has_header('Content-Type') and
                     response['Content-Type'].startswith(
                         'multipart/byteranges')):
                 # save response content from been consumed if it is an iterator
                 response._container, data = itertools.tee(response._container)
                 response["Content-Length"] = len(str(data))
->>>>>>> bb7b02a3
 
     cache.add_never_cache_headers(response)
     # Fix Vary and Cache-Control Headers. Issue: #3448
