# Copyright 2012, 2013 GRNET S.A. All rights reserved.
#
# Redistribution and use in source and binary forms, with or
# without modification, are permitted provided that the following
# conditions are met:
#
#   1. Redistributions of source code must retain the above
#      copyright notice, this list of conditions and the following
#      disclaimer.
#
#   2. Redistributions in binary form must reproduce the above
#      copyright notice, this list of conditions and the following
#      disclaimer in the documentation and/or other materials
#      provided with the distribution.
#
# THIS SOFTWARE IS PROVIDED BY GRNET S.A. ``AS IS'' AND ANY EXPRESS
# OR IMPLIED WARRANTIES, INCLUDING, BUT NOT LIMITED TO, THE IMPLIED
# WARRANTIES OF MERCHANTABILITY AND FITNESS FOR A PARTICULAR
# PURPOSE ARE DISCLAIMED. IN NO EVENT SHALL GRNET S.A OR
# CONTRIBUTORS BE LIABLE FOR ANY DIRECT, INDIRECT, INCIDENTAL,
# SPECIAL, EXEMPLARY, OR CONSEQUENTIAL DAMAGES (INCLUDING, BUT NOT
# LIMITED TO, PROCUREMENT OF SUBSTITUTE GOODS OR SERVICES; LOSS OF
# USE, DATA, OR PROFITS; OR BUSINESS INTERRUPTION) HOWEVER CAUSED
# AND ON ANY THEORY OF LIABILITY, WHETHER IN CONTRACT, STRICT
# LIABILITY, OR TORT (INCLUDING NEGLIGENCE OR OTHERWISE) ARISING IN
# ANY WAY OUT OF THE USE OF THIS SOFTWARE, EVEN IF ADVISED OF THE
# POSSIBILITY OF SUCH DAMAGE.
#
# The views and conclusions contained in the software and
# documentation are those of the authors and should not be
# interpreted as representing official policies, either expressed
# or implied, of GRNET S.A.

from functools import wraps
from traceback import format_exc
from time import time
from logging import getLogger
from wsgiref.handlers import format_date_time

from django.http import HttpResponse
from django.utils import cache
from django.utils import simplejson as json
from django.template.loader import render_to_string
from django.views.decorators import csrf

from astakosclient import AstakosClient
from astakosclient.errors import AstakosClientException
from django.conf import settings
from snf_django.lib.api import faults

import itertools

log = getLogger(__name__)


def get_token(request):
    """Get the Authentication Token of a request."""
    token = request.GET.get("X-Auth-Token", None)
    if not token:
        token = request.META.get("HTTP_X_AUTH_TOKEN", None)
    return token


def api_method(http_method=None, token_required=True, user_required=True,
               logger=None, format_allowed=True, astakos_url=None,
               serializations=None, strict_serlization=False):
    """Decorator function for views that implement an API method."""
    if not logger:
        logger = log

    serializations = serializations or ['json', 'xml']

    def decorator(func):
        @wraps(func)
        def wrapper(request, *args, **kwargs):
            try:
                # Get the requested serialization format
                serialization = get_serialization(
                    request, format_allowed, serializations[0])

                # If guessed serialization is not supported, fallback to
                # the default serialization or return an API error in case
                # strict serialization flag is set.
                if not serialization in serializations:
                    if strict_serlization:
                        raise faults.BadRequest(("%s serialization not "
                                                "supported") % serialization)
                    serialization = serializations[0]
                request.serialization = serialization

                # Check HTTP method
                if http_method and request.method != http_method:
                    raise faults.BadRequest("Method not allowed")

                # Get authentication token
                request.x_auth_token = None
                if token_required or user_required:
                    token = get_token(request)
                    if not token:
                        msg = "Access denied. No authentication token"
                        raise faults.Unauthorized(msg)
                    request.x_auth_token = token

                # Authenticate
                if user_required:
                    assert(token_required), "Can not get user without token"
                    astakos = astakos_url or settings.ASTAKOS_BASE_URL
                    astakos = AstakosClient(astakos,
                                            use_pool=True,
                                            retry=2,
                                            logger=logger)
                    user_info = astakos.get_user_info(token)
                    request.user_uniq = user_info["uuid"]
                    request.user = user_info

                # Get the response object
                response = func(request, *args, **kwargs)

                # Fill in response variables
                update_response_headers(request, response)
                return response
            except faults.Fault, fault:
                if fault.code >= 500:
                    logger.exception("API ERROR")
                return render_fault(request, fault)
            except AstakosClientException as err:
                fault = faults.Fault(message=err.message,
                                     details=err.details,
                                     code=err.status)
                if fault.code >= 500:
                    logger.exception("Astakos ERROR")
                return render_fault(request, fault)
            except:
                logger.exception("Unexpected ERROR")
                fault = faults.InternalServerError("Unexpected error")
                return render_fault(request, fault)
        return csrf.csrf_exempt(wrapper)
    return decorator


def get_serialization(request, format_allowed=True,
                      default_serialization="json"):
    """Return the serialization format requested.

    Valid formats are 'json' and 'xml' and 'text'
    """

    if not format_allowed:
        return "text"

    # Try to get serialization from 'format' parameter
    _format = request.GET.get("format")
    if _format:
        if _format == "json":
            return "json"
        elif _format == "xml":
            return "xml"

    # Try to get serialization from path
    path = request.path
    if path.endswith(".json"):
        return "json"
    elif path.endswith(".xml"):
        return "xml"

    for item in request.META.get("HTTP_ACCEPT", "").split(","):
        accept, sep, rest = item.strip().partition(";")
        if accept == "application/json":
            return "json"
        elif accept == "application/xml":
            return "xml"

    return default_serialization


def update_response_headers(request, response):
    if not getattr(response, "override_serialization", False):
        serialization = request.serialization
        if serialization == "xml":
            response["Content-Type"] = "application/xml; charset=UTF-8"
        elif serialization == "json":
            response["Content-Type"] = "application/json; charset=UTF-8"
        elif serialization == "text":
            response["Content-Type"] = "text/plain; charset=UTF-8"
        else:
            raise ValueError("Unknown serialization format '%s'" %
                             serialization)

    if settings.DEBUG or getattr(settings, "TEST", False):
        response["Date"] = format_date_time(time())

    if not response.has_header("Content-Length"):
        # compatibility code for django 1.4
        _is_string = getattr(response, '_is_string', None)
<<<<<<< HEAD
        _base_content_is_iter = getattr(response, '_base_content_is_iter', None)
=======
        _base_content_is_iter = getattr(response, '_base_content_is_iter',
                                        None)
>>>>>>> e6487c85
        if (_is_string is not None and _is_string) or\
                (_base_content_is_iter is not None and
                    not _base_content_is_iter):
            response["Content-Length"] = len(response.content)
        else:
            # save response content from been consumed if it is an iterator
            response._container, data = itertools.tee(response._container)
            response["Content-Length"] = len(str(data))

    cache.add_never_cache_headers(response)
    # Fix Vary and Cache-Control Headers. Issue: #3448
    cache.patch_vary_headers(response, ('X-Auth-Token',))
    cache.patch_cache_control(response, no_cache=True, no_store=True,
                              must_revalidate=True)


def render_fault(request, fault):
    """Render an API fault to an HTTP response."""
    # If running in debug mode add exception information to fault details
    if settings.DEBUG or getattr(settings, "TEST", False):
        fault.details = format_exc()

    try:
        serialization = request.serialization
    except AttributeError:
        request.serialization = "json"
        serialization = "json"

    # Serialize the fault data to xml or json
    if serialization == "xml":
        data = render_to_string("fault.xml", {"fault": fault})
    else:
        d = {fault.name: {"code": fault.code,
                          "message": fault.message,
                          "details": fault.details}}
        data = json.dumps(d)

    response = HttpResponse(data, status=fault.code)
    update_response_headers(request, response)
    return response


@api_method(token_required=False, user_required=False)
def api_endpoint_not_found(request):
    raise faults.BadRequest("API endpoint not found")


@api_method(token_required=False, user_required=False)
def api_method_not_allowed(request):
    raise faults.BadRequest('Method not allowed')


def allow_jsonp(key='callback'):
    """
    Wrapper to enable jsonp responses.
    """
    def wrapper(func):
        def view_wrapper(request, *args, **kwargs):
            response = func(request, *args, **kwargs)
            if 'content-type' in response._headers and \
               response._headers['content-type'][1] == 'application/json':
                callback_name = request.GET.get(key, None)
                if callback_name:
                    response.content = "%s(%s)" % (callback_name,
                                                   response.content)
                    response._headers['content-type'] = ('Content-Type',
                                                         'text/javascript')
            return response
        return view_wrapper
    return wrapper<|MERGE_RESOLUTION|>--- conflicted
+++ resolved
@@ -192,12 +192,8 @@
     if not response.has_header("Content-Length"):
         # compatibility code for django 1.4
         _is_string = getattr(response, '_is_string', None)
-<<<<<<< HEAD
-        _base_content_is_iter = getattr(response, '_base_content_is_iter', None)
-=======
         _base_content_is_iter = getattr(response, '_base_content_is_iter',
                                         None)
->>>>>>> e6487c85
         if (_is_string is not None and _is_string) or\
                 (_base_content_is_iter is not None and
                     not _base_content_is_iter):
