--- conflicted
+++ resolved
@@ -1,18 +1,18 @@
 # Copyright 2011-2012 GRNET S.A. All rights reserved.
-#
+# 
 # Redistribution and use in source and binary forms, with or
 # without modification, are permitted provided that the following
 # conditions are met:
-#
+# 
 #   1. Redistributions of source code must retain the above
 #      copyright notice, this list of conditions and the following
 #      disclaimer.
-#
+# 
 #   2. Redistributions in binary form must reproduce the above
 #      copyright notice, this list of conditions and the following
 #      disclaimer in the documentation and/or other materials
 #      provided with the distribution.
-#
+# 
 # THIS SOFTWARE IS PROVIDED BY GRNET S.A. ``AS IS'' AND ANY EXPRESS
 # OR IMPLIED WARRANTIES, INCLUDING, BUT NOT LIMITED TO, THE IMPLIED
 # WARRANTIES OF MERCHANTABILITY AND FITNESS FOR A PARTICULAR
@@ -25,7 +25,7 @@
 # LIABILITY, OR TORT (INCLUDING NEGLIGENCE OR OTHERWISE) ARISING IN
 # ANY WAY OUT OF THE USE OF THIS SOFTWARE, EVEN IF ADVISED OF THE
 # POSSIBILITY OF SUCH DAMAGE.
-#
+# 
 # The views and conclusions contained in the software and
 # documentation are those of the authors and should not be
 # interpreted as representing official policies, either expressed
@@ -88,24 +88,24 @@
 def index(request, login_template_name='login.html', profile_template_name='profile.html', extra_context={}):
     """
     If there is logged on user renders the profile page otherwise renders login page.
-
+    
     **Arguments**
-
+    
     ``login_template_name``
         A custom login template to use. This is optional; if not specified,
         this will default to ``login.html``.
-
+    
     ``profile_template_name``
         A custom profile template to use. This is optional; if not specified,
         this will default to ``profile.html``.
-
+    
     ``extra_context``
         An dictionary of variables to add to the template context.
-
+    
     **Template:**
-
+    
     profile.html or login.html or ``template_name`` keyword argument.
-
+    
     """
     template_name = login_template_name
     formclass = 'LoginForm'
@@ -147,33 +147,33 @@
 def invite(request, template_name='invitations.html', extra_context={}):
     """
     Allows a user to invite somebody else.
-
+    
     In case of GET request renders a form for providing the invitee information.
     In case of POST checks whether the user has not run out of invitations and then
     sends an invitation email to singup to the service.
-
+    
     The view uses commit_manually decorator in order to ensure the number of the
     user invitations is going to be updated only if the email has been successfully sent.
-
+    
     If the user isn't logged in, redirects to settings.LOGIN_URL.
-
+    
     **Arguments**
-
+    
     ``template_name``
         A custom template to use. This is optional; if not specified,
         this will default to ``invitations.html``.
-
+    
     ``extra_context``
         An dictionary of variables to add to the template context.
-
+    
     **Template:**
-
+    
     invitations.html or ``template_name`` keyword argument.
-
+    
     **Settings:**
-
+    
     The view expectes the following settings are defined:
-
+    
     * LOGIN_URL: login uri
     * DEFAULT_CONTACT_EMAIL: service support email
     * DEFAULT_FROM_EMAIL: from email
@@ -181,27 +181,19 @@
     status = None
     message = None
     inviter = AstakosUser.objects.get(username = request.user.username)
-
+    
     if request.method == 'POST':
         username = request.POST.get('uniq')
         realname = request.POST.get('realname')
-
+        
         if inviter.invitations > 0:
             code = _generate_invitation_code()
-<<<<<<< HEAD
-            invitation, created = Invitation.objects.get_or_create(
-                inviter=inviter,
-                username=username,
-                defaults={'code': code, 'realname': realname})
-
-=======
             invitation = Invitation(inviter=inviter,
                                     username=username,
                                     code=code,
                                     realname=realname)
             invitation.save()
             
->>>>>>> 1a3675a0
             try:
                 baseurl = request.build_absolute_uri('/').rstrip('/')
                 _send_invitation(request, baseurl, invitation)
@@ -218,7 +210,7 @@
             status = messages.ERROR
             message = _('No invitations left')
     messages.add_message(request, status, message)
-
+    
     sent = [{'email': inv.username,
              'realname': inv.realname,
              'is_consumed': inv.is_consumed}
@@ -233,24 +225,24 @@
 def edit_profile(request, template_name='profile.html', extra_context={}):
     """
     Allows a user to edit his/her profile.
-
+    
     In case of GET request renders a form for displaying the user information.
     In case of POST updates the user informantion and redirects to ``next``
     url parameter if exists.
-
-    If the user isn't logged in, redirects to settings.LOGIN_URL.
-
+    
+    If the user isn't logged in, redirects to settings.LOGIN_URL.  
+    
     **Arguments**
-
+    
     ``template_name``
         A custom template to use. This is optional; if not specified,
         this will default to ``profile.html``.
-
+    
     ``extra_context``
         An dictionary of variables to add to the template context.
-
+    
     **Template:**
-
+    
     profile.html or ``template_name`` keyword argument.
     """
     form = ProfileForm(instance=request.user)
@@ -276,28 +268,21 @@
 def signup(request, on_failure='signup.html', on_success='signup_complete.html', extra_context={}, backend=None):
     """
     Allows a user to create a local account.
-
+    
     In case of GET request renders a form for providing the user information.
     In case of POST handles the signup.
-
+    
     The user activation will be delegated to the backend specified by the ``backend`` keyword argument
     if present, otherwise to the ``astakos.im.backends.InvitationBackend``
     if settings.INVITATIONS_ENABLED is True or ``astakos.im.backends.SimpleBackend`` if not
     (see backends);
-
+    
     Upon successful user creation if ``next`` url parameter is present the user is redirected there
     otherwise renders the same page with a success message.
-
+    
     On unsuccessful creation, renders the same page with an error message.
-
+    
     **Arguments**
-<<<<<<< HEAD
-
-    ``template_name``
-        A custom template to use. This is optional; if not specified,
-        this will default to ``signup.html``.
-
-=======
     
     ``on_failure``
         A custom template to render in case of failure. This is optional;
@@ -308,19 +293,13 @@
         A custom template to render in case of success. This is optional;
         if not specified, this will default to ``signup_complete.html``.
     
->>>>>>> 1a3675a0
     ``extra_context``
         An dictionary of variables to add to the template context.
-
+    
     **Template:**
-<<<<<<< HEAD
-
-    signup.html or ``template_name`` keyword argument.
-=======
     
     signup.html or ``on_failure`` keyword argument.
     signup_complete.html or ``on_success`` keyword argument. 
->>>>>>> 1a3675a0
     """
     try:
         if not backend:
@@ -340,18 +319,11 @@
                     return redirect(url)
                 else:
                     status, message, user = backend.signup(form)
-<<<<<<< HEAD
-                    if status == messages.SUCCESS:
-                        if next:
-                            return redirect(next)
-                    messages.add_message(request, status, message)
-=======
                     if user and user.is_active:
                         return prepare_response(request, user, next=next)
                     messages.add_message(request, status, message)
                     return render_response(on_success,
                            context_instance=get_context(request, extra_context))
->>>>>>> 1a3675a0
     except (Invitation.DoesNotExist, ValueError), e:
         messages.add_message(request, messages.ERROR, e)
         for provider in settings.IM_MODULES:
@@ -365,27 +337,27 @@
 def send_feedback(request, template_name='feedback.html', email_template_name='feedback_mail.txt', extra_context={}):
     """
     Allows a user to send feedback.
-
+    
     In case of GET request renders a form for providing the feedback information.
     In case of POST sends an email to support team.
-
-    If the user isn't logged in, redirects to settings.LOGIN_URL.
-
+    
+    If the user isn't logged in, redirects to settings.LOGIN_URL.  
+    
     **Arguments**
-
+    
     ``template_name``
         A custom template to use. This is optional; if not specified,
         this will default to ``feedback.html``.
-
+    
     ``extra_context``
         An dictionary of variables to add to the template context.
-
+    
     **Template:**
-
+    
     signup.html or ``template_name`` keyword argument.
-
+    
     **Settings:**
-
+    
     * DEFAULT_CONTACT_EMAIL: List of feedback recipients
     """
     if request.method == 'GET':
@@ -393,7 +365,7 @@
     if request.method == 'POST':
         if not request.user:
             return HttpResponse('Unauthorized', status=401)
-
+        
         form = FeedbackForm(request.POST)
         if form.is_valid():
             sitename, sitedomain = get_current_site(request, use_https=request.is_secure())
@@ -404,7 +376,7 @@
                         'message': form.cleaned_data['feedback_msg'],
                         'data': form.cleaned_data['feedback_data'],
                         'request': request})
-
+            
             try:
                 send_mail(subject, content, from_email, recipient_list)
                 message = _('Feedback successfully sent')
@@ -417,36 +389,11 @@
                            form = form,
                            context_instance = get_context(request, extra_context))
 
-<<<<<<< HEAD
-def create_user(request, form, backend=None, post_data={}, next = None, template_name='login.html', extra_context={}):
-    try:
-        if not backend:
-            backend = get_backend(request)
-        if form.is_valid():
-            status, message, user = backend.signup(form)
-            if status == messages.SUCCESS:
-                for k,v in post_data.items():
-                    setattr(user,k, v)
-                user.save()
-                if next:
-                    return redirect(next)
-            messages.add_message(request, status, message)
-        else:
-            messages.add_message(request, messages.ERROR, form.errors)
-    except (Invitation.DoesNotExist, ValueError), e:
-        messages.add_message(request, messages.ERROR, e)
-    return render_response(template_name,
-                           form = LocalUserCreationForm(),
-                           context_instance=get_context(request, extra_context))
-
-def user_logout(request):
-=======
 def logout(request, template='registration/logged_out.html', extra_context={}):
     """
     Wraps `django.contrib.auth.logout` and delete the cookie.
     """
     auth_logout(request)
->>>>>>> 1a3675a0
     response = HttpResponse()
     response.delete_cookie(settings.COOKIE_NAME)
     next = request.GET.get('next')
