{% extends "account_base.html" %}

{% load formatters %}

{% block body %}
<<<<<<< HEAD
  <h3>You have {{ user.invitations }} invitation{{ user.invitations|pluralize }} left.</h3>
=======
<div class="container">
  <h3>You have {{ inviter.invitations }} invitation{{ inviter.invitations|pluralize }} left.</h3>
>>>>>>> 1a3675a0
  
  <table class="zebra-striped id-sorted">
    <thead>
      <tr>
        <th>Email</th>
        <th>Real Name</th>
        <th>Consumed</th>
      </tr>
    </thead>
    <tbody>
      {% for inv in sent %}
      <tr>
        <td>{{ inv.email }}</td>
        <td>{{ inv.realname }}</td>
        <td>{{ inv.is_consumed }}</td>
      </tr>
      {% endfor %}
    </tbody>
  </table>

  {% if inviter.invitations %}
  <br />
  <h4>Invite someone else:</h4>
  <form action="{% url astakos.im.views.invite %}" method="post"
    class="withlabels">{% csrf_token %}
    <div class="clearfix f">
      <label for="user-realname">Name</label>
      <div class="input">
        <input type="text" class="span4" id="user-realname" name="realname" />
      </div>
    </div>

    <div class="clearfix">
      <label for="user-uniq">Email</label>
      <div class="input">
        <input type="text" class="span4" id="user-uniq" name="uniq" />
      </div>
    </div>

    <div class="form-row submit">
        <input type="submit" class="submit altcol" value="INVITE" />
    </div>
  </form>
  {% endif %}
{% endblock body %}<|MERGE_RESOLUTION|>--- conflicted
+++ resolved
@@ -3,12 +3,8 @@
 {% load formatters %}
 
 {% block body %}
-<<<<<<< HEAD
-  <h3>You have {{ user.invitations }} invitation{{ user.invitations|pluralize }} left.</h3>
-=======
-<div class="container">
   <h3>You have {{ inviter.invitations }} invitation{{ inviter.invitations|pluralize }} left.</h3>
->>>>>>> 1a3675a0
+  
   
   <table class="zebra-striped id-sorted">
     <thead>
@@ -29,7 +25,7 @@
     </tbody>
   </table>
 
-  {% if inviter.invitations %}
+ {% if inviter.invitations %}
   <br />
   <h4>Invite someone else:</h4>
   <form action="{% url astakos.im.views.invite %}" method="post"
