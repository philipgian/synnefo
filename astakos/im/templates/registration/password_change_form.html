{% extends "account_base.html" %}

{% block body %}
<form action="{% url django.contrib.auth.views.password_change %}" method="post"
    class="withlabels">{% csrf_token %}

    {% include "form_render.html" %}

    <div class="form-row submit">
        <input type="hidden" name="next" value="{{ next }}">
        <input type="hidden" name="auth" value="{{ user.auth_token }}">
    <input type="hidden" name="username" value="{{ username }}">
<<<<<<< HEAD
        <input type="submit" class="submit altcol" value="UPDATE" />
    </div>
  
=======
    <button type="submit" class="btn primary">Change</button>
  </div>
>>>>>>> 1a3675a0
</form>
{% endblock body %}<|MERGE_RESOLUTION|>--- conflicted
+++ resolved
@@ -10,13 +10,7 @@
         <input type="hidden" name="next" value="{{ next }}">
         <input type="hidden" name="auth" value="{{ user.auth_token }}">
     <input type="hidden" name="username" value="{{ username }}">
-<<<<<<< HEAD
-        <input type="submit" class="submit altcol" value="UPDATE" />
+        <input type="submit" class="submit altcol" value="CHANGE" />
     </div>
-  
-=======
-    <button type="submit" class="btn primary">Change</button>
-  </div>
->>>>>>> 1a3675a0
 </form>
 {% endblock body %}