from django.http import HttpResponse
from synnefo.db.models import SynnefoUser
from django.utils.cache import patch_vary_headers
import time

class ApiAuthMiddleware(object):

    auth_token = "X-Auth-Token"
    auth_user  = "X-Auth-User"
    auth_key   = "X-Auth-Key"

    def process_request(self, request):
        if not request.path.startswith('/api/') :
            return

        token = None

        # Try to find token in a cookie
        token = request.COOKIES.get('X-Auth-Token', None)

        # Try to find token in request header
        if not token:
            token = request.META.get('HTTP_X_AUTH_TOKEN', None)

        if token:
            user = None
            # Retrieve user from DB or other caching mechanism
            try:
                user = SynnefoUser.objects.get(auth_token=token)
            except SynnefoUser.DoesNotExist:
                user = None

<<<<<<< HEAD
            # Check user's auth token
            if (time.time() -
=======
            #Check user's auth token
            if user and (time.time() -
>>>>>>> 1330c67a
                time.mktime(user.auth_token_expires.timetuple())) > 0:
                # The user's token has expired, re-login
                user = None

            request.user = user
            return

        # A Rackspace API authentication request
        if self.auth_user in request.META and \
           self.auth_key in request.META and \
           'GET' == request.method:
            # This is here merely for compatibility with the Openstack API.
            # All normal users should authenticate through Shibboleth. Admin
            # users or other selected users could use this as a bypass
            # mechanism
            user = SynnefoUser.objects\
                    .filter(name = request.META[self.auth_user]) \
                    .filter(uniq = request.META[self.auth_key])

            response = HttpResponse()
            if user.count() <= 0:
                response.status_code = 401
            else:
                response.status_code = 204
                response['X-Auth-Token'] = user[0].auth_token
                # TODO: set the following fields when we do have this info
                response['X-Server-Management-Url'] = ""
                response['X-Storage-Url'] = ""
                response['X-CDN-Management-Url'] = ""
            return response

        request.user = None

    def process_response(self, request, response):
        # Tell proxies and other interested parties that the request varies
        # based on X-Auth-Token, to avoid caching of results
        patch_vary_headers(response, ('X-Auth-Token',))
        return response
<|MERGE_RESOLUTION|>--- conflicted
+++ resolved
@@ -30,13 +30,8 @@
             except SynnefoUser.DoesNotExist:
                 user = None
 
-<<<<<<< HEAD
             # Check user's auth token
-            if (time.time() -
-=======
-            #Check user's auth token
             if user and (time.time() -
->>>>>>> 1330c67a
                 time.mktime(user.auth_token_expires.timetuple())) > 0:
                 # The user's token has expired, re-login
                 user = None
