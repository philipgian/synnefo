--- conflicted
+++ resolved
@@ -177,18 +177,7 @@
     # We *must* save the VM instance now,
     # so that it gets a vm.id and vm.backend_id is valid.
     vm.save() 
-<<<<<<< HEAD
-
-    if request.META.get('SERVER_NAME', None) == 'testserver':
-        backend_name = 'test-server'
-        dry_run = True
-    else:
-        backend_name = vm.backend_id
-        dry_run = False
-    
-=======
-                
->>>>>>> de71e571
+
     try:
         jobId = rapi.CreateInstance(
             mode='create',
