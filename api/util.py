--- conflicted
+++ resolved
@@ -1,18 +1,18 @@
 # Copyright 2011 GRNET S.A. All rights reserved.
-# 
+#
 # Redistribution and use in source and binary forms, with or
 # without modification, are permitted provided that the following
 # conditions are met:
-# 
+#
 #   1. Redistributions of source code must retain the above
 #      copyright notice, this list of conditions and the following
 #      disclaimer.
-# 
+#
 #   2. Redistributions in binary form must reproduce the above
 #      copyright notice, this list of conditions and the following
 #      disclaimer in the documentation and/or other materials
 #      provided with the distribution.
-# 
+#
 # THIS SOFTWARE IS PROVIDED BY GRNET S.A. ``AS IS'' AND ANY EXPRESS
 # OR IMPLIED WARRANTIES, INCLUDING, BUT NOT LIMITED TO, THE IMPLIED
 # WARRANTIES OF MERCHANTABILITY AND FITNESS FOR A PARTICULAR
@@ -25,7 +25,7 @@
 # LIABILITY, OR TORT (INCLUDING NEGLIGENCE OR OTHERWISE) ARISING IN
 # ANY WAY OUT OF THE USE OF THIS SOFTWARE, EVEN IF ADVISED OF THE
 # POSSIBILITY OF SUCH DAMAGE.
-# 
+#
 # The views and conclusions contained in the software and
 # documentation are those of the authors and should not be
 # interpreted as representing official policies, either expressed
@@ -102,14 +102,14 @@
 def zeropad(s):
     """Add zeros at the end of a string in order to make its length
        a multiple of 16."""
-    
+
     npad = 16 - len(s) % 16
     return s + '\x00' * npad
 
 def encrypt(plaintext):
     # Make sure key is 32 bytes long
     key = sha256(settings.SECRET_KEY).digest()
-    
+
     aes = AES.new(key)
     enc = aes.encrypt(zeropad(plaintext))
     return b64encode(enc)
@@ -279,12 +279,7 @@
     def decorator(func):
         @wraps(func)
         def wrapper(request, *args, **kwargs):
-<<<<<<< HEAD
-            if request.user:
-                u = request.user.uniq
-=======
             u = request.user.uniq if request.user else ''
->>>>>>> b2abb0be
             logger = log.get_logger("synnefo.api")
             logger.debug("%s <%s>" % (request.path, u))
             try:
