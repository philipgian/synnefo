--- conflicted
+++ resolved
@@ -7,18 +7,13 @@
 from django.template.loader import render_to_string
 from django.utils import simplejson as json
 
-<<<<<<< HEAD
 from synnefo.api.faults import BadRequest, ResizeNotAllowed, ServiceUnavailable
-from synnefo.util.rapi import GanetiRapiClient
-from synnefo.logic import backend
-
-=======
-from synnefo.api.errors import *
 from synnefo.api.util import random_password
 from synnefo.util.rapi import GanetiRapiClient
 from synnefo.util.vapclient import request_forwarding as request_vnc_forwarding
-from synnefo.logic import backend, utils
->>>>>>> 81270321
+from synnefo.logic import backend
+from synnefo.logic.utils import get_rsapi_state
+
 
 server_actions = {}
 
@@ -37,7 +32,7 @@
     return decorator
 
 @server_action('console')
-def get_console(request, server, args):
+def get_console(request, vm, args):
     """Arrange for an OOB console of the specified type
 
     This method arranges for an OOB console of the specified type.
@@ -64,9 +59,9 @@
         raise BadRequest()
 
     # Use RAPI to get VNC console information for this instance
-    if utils.get_rsapi_state(server) != 'ACTIVE':
+    if get_rsapi_state(vm) != 'ACTIVE':
         raise BadRequest(message="Server not in ACTIVE state")
-    console_data = rapi.GetInstanceConsole(server.backend_id)
+    console_data = rapi.GetInstanceConsole(vm.backend_id)
     if console_data['kind'] != 'vnc':
         raise ServiceUnavailable()
 
@@ -93,11 +88,7 @@
 
 
 @server_action('changePassword')
-<<<<<<< HEAD
-def change_password(vm, args):
-=======
-def change_password(request, server, args):
->>>>>>> 81270321
+def change_password(request, vm, args):
     # Normal Response Code: 202
     # Error Response Codes: computeFault (400, 500),
     #                       serviceUnavailable (503),
@@ -116,11 +107,7 @@
     raise ServiceUnavailable()
 
 @server_action('reboot')
-<<<<<<< HEAD
-def reboot(vm, args):
-=======
-def reboot(request, server, args):
->>>>>>> 81270321
+def reboot(request, vm, args):
     # Normal Response Code: 202
     # Error Response Codes: computeFault (400, 500),
     #                       serviceUnavailable (503),
@@ -140,11 +127,7 @@
     return HttpResponse(status=202)
 
 @server_action('start')
-<<<<<<< HEAD
-def start(vm, args):
-=======
-def start(request, server, args):
->>>>>>> 81270321
+def start(request, vm, args):
     # Normal Response Code: 202
     # Error Response Codes: serviceUnavailable (503),
     #                       itemNotFound (404)
@@ -154,11 +137,7 @@
     return HttpResponse(status=202)
 
 @server_action('shutdown')
-<<<<<<< HEAD
-def shutdown(vm, args):
-=======
-def shutdown(request, server, args):
->>>>>>> 81270321
+def shutdown(request, vm, args):
     # Normal Response Code: 202
     # Error Response Codes: serviceUnavailable (503),
     #                       itemNotFound (404)
@@ -168,11 +147,7 @@
     return HttpResponse(status=202)
 
 @server_action('rebuild')
-<<<<<<< HEAD
-def rebuild(vm, args):
-=======
-def rebuild(request, server, args):
->>>>>>> 81270321
+def rebuild(request, vm, args):
     # Normal Response Code: 202
     # Error Response Codes: computeFault (400, 500),
     #                       serviceUnavailable (503),
@@ -187,11 +162,7 @@
     raise ServiceUnavailable()
 
 @server_action('resize')
-<<<<<<< HEAD
-def resize(vm, args):
-=======
-def resize(request, server, args):
->>>>>>> 81270321
+def resize(request, vm, args):
     # Normal Response Code: 202
     # Error Response Codes: computeFault (400, 500),
     #                       serviceUnavailable (503),
@@ -207,11 +178,7 @@
     raise ResizeNotAllowed()
 
 @server_action('confirmResize')
-<<<<<<< HEAD
-def confirm_resize(vm, args):
-=======
-def confirm_resize(request, server, args):
->>>>>>> 81270321
+def confirm_resize(request, vm, args):
     # Normal Response Code: 204
     # Error Response Codes: computeFault (400, 500),
     #                       serviceUnavailable (503),
@@ -227,11 +194,7 @@
     raise ResizeNotAllowed()
 
 @server_action('revertResize')
-<<<<<<< HEAD
-def revert_resize(vm, args):
-=======
-def revert_resize(request, server, args):
->>>>>>> 81270321
+def revert_resize(request, vm, args):
     # Normal Response Code: 202
     # Error Response Codes: computeFault (400, 500),
     #                       serviceUnavailable (503),
