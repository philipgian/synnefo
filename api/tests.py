--- conflicted
+++ resolved
@@ -14,11 +14,6 @@
 #from synnefo.api.tests_auth import AuthTestCase
 from synnefo.db.models import VirtualMachine, VirtualMachineGroup
 from synnefo.db.models import Flavor, Image
-<<<<<<< HEAD
-from synnefo.api.tests_redux import APIReduxTestCase
-
-=======
->>>>>>> 2024fc70
 from synnefo.logic import utils
 
 
