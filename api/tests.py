#
# Copyright (c) 2010 Greek Research and Technology Network
#

from __future__ import with_statement

from collections import defaultdict
from email.utils import parsedate
from random import choice, randint, sample
from time import mktime

from django.utils import simplejson as json
from django.test import TestCase
from django.test.client import Client

from synnefo.db.models import *
from synnefo.logic.utils import get_rsapi_state


class AaiClient(Client):
    def request(self, **request):
        request['HTTP_X_AUTH_TOKEN'] = '46e427d657b20defe352804f0eb6f8a2'
        return super(AaiClient, self).request(**request)


class APITestCase(TestCase):
    fixtures = ['api_test_data']
    test_server_id = 1001
    test_image_id = 1
    test_flavor_id = 1
    test_group_id = 1
    test_wrong_server_id = 99999999
    test_wrong_image_id = 99999999
    test_wrong_flavor_id = 99999999
    test_wrong_group_id = 99999999
    #make the testing with these id's

    def setUp(self):
        self.client = AaiClient()

    def test_api_version(self):
        """Check API version."""
        
        response = self.client.get('/api/v1.1/')
        self.assertEqual(response.status_code, 200)
        api_version = json.loads(response.content)['version']
        self.assertEqual(api_version['id'], 'v1.1')
        self.assertEqual(api_version['status'], 'CURRENT')

    def test_server_list(self):
        """Test if the expected list of servers is returned."""
        
        response = self.client.get('/api/v1.1/servers')
        vms_from_api = json.loads(response.content)['servers']['values']
        vms_from_db = VirtualMachine.objects.filter(deleted=False)
        self.assertEqual(len(vms_from_api), len(vms_from_db))
        self.assertTrue(response.status_code in [200, 203])
        for vm_from_api in vms_from_api:
            vm_from_db = VirtualMachine.objects.get(id=vm_from_api['id'])
            self.assertEqual(vm_from_api['id'], vm_from_db.id)
            self.assertEqual(vm_from_api['name'], vm_from_db.name)

    def test_server_details(self):
        """Test if the expected server is returned."""
        
        response = self.client.get('/api/v1.1/servers/%d' % self.test_server_id)
        vm_from_api = json.loads(response.content)['server']
        vm_from_db = VirtualMachine.objects.get(id=self.test_server_id)
        self.assertEqual(vm_from_api['flavorRef'], vm_from_db.flavor.id)
        self.assertEqual(vm_from_api['hostId'], vm_from_db.hostid)
        self.assertEqual(vm_from_api['id'], vm_from_db.id)
        self.assertEqual(vm_from_api['imageRef'], vm_from_db.flavor.id)
        self.assertEqual(vm_from_api['name'], vm_from_db.name)
        self.assertEqual(vm_from_api['status'], get_rsapi_state(vm_from_db))
        self.assertTrue(response.status_code in [200, 203])

    def test_servers_details(self):
        """Test if the servers details are returned."""
        
        response = self.client.get('/api/v1.1/servers/detail')

        # Make sure both DB and API responses are sorted by id,
        # to allow for 1-1 comparisons
        vms_from_db = VirtualMachine.objects.filter(deleted=False).order_by('id')
        vms_from_api = json.loads(response.content)['servers']['values']
        vms_from_api = sorted(vms_from_api, key=lambda vm: vm['id'])
        self.assertEqual(len(vms_from_db), len(vms_from_api))

        id_list = [vm.id for vm in vms_from_db]
        number = 0
        for vm_id in id_list:
            vm_from_api = vms_from_api[number]
            vm_from_db = VirtualMachine.objects.get(id=vm_id)
            self.assertEqual(vm_from_api['flavorRef'], vm_from_db.flavor.id)
            self.assertEqual(vm_from_api['hostId'], vm_from_db.hostid)
            self.assertEqual(vm_from_api['id'], vm_from_db.id)
            self.assertEqual(vm_from_api['imageRef'], vm_from_db.flavor.id)
            self.assertEqual(vm_from_api['name'], vm_from_db.name)
            self.assertEqual(vm_from_api['status'], get_rsapi_state(vm_from_db))
            number += 1
        for vm_from_api in vms_from_api:
            vm_from_db = VirtualMachine.objects.get(id=vm_from_api['id'])
            self.assertEqual(vm_from_api['flavorRef'], vm_from_db.flavor.id)
            self.assertEqual(vm_from_api['hostId'], vm_from_db.hostid)
            self.assertEqual(vm_from_api['id'], vm_from_db.id)
            self.assertEqual(vm_from_api['imageRef'], vm_from_db.flavor.id)
            self.assertEqual(vm_from_api['name'], vm_from_db.name)
            self.assertEqual(vm_from_api['status'], get_rsapi_state(vm_from_db))
        self.assertTrue(response.status_code in [200,203])

    def test_wrong_server(self):
        """Test 404 response if server does not exist."""
        
        response = self.client.get('/api/v1.1/servers/%d' % self.test_wrong_server_id)
        self.assertEqual(response.status_code, 404)

    def test_create_server_empty(self):
        """Test if the create server call returns a 400 badRequest if
           no attributes are specified."""
        
        response = self.client.post('/api/v1.1/servers', {})
        self.assertEqual(response.status_code, 400)

    def test_create_server(self):
        """Test if the create server call returns the expected response
           if a valid request has been speficied."""
        
        request = {
                    "server": {
                        "name": "new-server-test",
                        "owner": 1,
                        "imageRef": 1,
                        "flavorRef": 1,
                        "metadata": {
                            "My Server Name": "Apache1"
                        },
                        "personality": []
                    }
        }
        response = self.client.post('/api/v1.1/servers', json.dumps(request),
                                    content_type='application/json')
        self.assertEqual(response.status_code, 202)
        #TODO: check response.content
        #TODO: check create server with wrong options (eg non existing flavor)

    def test_server_polling(self):
        """Test if the server polling works as expected."""
        
        response = self.client.get('/api/v1.1/servers/detail')
        vms_from_api_initial = json.loads(response.content)['servers']['values']
        ts = mktime(parsedate(response['Date']))
        since = datetime.datetime.fromtimestamp(ts).isoformat() + 'Z'
        response = self.client.get('/api/v1.1/servers/detail?changes-since=%s' % since)
        self.assertEqual(len(response.content), 0)

        #now create a machine. Then check if it is on the list
        request = {
                    "server": {
                        "name": "new-server-test",
                        "imageRef": 1,
                        "flavorRef": 1,
                        "metadata": {
                            "My Server Name": "Apache1"
                        },
                        "personality": []
                    }
        }
        
        path = '/api/v1.1/servers'
        response = self.client.post(path, json.dumps(request), content_type='application/json')
        self.assertEqual(response.status_code, 202)

        response = self.client.get('/api/v1.1/servers/detail?changes-since=%s' % since)
        self.assertEqual(response.status_code, 200)
        vms_from_api_after = json.loads(response.content)['servers']['values']
        #make sure the newly created server is included on the updated list
        self.assertEqual(len(vms_from_api_after), 1)

    def test_reboot_server(self):
        """Test if the specified server is rebooted."""
        
        request = {'reboot': {'type': 'HARD'}}
        path = '/api/v1.1/servers/%d/action' % self.test_server_id
        response = self.client.post(path, json.dumps(request), content_type='application/json')
        self.assertEqual(response.status_code, 202)
        #server id that does not exist
        path = '/api/v1.1/servers/%d/action' % self.test_wrong_server_id
        response = self.client.post(path, json.dumps(request), content_type='application/json')
        self.assertEqual(response.status_code, 404)

    def test_shutdown_server(self):
        """Test if the specified server is shutdown."""
        
        request = {'shutdown': {}}
        path = '/api/v1.1/servers/%d/action' % self.test_server_id
        response = self.client.post(path, json.dumps(request), content_type='application/json')
        self.assertEqual(response.status_code, 202)
        #server id that does not exist
        path = '/api/v1.1/servers/%d/action' % self.test_wrong_server_id
        response = self.client.post(path, json.dumps(request), content_type='application/json')
        self.assertEqual(response.status_code, 404)

    def test_start_server(self):
        """Test if the specified server is started."""
        
        request = {'start': {}}
        path = '/api/v1.1/servers/%d/action' % self.test_server_id
        response = self.client.post(path, json.dumps(request), content_type='application/json')
        self.assertEqual(response.status_code, 202)
        #server id that does not exist
        path = '/api/v1.1/servers/%d/action' % self.test_wrong_server_id
        response = self.client.post(path, json.dumps(request), content_type='application/json')
        self.assertEqual(response.status_code, 404)

    def test_delete_server(self):
        """Test if the specified server is deleted."""
        response = self.client.delete('/api/v1.1/servers/%d' % self.test_server_id)
        self.assertEqual(response.status_code, 204)
        #server id that does not exist
        response = self.client.delete('/api/v1.1/servers/%d' % self.test_wrong_server_id)
        self.assertEqual(response.status_code, 404)

    def test_flavor_list(self):
        """Test if the expected list of flavors is returned by."""
        
        response = self.client.get('/api/v1.1/flavors')
        flavors_from_api = json.loads(response.content)['flavors']['values']
        flavors_from_db = Flavor.objects.all()
        self.assertEqual(len(flavors_from_api), len(flavors_from_db))
        self.assertTrue(response.status_code in [200, 203])
        for flavor_from_api in flavors_from_api:
            flavor_from_db = Flavor.objects.get(id=flavor_from_api['id'])
            self.assertEqual(flavor_from_api['id'], flavor_from_db.id)
            self.assertEqual(flavor_from_api['name'], flavor_from_db.name)

    def test_flavors_details(self):
        """Test if the flavors details are returned."""
        
        response = self.client.get('/api/v1.1/flavors/detail')
        flavors_from_db = Flavor.objects.all()
        flavors_from_api = json.loads(response.content)['flavors']['values']

        # Assert that all flavors in the db appear inthe API call result
        for i in range(0, len(flavors_from_db)):
            flavor_from_api = flavors_from_api[i]
            flavor_from_db = Flavor.objects.get(id=flavors_from_db[i].id)
            self.assertEqual(flavor_from_api['cpu'], flavor_from_db.cpu)
            self.assertEqual(flavor_from_api['id'], flavor_from_db.id)
            self.assertEqual(flavor_from_api['disk'], flavor_from_db.disk)
            self.assertEqual(flavor_from_api['name'], flavor_from_db.name)
            self.assertEqual(flavor_from_api['ram'], flavor_from_db.ram)

        # Assert that all flavors returned by the API also exist in the db
        for flavor_from_api in flavors_from_api:
            flavor_from_db = Flavor.objects.get(id=flavor_from_api['id'])
            self.assertEqual(flavor_from_api['cpu'], flavor_from_db.cpu)
            self.assertEqual(flavor_from_api['id'], flavor_from_db.id)
            self.assertEqual(flavor_from_api['disk'], flavor_from_db.disk)
            self.assertEqual(flavor_from_api['name'], flavor_from_db.name)
            self.assertEqual(flavor_from_api['ram'], flavor_from_db.ram)

        # Check if we have the right status_code
        self.assertTrue(response.status_code in [200, 203])

    def test_flavor_details(self):
        """Test if the expected flavor is returned."""
        
        response = self.client.get('/api/v1.1/flavors/%d' % self.test_flavor_id)
        flavor_from_api = json.loads(response.content)['flavor']
        flavor_from_db = Flavor.objects.get(id=self.test_flavor_id)
        self.assertEqual(flavor_from_api['cpu'], flavor_from_db.cpu)
        self.assertEqual(flavor_from_api['id'], flavor_from_db.id)
        self.assertEqual(flavor_from_api['disk'], flavor_from_db.disk)
        self.assertEqual(flavor_from_api['name'], flavor_from_db.name)
        self.assertEqual(flavor_from_api['ram'], flavor_from_db.ram)
        self.assertTrue(response.status_code in [200, 203])

    def test_wrong_flavor(self):
        """Test 404 result when requesting a flavor that does not exist."""
        
        response = self.client.get('/api/v1.1/flavors/%d' % self.test_wrong_flavor_id)
        self.assertTrue(response.status_code in [404, 503])

    def test_image_list(self):
        """Test if the expected list of images is returned by the API."""
        
        response = self.client.get('/api/v1.1/images')
        images_from_api = json.loads(response.content)['images']['values']
        images_from_db = Image.objects.all()
        self.assertEqual(len(images_from_api), len(images_from_db))
        self.assertTrue(response.status_code in [200, 203])
        for image_from_api in images_from_api:
            image_from_db = Image.objects.get(id=image_from_api['id'])
            self.assertEqual(image_from_api['id'], image_from_db.id)
            self.assertEqual(image_from_api['name'], image_from_db.name)

    def test_wrong_image(self):
        """Test 404 result if a non existent image is requested."""
        
        response = self.client.get('/api/v1.1/images/%d' % self.test_wrong_image_id)
        self.assertEqual(response.status_code, 404)

    def test_server_metadata(self):
        """Test server's metadata (add, edit)."""
        
        key = 'name'
        request = {'meta': {key: 'a fancy name'}}
        
        path = '/api/v1.1/servers/%d/meta/%s' % (self.test_server_id, key)
        response = self.client.put(path, json.dumps(request), content_type='application/json')
        self.assertEqual(response.status_code, 201)


def create_users(n=1):
    for i in range(n):
        SynnefoUser.objects.create(
            name='User %d' % i,
            credit=0)

def create_flavors(n=1):
    for i in range(n):
        Flavor.objects.create(
            cpu=randint(1, 4),
            ram=randint(1, 8) * 512,
            disk=randint(1, 40))

def create_images(n=1):
    users = SynnefoUser.objects.all()
    for i in range(n):
        Image.objects.create(
            name='Image %d' % (i + 1),
            state='ACTIVE',
            owner=choice(users))

def create_image_metadata(n=1):
    images = Image.objects.all()
    for i in range(n):
        ImageMetadata.objects.create(
            meta_key='Key%d' % (i + 1),
            meta_value='Value %d' % (i + 1),
            image = choice(images))

def create_servers(n=1):
    users = SynnefoUser.objects.all()
    flavors = Flavor.objects.all()
    images = Image.objects.all()
    for i in range(n):
        VirtualMachine.objects.create(
            name='Server %d' % (i + 1),
            owner=choice(users),
            sourceimage=choice(images),
            hostid=str(i),
            ipfour='0.0.0.0',
            ipsix='::1',
            flavor=choice(flavors))

def create_server_metadata(n=1):
    servers = VirtualMachine.objects.all()
    for i in range(n):
        VirtualMachineMetadata.objects.create(
            meta_key='Key%d' % (i + 1),
            meta_value='Value %d' % (i + 1),
            vm = choice(servers))

def create_networks(n):
    users = SynnefoUser.objects.all()
    for i in range(n):
        Network.objects.create(
            name='Network%d' % (i + 1),
            owner=choice(users))


class AssertInvariant(object):
    def __init__(self, callable, *args, **kwargs):
        self.callable = callable
        self.args = args
        self.kwargs = kwargs
    
    def __enter__(self):
        self.value = self.callable(*self.args, **self.kwargs)
        return self.value
    
    def __exit__(self, type, value, tb):
        assert self.value == self.callable(*self.args, **self.kwargs)


class BaseTestCase(TestCase):
    USERS = 0
    FLAVORS = 1
    IMAGES = 1
    SERVERS = 1
    SERVER_METADATA = 0
    IMAGE_METADATA = 0
    NETWORKS = 0
    
    def setUp(self):
        self.client = AaiClient()
        create_users(self.USERS)
        create_flavors(self.FLAVORS)
        create_images(self.IMAGES)
        create_image_metadata(self.IMAGE_METADATA)
        create_servers(self.SERVERS)
        create_server_metadata(self.SERVER_METADATA)
        create_networks(self.NETWORKS)
    
    def assertFault(self, response, status_code, name):
        self.assertEqual(response.status_code, status_code)
        fault = json.loads(response.content)
        self.assertEqual(fault.keys(), [name])
    
    def assertBadRequest(self, response):
        self.assertFault(response, 400, 'badRequest')

    def assertItemNotFound(self, response):
        self.assertFault(response, 404, 'itemNotFound')
    
    
    def list_images(self, detail=False):
        path = '/api/v1.1/images'
        if detail:
            path += '/detail'
        response = self.client.get(path)
        self.assertTrue(response.status_code in (200, 203))
        reply = json.loads(response.content)
        self.assertEqual(reply.keys(), ['images'])
        self.assertEqual(reply['images'].keys(), ['values'])
        return reply['images']['values']
    
    def list_metadata(self, path):
        response = self.client.get(path)
        self.assertTrue(response.status_code in (200, 203))
        reply = json.loads(response.content)
        self.assertEqual(reply.keys(), ['metadata'])
        self.assertEqual(reply['metadata'].keys(), ['values'])
        return reply['metadata']['values']
    
    def list_server_metadata(self, server_id):
        path = '/api/v1.1/servers/%d/meta' % server_id
        return self.list_metadata(path)
    
    def list_image_metadata(self, image_id):
        path = '/api/v1.1/images/%d/meta' % image_id
        return self.list_metadata(path)
    
    def update_metadata(self, path, metadata):
        data = json.dumps({'metadata': metadata})
        response = self.client.post(path, data, content_type='application/json')
        self.assertEqual(response.status_code, 201)
        reply = json.loads(response.content)
        self.assertEqual(reply.keys(), ['metadata'])
        return reply['metadata']
    
    def update_server_metadata(self, server_id, metadata):
        path = '/api/v1.1/servers/%d/meta' % server_id
        return self.update_metadata(path, metadata)
    
    def update_image_metadata(self, image_id, metadata):
        path = '/api/v1.1/images/%d/meta' % image_id
        return self.update_metadata(path, metadata)
    
    def create_server_meta(self, server_id, meta):
        key = meta.keys()[0]
        path = '/api/v1.1/servers/%d/meta/%s' % (server_id, key)
        data = json.dumps({'meta': meta})
        response = self.client.put(path, data, content_type='application/json')
        self.assertEqual(response.status_code, 201)
        reply = json.loads(response.content)
        self.assertEqual(reply.keys(), ['meta'])
        response_meta = reply['meta']
        self.assertEqual(response_meta, meta)
    
    def get_all_server_metadata(self):
        metadata = defaultdict(dict)
        for m in VirtualMachineMetadata.objects.all():
            metadata[m.vm.id][m.meta_key] = m.meta_value
        return metadata
    
    def get_all_image_metadata(self):
        metadata = defaultdict(dict)
        for m in ImageMetadata.objects.all():
            metadata[m.image.id][m.meta_key] = m.meta_value
        return metadata
    
    def list_networks(self, detail=False):
        path = '/api/v1.1/networks'
        if detail:
            path += '/detail'
        response = self.client.get(path)
        self.assertTrue(response.status_code in (200, 203))
        reply = json.loads(response.content)
        self.assertEqual(reply.keys(), ['networks'])
        self.assertEqual(reply['networks'].keys(), ['values'])
        return reply['networks']['values']
    
    def create_network(self, name):
        path = '/api/v1.1/networks'
        data = json.dumps({'network': {'name': name}})
        response = self.client.post(path, data, content_type='application/json')
        self.assertEqual(response.status_code, 202)
        reply = json.loads(response.content)
        self.assertEqual(reply.keys(), ['network'])
        return reply
    
    def get_network_details(self, network_id):
        path = '/api/v1.1/networks/%d' % network_id
        response = self.client.get(path)
        self.assertEqual(response.status_code, 200)
        reply = json.loads(response.content)
        self.assertEqual(reply.keys(), ['network'])
        return reply['network']
    
    def update_network_name(self, network_id, new_name):
        path = '/api/v1.1/networks/%d' % network_id
        data = json.dumps({'network': {'name': new_name}})
        response = self.client.put(path, data, content_type='application/json')
        self.assertEqual(response.status_code, 204)
    
    def delete_network(self, network_id):
        path = '/api/v1.1/networks/%d' % network_id
        response = self.client.delete(path)
        self.assertEqual(response.status_code, 204)
    
    def add_to_network(self, network_id, server_id):
        path = '/api/v1.1/networks/%d/action' % network_id
        data = json.dumps({'add': {'serverRef': server_id}})
        response = self.client.post(path, data, content_type='application/json')
        self.assertEqual(response.status_code, 202)
    
    def remove_from_network(self, network_id, server_id):
        path = '/api/v1.1/networks/%d/action' % network_id
        data = json.dumps({'remove': {'serverRef': server_id}})
        response = self.client.post(path, data, content_type='application/json')
        self.assertEqual(response.status_code, 202)


def popdict(l, **kwargs):
    """Pops a dict from list `l` based on the predicates given as `kwargs`."""
    
    for i in range(len(l)):
        item = l[i]
        match = True
        for key, val in kwargs.items():
            if item[key] != val:
                match = False
                break
        if match:
            del l[i]
            return item
    return None


class ListImages(BaseTestCase):
    IMAGES = 10
    
    def test_list_images(self):
        images = self.list_images()
        keys = set(['id', 'name'])
        for img in Image.objects.all():
            image = popdict(images, id=img.id)
            self.assertTrue(image is not None)
            self.assertEqual(set(image.keys()), keys)
            self.assertEqual(image['id'], img.id)
            self.assertEqual(image['name'], img.name)
        self.assertEqual(images, [])
    
    def test_list_images_detail(self):
        images = self.list_images(detail=True)
        keys = set(['id', 'name', 'updated', 'created', 'status', 'progress'])
        for img in Image.objects.all():
            image = popdict(images, id=img.id)
            self.assertTrue(image is not None)
            self.assertEqual(set(image.keys()), keys)
            self.assertEqual(image['id'], img.id)
            self.assertEqual(image['name'], img.name)
            self.assertEqual(image['status'], img.state)
            self.assertEqual(image['progress'], 100 if img.state == 'ACTIVE' else 0)
        self.assertEqual(images, [])


class ListServerMetadata(BaseTestCase):
    SERVERS = 5
    SERVER_METADATA = 100
    
    def test_list_metadata(self):
        with AssertInvariant(self.get_all_server_metadata) as metadata:
            for vm in VirtualMachine.objects.all():
                response_metadata = self.list_server_metadata(vm.id)
                self.assertEqual(response_metadata, metadata[vm.id])
    
    def test_invalid_server(self):
        with AssertInvariant(self.get_all_server_metadata):
            response = self.client.get('/api/v1.1/servers/0/meta')
            self.assertItemNotFound(response)


class UpdateServerMetadata(BaseTestCase):
    SERVER_METADATA = 10
    
    def test_update_metadata(self):
        metadata = self.get_all_server_metadata()
        server_id = choice(metadata.keys())
        new_metadata = {}
        for key in sample(metadata[server_id].keys(), 3):
            new_metadata[key] = 'New %s value' % key
        response_metadata = self.update_server_metadata(server_id, new_metadata)
        self.assertEqual(response_metadata, new_metadata)
        metadata[server_id].update(new_metadata)
        self.assertEqual(metadata, self.get_all_server_metadata())
    
    def test_does_not_create(self):
        with AssertInvariant(self.get_all_server_metadata) as metadata:
            server_id = choice(metadata.keys())
            new_metadata = {'Foo': 'Bar'}
            response_metadata = self.update_server_metadata(server_id, new_metadata)
            self.assertEqual(response_metadata, {})
    
    def test_invalid_data(self):
        with AssertInvariant(self.get_all_server_metadata) as metadata:
            server_id = choice(metadata.keys())
            path = '/api/v1.1/servers/%d/meta' % server_id
            response = self.client.post(path, 'metadata', content_type='application/json')
            self.assertBadRequest(response)
    
    def test_invalid_server(self):
        with AssertInvariant(self.get_all_server_metadata):
            path = '/api/v1.1/servers/0/meta'
            data = json.dumps({'metadata': {'Key1': 'A Value'}})
            response = self.client.post(path, data, content_type='application/json')
            self.assertItemNotFound(response)


class GetServerMetadataItem(BaseTestCase):
    SERVERS = 5
    SERVER_METADATA = 100
    
    def test_get_metadata_item(self):
        with AssertInvariant(self.get_all_server_metadata) as metadata:
            server_id = choice(metadata.keys())
            key = choice(metadata[server_id].keys())
            path = '/api/v1.1/servers/%d/meta/%s' % (server_id, key)
            response = self.client.get(path)
            self.assertTrue(response.status_code in (200, 203))
            reply = json.loads(response.content)
            self.assertEqual(reply['meta'], {key: metadata[server_id][key]})
    
    def test_invalid_key(self):
        with AssertInvariant(self.get_all_server_metadata) as metadata:
            server_id = choice(metadata.keys())
            response = self.client.get('/api/v1.1/servers/%d/meta/foo' % server_id)
            self.assertItemNotFound(response)
    
    def test_invalid_server(self):
        with AssertInvariant(self.get_all_server_metadata):
            response = self.client.get('/api/v1.1/servers/0/meta/foo')
            self.assertItemNotFound(response)


class CreateServerMetadataItem(BaseTestCase):
    SERVER_METADATA = 10
    
    def test_create_metadata(self):
        metadata = self.get_all_server_metadata()
        server_id = choice(metadata.keys())
        meta = {'Foo': 'Bar'}
        self.create_server_meta(server_id, meta)
        metadata[server_id].update(meta)
        self.assertEqual(metadata, self.get_all_server_metadata())
    
    def test_update_metadata(self):
        metadata = self.get_all_server_metadata()
        server_id = choice(metadata.keys())
        key = choice(metadata[server_id].keys())
        meta = {key: 'New Value'}
        self.create_server_meta(server_id, meta)
        metadata[server_id].update(meta)
        self.assertEqual(metadata, self.get_all_server_metadata())
    
    def test_invalid_server(self):
        with AssertInvariant(self.get_all_server_metadata):
            path = '/api/v1.1/servers/0/meta/foo'
            data = json.dumps({'meta': {'foo': 'bar'}})
            response = self.client.put(path, data, content_type='application/json')
            self.assertItemNotFound(response)
    
    def test_invalid_key(self):
        with AssertInvariant(self.get_all_server_metadata) as metadata:
            server_id = choice(metadata.keys())
            path = '/api/v1.1/servers/%d/meta/baz' % server_id
            data = json.dumps({'meta': {'foo': 'bar'}})
            response = self.client.put(path, data, content_type='application/json')
            self.assertBadRequest(response)
    
    def test_invalid_data(self):
        with AssertInvariant(self.get_all_server_metadata) as metadata:
            server_id = choice(metadata.keys())
            path = '/api/v1.1/servers/%d/meta/foo' % server_id
            response = self.client.put(path, 'meta', content_type='application/json')
            self.assertBadRequest(response)


class DeleteServerMetadataItem(BaseTestCase):
    SERVER_METADATA = 10
    
    def test_delete_metadata(self):
        metadata = self.get_all_server_metadata()
        server_id = choice(metadata.keys())
        key = choice(metadata[server_id].keys())
        path = '/api/v1.1/servers/%d/meta/%s' % (server_id, key)
        response = self.client.delete(path)
        self.assertEqual(response.status_code, 204)
        metadata[server_id].pop(key)
        self.assertEqual(metadata, self.get_all_server_metadata())
    
    def test_invalid_server(self):
        with AssertInvariant(self.get_all_server_metadata):
            response = self.client.delete('/api/v1.1/servers/9/meta/Key1')
            self.assertItemNotFound(response)
    
    def test_invalid_key(self):
        with AssertInvariant(self.get_all_server_metadata) as metadata:
            server_id = choice(metadata.keys())
            path = '/api/v1.1/servers/%d/meta/foo' % server_id
            response = self.client.delete(path)
            self.assertItemNotFound(response)


class ListImageMetadata(BaseTestCase):
    IMAGES = 5
    IMAGE_METADATA = 100

    def test_list_metadata(self):
        with AssertInvariant(self.get_all_image_metadata) as metadata:
            for image in Image.objects.all():
                response_metadata = self.list_image_metadata(image.id)
                self.assertEqual(response_metadata, metadata[image.id])

    def test_invalid_image(self):
        with AssertInvariant(self.get_all_image_metadata):
            response = self.client.get('/api/v1.1/images/0/meta')
            self.assertItemNotFound(response)

class UpdateImageMetadata(BaseTestCase):
    IMAGE_METADATA = 10

    def test_update_metadata(self):
        metadata = self.get_all_image_metadata()
        image_id = choice(metadata.keys())
        new_metadata = {}
        for key in sample(metadata[image_id].keys(), 3):
            new_metadata[key] = 'New %s value' % key
        response_metadata = self.update_image_metadata(image_id, new_metadata)
        self.assertEqual(response_metadata, new_metadata)
        metadata[image_id].update(new_metadata)
        self.assertEqual(metadata, self.get_all_image_metadata())

    def test_does_not_create(self):
        with AssertInvariant(self.get_all_image_metadata) as metadata:
            image_id = choice(metadata.keys())
            new_metadata = {'Foo': 'Bar'}
            response_metadata = self.update_image_metadata(image_id, new_metadata)
            self.assertEqual(response_metadata, {})

    def test_invalid_data(self):
        with AssertInvariant(self.get_all_image_metadata) as metadata:
            image_id = choice(metadata.keys())
            path = '/api/v1.1/images/%d/meta' % image_id
            response = self.client.post(path, 'metadata', content_type='application/json')
            self.assertBadRequest(response)

    def test_invalid_server(self):
        with AssertInvariant(self.get_all_image_metadata):
            path = '/api/v1.1/images/0/meta'
            data = json.dumps({'metadata': {'Key1': 'A Value'}})
            response = self.client.post(path, data, content_type='application/json')
            self.assertItemNotFound(response)


class ServerVNCConsole(BaseTestCase):
    SERVERS = 1

    def test_not_active_server(self):
        """Test console req for server not in ACTIVE state returns badRequest"""
        server_id = choice(VirtualMachine.objects.all()).id
        path = '/api/v1.1/servers/%d/action' % server_id
        data = json.dumps({'console': {'type': 'vnc'}})
        response = self.client.post(path, data, content_type='application/json')
        self.assertBadRequest(response)

    def test_active_server(self):
        """Test console req for ACTIVE server"""
        server_id = choice(VirtualMachine.objects.all()).id
        # FIXME: Start the server properly, instead of tampering with the DB
        vm = choice(VirtualMachine.objects.all())
        vm.operstate = 'STARTED'
        vm.save()
        server_id = vm.id
	
        path = '/api/v1.1/servers/%d/action' % server_id
        data = json.dumps({'console': {'type': 'vnc'}})
        response = self.client.post(path, data, content_type='application/json')
        self.assertEqual(response.status_code, 200)
        reply = json.loads(response.content)
        self.assertEqual(reply.keys(), ['console'])
        console = reply['console']
        self.assertEqual(console['type'], 'vnc')
        self.assertEqual(set(console.keys()), set(['type', 'host', 'port', 'password']))

<<<<<<< HEAD
class AaiTestCase(TestCase):
    fixtures = ['api_test_data', 'auth_test_data']
    apibase = '/api/v1.1'

    def setUp(self):
        self.client = Client()

    def test_auth_cookie(self):
        user = SynnefoUser.objects.get(uniq = "test@synnefo.gr")
        self.client.cookies['X-Auth-Token'] = user.auth_token
        response = self.client.get('/index.html', {},
                                   **{'X-Auth-Token': user.auth_token,
                                      'TEST-AAI' : 'true'})
        self.assertTrue(response.status_code, 200)
        self.assertTrue('Vary' in response)
        self.assertTrue('X-Auth-Token' in response['Vary'])

    def test_fail_oapi_auth(self):
        """ test authentication from not registered user using OpenAPI
        """
        response = self.client.get(self.apibase + '/servers', {},
                                   **{'X-Auth-User': 'notme',
                                      'X-Auth-Key': '0xdeadbabe',
                                      'TEST-AAI' : 'true'})
        self.assertEquals(response.status_code, 401)

    def test_oapi_auth(self):
        """authentication with user registration
        """
        response = self.client.get(self.apibase + '/index.html', {},
                                   **{'X-Auth-User': 'testdbuser',
                                      'X-Auth-Key': 'test@synnefo.gr',
                                      'TEST-AAI' : 'true'})
        self.assertEquals(response.status_code, 204)
        self.assertNotEqual(response['X-Auth-Token'], None)
        self.assertEquals(response['X-Server-Management-Url'], '')
        self.assertEquals(response['X-Storage-Url'], '')
        self.assertEquals(response['X-CDN-Management-Url'], '')

    def test_unauthorized_call(self):
        request = {'reboot': {'type': 'HARD'}}
        path = '/api/v1.1/servers/%d/action' % 1
        response = self.client.post(path, json.dumps(request), content_type='application/json')
        self.assertEquals(response.status_code, 401)
=======

class ListNetworks(BaseTestCase):
    SERVERS = 5
    NETWORKS = 5
    
    def setUp(self):
        BaseTestCase.setUp(self)
        machines = VirtualMachine.objects.all()
        for network in Network.objects.all():
            n = randint(0, self.SERVERS)
            network.machines.add(*sample(machines, n))
            network.save()
    
    def test_list_networks(self):
        networks = self.list_networks()
        for net in Network.objects.all():
            network = popdict(networks, id=net.id)
            self.assertEqual(network['name'], net.name)
        self.assertEqual(networks, [])
    
    def test_list_networks_detail(self):
        networks = self.list_networks(detail=True)
        for net in Network.objects.all():
            network = popdict(networks, id=net.id)
            self.assertEqual(network['name'], net.name)
            machines = set(vm.id for vm in net.machines.all())
            self.assertEqual(set(network['servers']['values']), machines)
        self.assertEqual(networks, [])


class CreateNetwork(BaseTestCase):
    def test_create_network(self):
        self.assertEqual(self.list_networks(), [])
        self.create_network('net')
        networks = self.list_networks()
        self.assertEqual(len(networks), 1)
        network = networks[0]
        self.assertEqual(network['name'], 'net')


class GetNetworkDetails(BaseTestCase):
    SERVERS = 5
    NETWORKS = 1
    
    def test_get_network_details(self):
        servers = VirtualMachine.objects.all()
        network = Network.objects.all()[0]
        
        net = self.get_network_details(network.id)
        self.assertEqual(net['name'], network.name)
        self.assertEqual(net['servers']['values'], [])
        
        server_id = choice(servers).id
        self.add_to_network(network.id, server_id)
        net = self.get_network_details(network.id)
        self.assertEqual(net['name'], network.name)
        self.assertEqual(net['servers']['values'], [server_id])


class UpdateNetworkName(BaseTestCase):
    NETWORKS = 5
    
    def test_update_network_name(self):
        networks = self.list_networks(detail=True)
        network = choice(networks)
        network_id = network['id']
        new_name = network['name'] + '_2'
        self.update_network_name(network_id, new_name)
        
        network['name'] = new_name
        self.assertEqual(self.get_network_details(network_id), network)


class DeleteNetwork(BaseTestCase):
    NETWORKS = 5
    
    def test_delete_network(self):
        networks = self.list_networks()
        network = choice(networks)
        network_id = network['id']
        self.delete_network(network_id)
        
        response = self.client.get('/api/v1.1/networks/%d' % network_id)
        self.assertItemNotFound(response)
        
        networks.remove(network)
        self.assertEqual(self.list_networks(), networks)


class NetworkActions(BaseTestCase):
    SERVERS = 20
    NETWORKS = 1
    
    def test_add_remove_server(self):
        server_ids = [vm.id for vm in VirtualMachine.objects.all()]
        network = self.list_networks(detail=True)[0]
        network_id = network['id']
        
        to_add = set(sample(server_ids, 10))
        for server_id in to_add:
            self.add_to_network(network_id, server_id)
            net = self.get_network_details(network_id)
            self.assertTrue(server_id in net['servers']['values'])
        
        net = self.get_network_details(network_id)
        self.assertEqual(set(net['servers']['values']), to_add)
        
        to_remove = set(sample(to_add, 5))
        for server_id in to_remove:
            self.remove_from_network(network_id, server_id)
            net = self.get_network_details(network_id)
            self.assertTrue(server_id not in net['servers']['values'])
        
        net = self.get_network_details(network_id)
        self.assertEqual(set(net['servers']['values']), to_add - to_remove)
>>>>>>> 0ded1162
<|MERGE_RESOLUTION|>--- conflicted
+++ resolved
@@ -805,7 +805,7 @@
         self.assertEqual(console['type'], 'vnc')
         self.assertEqual(set(console.keys()), set(['type', 'host', 'port', 'password']))
 
-<<<<<<< HEAD
+
 class AaiTestCase(TestCase):
     fixtures = ['api_test_data', 'auth_test_data']
     apibase = '/api/v1.1'
@@ -850,7 +850,7 @@
         path = '/api/v1.1/servers/%d/action' % 1
         response = self.client.post(path, json.dumps(request), content_type='application/json')
         self.assertEquals(response.status_code, 401)
-=======
+
 
 class ListNetworks(BaseTestCase):
     SERVERS = 5
@@ -966,4 +966,3 @@
         
         net = self.get_network_details(network_id)
         self.assertEqual(set(net['servers']['values']), to_add - to_remove)
->>>>>>> 0ded1162
