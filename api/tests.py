#
# Unit Tests for api
#
# Provides automated tests for api module
#
# Copyright 2011 Greek Research and Technology Network
#

import datetime
from django.utils import simplejson as json
from django.test import TestCase
from django.test.client import Client
from synnefo.db.models import VirtualMachine, VirtualMachineGroup
from synnefo.db.models import Flavor, Image
from synnefo.api.tests_redux import APIReduxTestCase

from logic import utils

class APITestCase(TestCase):
    fixtures = ['api_test_data', ]
    test_server_id = 1001
    test_image_id = 1
    test_flavor_id = 1
    test_group_id = 1
    test_wrong_server_id = 99999999
    test_wrong_image_id = 99999999
    test_wrong_flavor_id = 99999999
    test_wrong_group_id = 99999999
    #make the testing with these id's

    def setUp(self):
        self.client = Client()

    def test_api_version(self):
        """ check rackspace cloud servers API version
        """
        response = self.client.get('/api/v1.0/')
        # Check that the response is 200 OK.
        self.assertEqual(response.status_code, 200)
        api_version = json.loads(response.content)['version']
        self.assertEqual(api_version['status'], 'CURRENT')
        self.assertEqual(api_version['wadl'],
            'http://docs.rackspacecloud.com/servers/api/v1.0/application.wadl')
        self.assertEqual(api_version['docURL'],
    'http://docs.rackspacecloud.com/servers/api/v1.0/cs-devguide-20110112.pdf')
        self.assertEqual(api_version['id'], 'v1.0')

    def test_server_list(self):
        """ test if the expected list of servers is returned by the API
        """
        response = self.client.get('/api/v1.0/servers')
        vms_from_api = json.loads(response.content)['servers']
        vms_from_db = VirtualMachine.objects.filter(deleted=False)
        self.assertEqual(len(vms_from_api), len(vms_from_db))
        self.assertTrue(response.status_code in [200, 203])
        for vm_from_api in vms_from_api:
            vm_from_db = VirtualMachine.objects.get(id=vm_from_api['id'])
            self.assertEqual(vm_from_api['id'], vm_from_db.id)
            self.assertEqual(vm_from_api['name'], vm_from_db.name)

    def test_server_details(self):
        """ test if the expected server is returned by the API
        """
        response = self.client.get('/api/v1.0/servers/' +
                                   str(self.test_server_id))
        vm_from_api = json.loads(response.content)['server']
        vm_from_db = VirtualMachine.objects.get(id=self.test_server_id)
        self.assertEqual(vm_from_api['flavorRef'], vm_from_db.flavor.id)
        self.assertEqual(vm_from_api['hostId'], vm_from_db.hostid)
        self.assertEqual(vm_from_api['id'], vm_from_db.id)
        self.assertEqual(vm_from_api['imageRef'], vm_from_db.flavor.id)
        self.assertEqual(vm_from_api['name'], vm_from_db.name)
<<<<<<< HEAD
        self.assertEqual(vm_from_api['status'], utils.get_rsapi_state(vm_from_db))
        self.assertTrue(response.status_code in [200,203])
=======
        self.assertEqual(vm_from_api['status'], vm_from_db.rsapi_state)
        self.assertTrue(response.status_code in [200, 203])
>>>>>>> f32b5c83

    def test_servers_details(self):
        """ test if the servers details are returned by the API
        """
        response = self.client.get('/api/v1.0/servers/detail')
        vms_from_db = VirtualMachine.objects.filter(deleted=False)
        id_list = [vm.id for vm in vms_from_db]
        number = 0
        for vm_id in id_list:
            vm_from_api = json.loads(response.content)['servers'][number]
            vm_from_db = VirtualMachine.objects.get(id=vm_id)
            self.assertEqual(vm_from_api['flavorRef'], vm_from_db.flavor.id)
            self.assertEqual(vm_from_api['hostId'], vm_from_db.hostid)
            self.assertEqual(vm_from_api['id'], vm_from_db.id)
            self.assertEqual(vm_from_api['imageRef'], vm_from_db.flavor.id)
            self.assertEqual(vm_from_api['name'], vm_from_db.name)
            self.assertEqual(vm_from_api['status'], utils.get_rsapi_state(vm_from_db))
            number += 1
        vms_from_api = json.loads(response.content)['servers']
        for vm_from_api in vms_from_api:
            vm_from_db = VirtualMachine.objects.get(id=vm_from_api['id'])
            self.assertEqual(vm_from_api['flavorRef'], vm_from_db.flavor.id)
            self.assertEqual(vm_from_api['hostId'], vm_from_db.hostid)
            self.assertEqual(vm_from_api['id'], vm_from_db.id)
            self.assertEqual(vm_from_api['imageRef'], vm_from_db.flavor.id)
            self.assertEqual(vm_from_api['name'], vm_from_db.name)
<<<<<<< HEAD
            self.assertEqual(vm_from_api['status'], utils.get_rsapi_state(vm_from_db))
        self.assertTrue(response.status_code in [200,203])

=======
            self.assertEqual(vm_from_api['status'], vm_from_db.rsapi_state)
        self.assertTrue(response.status_code in [200, 203])
>>>>>>> f32b5c83

    def test_wrong_server(self):
        """ test 404 response if server does not exist
        """
        response = self.client.get('/api/v1.0/servers/' +
                                   str(self.test_wrong_server_id))
        self.assertEqual(response.status_code, 404)

    def test_create_server_empty(self):
        """ test if the create server call returns a 400 badRequest if no
            attributes are specified
        """
        response = self.client.post('/api/v1.0/servers', {})
        self.assertEqual(response.status_code, 400)

    def test_create_server(self):
        """ test if the create server call returns the expected response
            if a valid request has been speficied
        """
        request = {
                    "server": {
                        "name": "new-server-test",
                        "imageRef": 1,
                        "flavorRef": 1,
                        "metadata": {
                            "My Server Name": "Apache1"
                        },
                        "personality": []
                    }
        }
        response = self.client.post('/api/v1.0/servers',
                                    json.dumps(request),
                                    content_type='application/json')
        self.assertEqual(response.status_code, 202)
        #TODO: check response.content
        #TODO: check create server with wrong options (eg non existing flavor)

    def test_server_polling(self):
        """ test if the server polling works as expected
        """
        response = self.client.get('/api/v1.0/servers/detail')
        vms_from_api_initial = json.loads(response.content)['servers']
        then = datetime.datetime.now().isoformat().split('.')[0]

        #isoformat also gives miliseconds that are not needed
        response = self.client.get('/api/v1.0/servers/detail?changes-since=%s'
                                   % then)
        self.assertEqual(len(response.content), 0)
        #no changes were made

        #now create a machine. Then check if it is on the list
        request = {
                    "server": {
                        "name": "new-server-test",
                        "imageRef": 1,
                        "flavorRef": 1,
                        "metadata": {
                            "My Server Name": "Apache1"
                        },
                        "personality": []
                    }
        }
        response = self.client.post('/api/v1.0/servers',
                                    json.dumps(request),
                                    content_type='application/json')
        self.assertEqual(response.status_code, 202)

        response = self.client.get('/api/v1.0/servers/detail?changes-since=%s'
                                   % then)
        vms_from_api_after = json.loads(response.content)['servers']
        #make sure the newly created server is included on the updated list
        self.assertEqual(len(vms_from_api_after), 1)

    def test_reboot_server(self):
        """ test if the specified server is rebooted
        """
        request = {
            "reboot": '{"type" : "HARD"}'
            }
        response = self.client.post('/api/v1.0/servers/' +
                                    str(self.test_server_id) + '/action',
                                    json.dumps(request),
                                    content_type='application/json')
        self.assertEqual(response.status_code, 202)
        #server id that does not exist
        response = self.client.post('/api/v1.0/servers/' +
                                    str(self.test_wrong_server_id) + '/action',
                                   json.dumps(request),
                                   content_type='application/json')
        self.assertEqual(response.status_code, 404)

    def test_shutdown_server(self):
        """ test if the specified server is shutdown
        """
        request = {
            "shutdown": {"timeout": "5"}
            }
        response = self.client.post('/api/v1.0/servers/' +
                                    str(self.test_server_id) + '/action',
                                    json.dumps(request),
                                    content_type='application/json')
        self.assertEqual(response.status_code, 202)
        #server id that does not exist
        response = self.client.post('/api/v1.0/servers/' +
                                    str(self.test_wrong_server_id) + '/action',
                                    json.dumps(request),
                                    content_type='application/json')
        self.assertEqual(response.status_code, 404)

    def test_start_server(self):
        """ test if the specified server is started
        """
        request = {
            "start": {"type": "NORMAL"}
            }
        response = self.client.post('/api/v1.0/servers/' +
                                    str(self.test_server_id) + '/action',
                                    json.dumps(request),
                                    content_type='application/json')
        self.assertEqual(response.status_code, 202)
        #server id that does not exist
        response = self.client.post('/api/v1.0/servers/' +
                                    str(self.test_wrong_server_id) + '/action',
                                    json.dumps(request),
                                    content_type='application/json')
        self.assertEqual(response.status_code, 404)

    def test_delete_server(self):
        """ test if the specified server is deleted
        """
        response = self.client.delete('/api/v1.0/servers/' +
                                      str(self.test_server_id))
        self.assertEqual(response.status_code, 202)
        #server id that does not exist
        response = self.client.delete('/api/v1.0/servers/' +
                                      str(self.test_wrong_server_id))
        self.assertEqual(response.status_code, 404)

    def test_flavor_list(self):
        """ test if the expected list of flavors is returned by the API
        """
        response = self.client.get('/api/v1.0/flavors')
        flavors_from_api = json.loads(response.content)['flavors']
        flavors_from_db = Flavor.objects.all()
        self.assertEqual(len(flavors_from_api), len(flavors_from_db))
        self.assertTrue(response.status_code in [200, 203])
        for flavor_from_api in flavors_from_api:
            flavor_from_db = Flavor.objects.get(id=flavor_from_api['id'])
            self.assertEqual(flavor_from_api['id'], flavor_from_db.id)
            self.assertEqual(flavor_from_api['name'], flavor_from_db.name)

    def test_flavors_details(self):
        """ test if the flavors details are returned by the API
        """
        response = self.client.get('/api/v1.0/flavors/detail')
        flavors_from_db = Flavor.objects.all()
        flavors_from_api = json.loads(response.content)['flavors']

        # Assert that all flavors in the db appear inthe API call result
        for i in range(0, len(flavors_from_db)):
            flavor_from_api = flavors_from_api[i]
            flavor_from_db = Flavor.objects.get(id=flavors_from_db[i].id)
            self.assertEqual(flavor_from_api['cpu'], flavor_from_db.cpu)
            self.assertEqual(flavor_from_api['id'], flavor_from_db.id)
            self.assertEqual(flavor_from_api['disk'], flavor_from_db.disk)
            self.assertEqual(flavor_from_api['name'], flavor_from_db.name)
            self.assertEqual(flavor_from_api['ram'], flavor_from_db.ram)

        # Assert that all flavors returned by the API also exist in the db
        for flavor_from_api in flavors_from_api:
            flavor_from_db = Flavor.objects.get(id=flavor_from_api['id'])
            self.assertEqual(flavor_from_api['cpu'], flavor_from_db.cpu)
            self.assertEqual(flavor_from_api['id'], flavor_from_db.id)
            self.assertEqual(flavor_from_api['disk'], flavor_from_db.disk)
            self.assertEqual(flavor_from_api['name'], flavor_from_db.name)
            self.assertEqual(flavor_from_api['ram'], flavor_from_db.ram)

        # Check if we have the right status_code
        self.assertTrue(response.status_code in [200, 203])

    def test_flavor_details(self):
        """ test if the expected flavor is returned by the API
        """
        response = self.client.get('/api/v1.0/flavors/' +
                                   str(self.test_flavor_id))
        flavor_from_api = json.loads(response.content)['flavor']
        flavor_from_db = Flavor.objects.get(id=self.test_flavor_id)
        self.assertEqual(flavor_from_api['cpu'], flavor_from_db.cpu)
        self.assertEqual(flavor_from_api['id'], flavor_from_db.id)
        self.assertEqual(flavor_from_api['disk'], flavor_from_db.disk)
        self.assertEqual(flavor_from_api['name'], flavor_from_db.name)
        self.assertEqual(flavor_from_api['ram'], flavor_from_db.ram)
        self.assertTrue(response.status_code in [200, 203])

    def test_wrong_flavor(self):
        """ test 404 result when requesting a flavor that does not exist
        """
        response = self.client.get('/api/v1.0/flavors/' +
                                   str(self.test_wrong_flavor_id))
        self.assertTrue(response.status_code in [404, 503])

    def test_image_list(self):
        """ test if the expected list of images is returned by the API
        """
        response = self.client.get('/api/v1.0/images')
        images_from_api = json.loads(response.content)['images']
        images_from_db = Image.objects.all()
        self.assertEqual(len(images_from_api), len(images_from_db))
        self.assertTrue(response.status_code in [200, 203])
        for image_from_api in images_from_api:
            image_from_db = Image.objects.get(id=image_from_api['id'])
            self.assertEqual(image_from_api['id'], image_from_db.id)
            self.assertEqual(image_from_api['name'], image_from_db.name)

    def test_image_details(self):
        """ test if the expected image is returned by the API
        """
        response = self.client.get('/api/v1.0/images/' +
                                   str(self.test_image_id))
        image_from_api = json.loads(response.content)['image']
        image_from_db = Image.objects.get(id=self.test_image_id)
        self.assertEqual(image_from_api['name'], image_from_db.name)
        self.assertEqual(image_from_api['id'], image_from_db.id)
        self.assertEqual(image_from_api['serverId'],
                        image_from_db.sourcevm and image_from_db.sourcevm.id or
                        "")
        self.assertEqual(image_from_api['size'], image_from_db.size)
        self.assertEqual(image_from_api['status'], image_from_db.state)
        self.assertEqual(image_from_api['metadata']['meta']['key']
                         ['description'],
                         image_from_db.description)
        self.assertTrue(response.status_code in [200, 203])

    def test_images_details(self):
        """ test if the images details are returned by the API
        """
        response = self.client.get('/api/v1.0/images/detail')
        images_from_api = json.loads(response.content)['images']
        images_from_db = Image.objects.all()
        for i in range(0, len(images_from_db)):
            image_from_db = Image.objects.get(id=images_from_db[i].id)
            image_from_api = images_from_api[i]
            self.assertEqual(image_from_api['name'], image_from_db.name)
            self.assertEqual(image_from_api['id'], image_from_db.id)
            self.assertEqual(image_from_api['serverId'],
                             image_from_db.sourcevm and
                             image_from_db.sourcevm.id or "")
            self.assertEqual(image_from_api['size'], image_from_db.size)
            self.assertEqual(image_from_api['status'], image_from_db.state)
            self.assertEqual(image_from_api['metadata']['meta']['key']
                             ['description'],
                             image_from_db.description)

        for image_from_api in images_from_api:
            image_from_db = Image.objects.get(id=image_from_api['id'])
            self.assertEqual(image_from_api['name'], image_from_db.name)
            self.assertEqual(image_from_api['id'], image_from_db.id)
            self.assertEqual(image_from_api['serverId'],
                             image_from_db.sourcevm and
                             image_from_db.sourcevm.id or "")
            self.assertEqual(image_from_api['size'], image_from_db.size)
            self.assertEqual(image_from_api['status'], image_from_db.state)
            self.assertEqual(image_from_api['metadata']['meta']['key']
                             ['description'],
                             image_from_db.description)

        self.assertTrue(response.status_code in [200, 203])

    def test_wrong_image(self):
        """ test 404 result if a non existent image is requested
        """
        response = self.client.get('/api/v1.0/images/' +
                                   str(self.test_wrong_image_id))
        self.assertEqual(response.status_code, 404)

    def test_server_metadata(self):
        """ test server's metadata (add, edit)
        """
        request = {
            "metadata": {
                "metadata_key": "name",
                "metadata_value": "a fancy name"
                }
            }
        response = self.client.put('/api/v1.0/servers' +
                                    str(self.test_server_id),
                                    json.dumps(request),
                                    content_type='application/json')
        self.assertEqual(response.status_code, 404)
        #TODO: not working atm, due to problem with django piston and PUT

    def test_vm_group_list(self):
        """ test if the expected list of groups is returned by the API
        """
        response = self.client.get('/api/v1.0/groups')
        groups_from_api = json.loads(response.content)['groups']
        groups_from_db = VirtualMachineGroup.objects.all()
        self.assertEqual(len(groups_from_api), len(groups_from_db))
        self.assertTrue(response.status_code in [200, 203])
        for group_from_api in groups_from_api:
            group_from_db = VirtualMachineGroup.objects.get(
                id=group_from_api['id']
                )
            self.assertEqual(group_from_api['id'], group_from_db.id)
            self.assertEqual(group_from_api['name'], group_from_db.name)

    def test_vm_group_details(self):
        """ test if the expected virtual machine group is returned by the API
        """
        response = self.client.get('/api/v1.0/groups/' +
                                   str(self.test_group_id))
        group_from_api = json.loads(response.content)['group']
        group_from_db = VirtualMachineGroup.objects.get(id=self.test_group_id)
        self.assertEqual(group_from_api['name'], group_from_db.name)
        self.assertEqual(group_from_api['id'], group_from_db.id)
        self.assertEqual(group_from_api['server_id'],
                         [machine.id
                          for machine in group_from_db.machines.all()])
        self.assertTrue(response.status_code in [200, 203])

    def test_wrong_vm_group(self):
        """ test 404 result if a non existent VM group is requested
        """
        response = self.client.get('/api/v1.0/groups/' +
                                   str(self.test_wrong_group_id))
        self.assertEqual(response.status_code, 404)

    def test_groups_details(self):
        """ test if the groups details are returned by the API
        """
        response = self.client.get('/api/v1.0/groups/detail')
        groups_from_api = json.loads(response.content)['groups']
        groups_from_db = VirtualMachineGroup.objects.all()
        for i in range(0, len(groups_from_db)):
            group_from_db = VirtualMachineGroup.objects.get(
                id=groups_from_db[i].id)
            group_from_api = groups_from_api[i]
            self.assertEqual(group_from_api['name'], group_from_db.name)
            self.assertEqual(group_from_api['id'], group_from_db.id)
            self.assertEqual(group_from_api['server_id'],
                             [machine.id
                              for machine in group_from_db.machines.all()])
        for group_from_api in groups_from_api:
            group_from_db = VirtualMachineGroup.objects.get(
                id=group_from_api['id'])
            self.assertEqual(group_from_api['name'], group_from_db.name)
            self.assertEqual(group_from_api['id'], group_from_db.id)
            self.assertEqual(group_from_api['server_id'],
                             [machine.id
                              for machine in group_from_db.machines.all()])
        self.assertTrue(response.status_code in [200, 203])<|MERGE_RESOLUTION|>--- conflicted
+++ resolved
@@ -70,13 +70,9 @@
         self.assertEqual(vm_from_api['id'], vm_from_db.id)
         self.assertEqual(vm_from_api['imageRef'], vm_from_db.flavor.id)
         self.assertEqual(vm_from_api['name'], vm_from_db.name)
-<<<<<<< HEAD
         self.assertEqual(vm_from_api['status'], utils.get_rsapi_state(vm_from_db))
         self.assertTrue(response.status_code in [200,203])
-=======
-        self.assertEqual(vm_from_api['status'], vm_from_db.rsapi_state)
-        self.assertTrue(response.status_code in [200, 203])
->>>>>>> f32b5c83
+
 
     def test_servers_details(self):
         """ test if the servers details are returned by the API
@@ -103,14 +99,9 @@
             self.assertEqual(vm_from_api['id'], vm_from_db.id)
             self.assertEqual(vm_from_api['imageRef'], vm_from_db.flavor.id)
             self.assertEqual(vm_from_api['name'], vm_from_db.name)
-<<<<<<< HEAD
             self.assertEqual(vm_from_api['status'], utils.get_rsapi_state(vm_from_db))
         self.assertTrue(response.status_code in [200,203])
 
-=======
-            self.assertEqual(vm_from_api['status'], vm_from_db.rsapi_state)
-        self.assertTrue(response.status_code in [200, 203])
->>>>>>> f32b5c83
 
     def test_wrong_server(self):
         """ test 404 response if server does not exist
