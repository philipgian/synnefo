# Copyright 2011-2012 GRNET S.A. All rights reserved.
#
# Redistribution and use in source and binary forms, with or
# without modification, are permitted provided that the following
# conditions are met:
#
#   1. Redistributions of source code must retain the above
#      copyright notice, this list of conditions and the following
#      disclaimer.
#
#   2. Redistributions in binary form must reproduce the above
#      copyright notice, this list of conditions and the following
#      disclaimer in the documentation and/or other materials
#      provided with the distribution.
#
# THIS SOFTWARE IS PROVIDED BY GRNET S.A. ``AS IS'' AND ANY EXPRESS
# OR IMPLIED WARRANTIES, INCLUDING, BUT NOT LIMITED TO, THE IMPLIED
# WARRANTIES OF MERCHANTABILITY AND FITNESS FOR A PARTICULAR
# PURPOSE ARE DISCLAIMED. IN NO EVENT SHALL GRNET S.A OR
# CONTRIBUTORS BE LIABLE FOR ANY DIRECT, INDIRECT, INCIDENTAL,
# SPECIAL, EXEMPLARY, OR CONSEQUENTIAL DAMAGES (INCLUDING, BUT NOT
# LIMITED TO, PROCUREMENT OF SUBSTITUTE GOODS OR SERVICES; LOSS OF
# USE, DATA, OR PROFITS; OR BUSINESS INTERRUPTION) HOWEVER CAUSED
# AND ON ANY THEORY OF LIABILITY, WHETHER IN CONTRACT, STRICT
# LIABILITY, OR TORT (INCLUDING NEGLIGENCE OR OTHERWISE) ARISING IN
# ANY WAY OUT OF THE USE OF THIS SOFTWARE, EVEN IF ADVISED OF THE
# POSSIBILITY OF SUCH DAMAGE.
#
# The views and conclusions contained in the software and
# documentation are those of the authors and should not be
# interpreted as representing official policies, either expressed
# or implied, of GRNET S.A.

from synnefo.lib.pool import ObjectPool
from new import instancemethod
from select import select
from traceback import print_exc
from pithos.backends import connect_backend

USAGE_LIMIT = 500


class PithosBackendPool(ObjectPool):
    def __init__(self, size=None, db_module=None, db_connection=None,
                 block_module=None, block_path=None, block_umask=None,
                 queue_module=None, queue_hosts=None,
<<<<<<< HEAD
                 queue_exchange=None,
                 quotaholder_url=None, quotaholder_token=None,
                 free_versioning=True):
=======
                 queue_exchange=None, quotaholder_url=None,
                 free_versioning=True, block_params=None):
>>>>>>> 84f8771d
        super(PithosBackendPool, self).__init__(size=size)
        self.db_module = db_module
        self.db_connection = db_connection
        self.block_module = block_module
        self.block_path = block_path
        self.block_umask = block_umask
        self.queue_module = queue_module
        self.block_params = block_params
        self.queue_hosts = queue_hosts
        self.queue_exchange = queue_exchange
        self.quotaholder_url = quotaholder_url
        self.quotaholder_token = quotaholder_token
        self.free_versioning = free_versioning

    def _pool_create(self):
        backend = connect_backend(db_module=self.db_module,
                                  db_connection=self.db_connection,
                                  block_module=self.block_module,
                                  block_path=self.block_path,
                                  block_umask=self.block_umask,
                                  queue_module=self.queue_module,
                                  block_params=self.block_params,
                                  queue_hosts=self.queue_hosts,
                                  queue_exchange=self.queue_exchange,
                                  quotaholder_url=self.quotaholder_url,
                                  quotaholder_token=self.quotaholder_token,
                                  free_versioning=self.free_versioning)

        backend._real_close = backend.close
        backend.close = instancemethod(_pooled_backend_close, backend,
                                       type(backend))
        backend._pool = self
        backend._use_count = USAGE_LIMIT
        return backend

    def _pool_verify(self, backend):
        wrapper = backend.wrapper
        conn = wrapper.conn
        if conn.closed:
            return False

        if conn.in_transaction():
            conn.close()
            return False

        try:
            fd = conn.connection.connection.fileno()
            r, w, x = select([fd], (), (), 0)
            if r:
                conn.close()
                return False
        except:
            print_exc()
            return False

        return True

    def _pool_cleanup(self, backend):
        c = backend._use_count - 1
        if c < 0:
            backend._real_close()
            return True

        backend._use_count = c
        wrapper = backend.wrapper
        if wrapper.trans is not None:
            conn = wrapper.conn
            if conn.closed:
                wrapper.trans = None
            else:
                wrapper.rollback()
        if backend.messages:
            backend.messages = []
        return False


def _pooled_backend_close(backend):
    backend._pool.pool_put(backend)<|MERGE_RESOLUTION|>--- conflicted
+++ resolved
@@ -44,14 +44,9 @@
     def __init__(self, size=None, db_module=None, db_connection=None,
                  block_module=None, block_path=None, block_umask=None,
                  queue_module=None, queue_hosts=None,
-<<<<<<< HEAD
                  queue_exchange=None,
                  quotaholder_url=None, quotaholder_token=None,
-                 free_versioning=True):
-=======
-                 queue_exchange=None, quotaholder_url=None,
                  free_versioning=True, block_params=None):
->>>>>>> 84f8771d
         super(PithosBackendPool, self).__init__(size=size)
         self.db_module = db_module
         self.db_connection = db_connection
