--- conflicted
+++ resolved
@@ -43,14 +43,9 @@
 class PithosBackendPool(ObjectPool):
     def __init__(self, size=None, db_module=None, db_connection=None,
                  block_module=None, block_path=None, block_umask=None,
-<<<<<<< HEAD
-                 queue_module=None, queue_connection=None,
-                 block_params=None):
-=======
                  queue_module=None, queue_hosts=None,
                  queue_exchange=None, quotaholder_url=None,
-                 free_versioning=True):
->>>>>>> 6e8e1965
+                 free_versioning=True, block_params=None):
         super(PithosBackendPool, self).__init__(size=size)
         self.db_module = db_module
         self.db_connection = db_connection
@@ -58,17 +53,12 @@
         self.block_path = block_path
         self.block_umask = block_umask
         self.queue_module = queue_module
-<<<<<<< HEAD
-        self.queue_connection = queue_connection
         self.block_params = block_params
-
-=======
         self.queue_hosts = queue_hosts
         self.queue_exchange = queue_exchange
 	self.quotaholder_url = quotaholder_url
         self.free_versioning = free_versioning
-    
->>>>>>> 6e8e1965
+
     def _pool_create(self):
         backend = connect_backend(db_module=self.db_module,
                                   db_connection=self.db_connection,
@@ -76,15 +66,11 @@
                                   block_path=self.block_path,
                                   block_umask=self.block_umask,
                                   queue_module=self.queue_module,
-<<<<<<< HEAD
-                                  queue_connection=self.queue_connection,
-                                  block_params=self.block_params)
-=======
+                                  block_params=self.block_params,
                                   queue_hosts=self.queue_hosts,
                                   queue_exchange=self.queue_exchange,
                                   quotaholder_url=self.quotaholder_url,
                                   free_versioning=self.free_versioning)
->>>>>>> 6e8e1965
 
         backend._real_close = backend.close
         backend.close = instancemethod(_pooled_backend_close, backend,
