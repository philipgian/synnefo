--- conflicted
+++ resolved
@@ -41,7 +41,6 @@
        Required constructor parameters: mappath, namelen.
        Optional mappool.
     """
-<<<<<<< HEAD
 
     def __init__(self, **params):
         self.rmap = None
@@ -50,31 +49,6 @@
                 self.rmap = RadosMapper(**params)
         except:
             pass
-=======
-
-    mappath = None
-    namelen = None
-
-    def __init__(self, **params):
-        self.params = params
-        self.namelen = params['namelen']
-        mappath = realpath(params['mappath'])
-        if not isdir(mappath):
-            if not exists(mappath):
-                makedirs(mappath)
-            else:
-                raise ValueError(
-                    "Variable mappath '%s' is not a directory" % (mappath,))
-        self.mappath = mappath
-
-    def _get_rear_map(self, maphash, create=0):
-        filename = hexlify(maphash)
-        dir = join(self.mappath, filename[0:2], filename[2:4], filename[4:6])
-        if not exists(dir):
-            makedirs(dir)
-        name = join(dir, filename)
-        return ContextFile(name, create)
->>>>>>> 6e8e1965
 
         self.fmap = FileMapper(**params)
 
@@ -87,14 +61,6 @@
 
     def map_stor(self, maphash, hashes=(), blkoff=0, create=1):
         """Store hashes in the given hashes map."""
-<<<<<<< HEAD
         if self.rmap:
             self.rmap.map_stor(maphash, hashes, blkoff, create)
-        self.fmap.map_stor(maphash, hashes, blkoff, create)
-=======
-        namelen = self.namelen
-        if self._check_rear_map(maphash):
-            return
-        with self._get_rear_map(maphash, 1) as rmap:
-            rmap.sync_write_chunks(namelen, blkoff, hashes, None)
->>>>>>> 6e8e1965
+        self.fmap.map_stor(maphash, hashes, blkoff, create)