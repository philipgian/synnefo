# Copyright (C) 2010-2014 GRNET S.A.
#
# This program is free software: you can redistribute it and/or modify
# it under the terms of the GNU General Public License as published by
# the Free Software Foundation, either version 3 of the License, or
# (at your option) any later version.
#
# This program is distributed in the hope that it will be useful,
# but WITHOUT ANY WARRANTY; without even the implied warranty of
# MERCHANTABILITY or FITNESS FOR A PARTICULAR PURPOSE.  See the
# GNU General Public License for more details.
#
<<<<<<< HEAD
# You should have received a copy of the GNU General Public License
# along with this program.  If not, see <http://www.gnu.org/licenses/>.

from archipelagoblocker import ArchipelagoBlocker
=======
#   2. Redistributions in binary form must reproduce the above
#      copyright notice, this list of conditions and the following
#      disclaimer in the documentation and/or other materials
#      provided with the distribution.
#
# THIS SOFTWARE IS PROVIDED BY GRNET S.A. ``AS IS'' AND ANY EXPRESS
# OR IMPLIED WARRANTIES, INCLUDING, BUT NOT LIMITED TO, THE IMPLIED
# WARRANTIES OF MERCHANTABILITY AND FITNESS FOR A PARTICULAR
# PURPOSE ARE DISCLAIMED. IN NO EVENT SHALL GRNET S.A OR
# CONTRIBUTORS BE LIABLE FOR ANY DIRECT, INDIRECT, INCIDENTAL,
# SPECIAL, EXEMPLARY, OR CONSEQUENTIAL DAMAGES (INCLUDING, BUT NOT
# LIMITED TO, PROCUREMENT OF SUBSTITUTE GOODS OR SERVICES; LOSS OF
# USE, DATA, OR PROFITS; OR BUSINESS INTERRUPTION) HOWEVER CAUSED
# AND ON ANY THEORY OF LIABILITY, WHETHER IN CONTRACT, STRICT
# LIABILITY, OR TORT (INCLUDING NEGLIGENCE OR OTHERWISE) ARISING IN
# ANY WAY OUT OF THE USE OF THIS SOFTWARE, EVEN IF ADVISED OF THE
# POSSIBILITY OF SUCH DAMAGE.
#
# The views and conclusions contained in the software and
# documentation are those of the authors and should not be
# interpreted as representing official policies, either expressed
# or implied, of GRNET S.A.

from store_helpers import get_blocker
>>>>>>> bbd98c63


class Blocker(object):
    """Blocker.
       Required constructor parameters: blocksize, blockpath, hashtype.
       Optional blockpool.
    """

    def __init__(self, **params):
<<<<<<< HEAD
        self.archip_blocker = ArchipelagoBlocker(**params)
        self.hashlen = self.archip_blocker.hashlen
        self.blocksize = params['blocksize']

    def block_hash(self, data):
        """Hash a block of data"""
        return self.archip_blocker.block_hash(data)
=======
        fblocker, rblocker, hashlen, blocksize = get_blocker(**params)
        self.fblocker = fblocker
        self.rblocker = rblocker
        self.hashlen = hashlen
        self.blocksize = blocksize

    def block_hash(self, data):
        """Hash a block of data."""
        if self.fblocker:
            return self.fblocker.block_hash(data)
        elif self.rblocker:
            return self.rblocker.block_hash(data)
>>>>>>> bbd98c63

    def block_ping(self, hashes):
        """Check hashes for existence and
           return those missing from block storage.

        """
<<<<<<< HEAD
        return self.archip_blocker.block_ping(hashes)

    def block_retr(self, hashes):
        """Retrieve blocks from storage by their hashes."""
        return self.archip_blocker.block_retr(hashes)

    def block_retr_archipelago(self, hashes):
        """Retrieve blocks from storage by theri hashes."""
        return self.archip_blocker.block_retr_archipelago(hashes)
=======
        if self.rblocker:
            return self.rblocker.block_ping(hashes)
        elif self.fblocker:
            return self.fblocker.block_ping(hashes)

    def block_retr(self, hashes):
        """Retrieve blocks from storage by their hashes."""
        if self.rblocker:
            return self.rblocker.block_retr(hashes)
        elif self.fblocker:
            return self.fblocker.block_retr(hashes)
>>>>>>> bbd98c63

    def block_stor(self, blocklist):
        """Store a bunch of blocks and return (hashes, missing).
           Hashes is a list of the hashes of the blocks,
           missing is a list of indices in that list indicating
           which blocks were missing from the store.

        """
<<<<<<< HEAD
        (hashes, missing) = self.archip_blocker.block_stor(blocklist)
=======
        if self.fblocker:
            (hashes, missing) = self.fblocker.block_stor(blocklist)
        elif self.rblocker:
            (hashes, missing) = self.rblocker.block_stor(blocklist)
>>>>>>> bbd98c63
        return (hashes, missing)

    def block_delta(self, blkhash, offset, data):
        """Construct and store a new block from a given block
           and a data 'patch' applied at offset. Return:
           (the hash of the new block, if the block already existed)
        """
        blocksize = self.blocksize
<<<<<<< HEAD
        archip_hash = None
        archip_existed = True
        (archip_hash, archip_existed) = \
            self.archip_blocker.block_delta(blkhash, offset, data)

        if not archip_hash:
            return None, None

        if self.archip_blocker and not archip_hash:
            block = self.archip_blocker.block_retr((blkhash,))
=======
        if self.fblocker:
            (bhash, existed) = self.fblocker.block_delta(blkhash, offset, data)
        elif self.rblocker:
            (bhash, existed) = self.rblocker.block_delta(blkhash, offset,
                                                         data)
        if not bhash:
            return None, None
        if self.rblocker and not bhash:
            block = self.rblocker.block_retr((blkhash,))
            if not block:
                return None, None
            block = block[0]
            newblock = block[:offset] + data
            if len(newblock) > blocksize:
                newblock = newblock[:blocksize]
            elif len(newblock) < blocksize:
                newblock += block[len(newblock):]
            bhash, existed = self.rblocker.block_stor((newblock,))
        elif self.fblocker and not bhash:
            block = self.fblocker.block_retr((blkhash,))
>>>>>>> bbd98c63
            if not block:
                return None, None
            block = block[0]
            newblock = block[:offset] + data
            if len(newblock) > blocksize:
                newblock = newblock[:blocksize]
            elif len(newblock) < blocksize:
                newblock += block[len(newblock):]
<<<<<<< HEAD
            archip_hash, archip_existed = self.rblocker.block_stor((newblock,))

        return archip_hash, 1 if archip_existed else 0
=======
            bhash, existed = self.fblocker.block_stor((newblock,))

        return bhash, 1 if existed else 0
>>>>>>> bbd98c63
<|MERGE_RESOLUTION|>--- conflicted
+++ resolved
@@ -10,37 +10,10 @@
 # MERCHANTABILITY or FITNESS FOR A PARTICULAR PURPOSE.  See the
 # GNU General Public License for more details.
 #
-<<<<<<< HEAD
 # You should have received a copy of the GNU General Public License
 # along with this program.  If not, see <http://www.gnu.org/licenses/>.
 
 from archipelagoblocker import ArchipelagoBlocker
-=======
-#   2. Redistributions in binary form must reproduce the above
-#      copyright notice, this list of conditions and the following
-#      disclaimer in the documentation and/or other materials
-#      provided with the distribution.
-#
-# THIS SOFTWARE IS PROVIDED BY GRNET S.A. ``AS IS'' AND ANY EXPRESS
-# OR IMPLIED WARRANTIES, INCLUDING, BUT NOT LIMITED TO, THE IMPLIED
-# WARRANTIES OF MERCHANTABILITY AND FITNESS FOR A PARTICULAR
-# PURPOSE ARE DISCLAIMED. IN NO EVENT SHALL GRNET S.A OR
-# CONTRIBUTORS BE LIABLE FOR ANY DIRECT, INDIRECT, INCIDENTAL,
-# SPECIAL, EXEMPLARY, OR CONSEQUENTIAL DAMAGES (INCLUDING, BUT NOT
-# LIMITED TO, PROCUREMENT OF SUBSTITUTE GOODS OR SERVICES; LOSS OF
-# USE, DATA, OR PROFITS; OR BUSINESS INTERRUPTION) HOWEVER CAUSED
-# AND ON ANY THEORY OF LIABILITY, WHETHER IN CONTRACT, STRICT
-# LIABILITY, OR TORT (INCLUDING NEGLIGENCE OR OTHERWISE) ARISING IN
-# ANY WAY OUT OF THE USE OF THIS SOFTWARE, EVEN IF ADVISED OF THE
-# POSSIBILITY OF SUCH DAMAGE.
-#
-# The views and conclusions contained in the software and
-# documentation are those of the authors and should not be
-# interpreted as representing official policies, either expressed
-# or implied, of GRNET S.A.
-
-from store_helpers import get_blocker
->>>>>>> bbd98c63
 
 
 class Blocker(object):
@@ -50,7 +23,6 @@
     """
 
     def __init__(self, **params):
-<<<<<<< HEAD
         self.archip_blocker = ArchipelagoBlocker(**params)
         self.hashlen = self.archip_blocker.hashlen
         self.blocksize = params['blocksize']
@@ -58,27 +30,12 @@
     def block_hash(self, data):
         """Hash a block of data"""
         return self.archip_blocker.block_hash(data)
-=======
-        fblocker, rblocker, hashlen, blocksize = get_blocker(**params)
-        self.fblocker = fblocker
-        self.rblocker = rblocker
-        self.hashlen = hashlen
-        self.blocksize = blocksize
-
-    def block_hash(self, data):
-        """Hash a block of data."""
-        if self.fblocker:
-            return self.fblocker.block_hash(data)
-        elif self.rblocker:
-            return self.rblocker.block_hash(data)
->>>>>>> bbd98c63
 
     def block_ping(self, hashes):
         """Check hashes for existence and
            return those missing from block storage.
 
         """
-<<<<<<< HEAD
         return self.archip_blocker.block_ping(hashes)
 
     def block_retr(self, hashes):
@@ -88,19 +45,6 @@
     def block_retr_archipelago(self, hashes):
         """Retrieve blocks from storage by theri hashes."""
         return self.archip_blocker.block_retr_archipelago(hashes)
-=======
-        if self.rblocker:
-            return self.rblocker.block_ping(hashes)
-        elif self.fblocker:
-            return self.fblocker.block_ping(hashes)
-
-    def block_retr(self, hashes):
-        """Retrieve blocks from storage by their hashes."""
-        if self.rblocker:
-            return self.rblocker.block_retr(hashes)
-        elif self.fblocker:
-            return self.fblocker.block_retr(hashes)
->>>>>>> bbd98c63
 
     def block_stor(self, blocklist):
         """Store a bunch of blocks and return (hashes, missing).
@@ -109,14 +53,8 @@
            which blocks were missing from the store.
 
         """
-<<<<<<< HEAD
+
         (hashes, missing) = self.archip_blocker.block_stor(blocklist)
-=======
-        if self.fblocker:
-            (hashes, missing) = self.fblocker.block_stor(blocklist)
-        elif self.rblocker:
-            (hashes, missing) = self.rblocker.block_stor(blocklist)
->>>>>>> bbd98c63
         return (hashes, missing)
 
     def block_delta(self, blkhash, offset, data):
@@ -125,7 +63,6 @@
            (the hash of the new block, if the block already existed)
         """
         blocksize = self.blocksize
-<<<<<<< HEAD
         archip_hash = None
         archip_existed = True
         (archip_hash, archip_existed) = \
@@ -136,16 +73,6 @@
 
         if self.archip_blocker and not archip_hash:
             block = self.archip_blocker.block_retr((blkhash,))
-=======
-        if self.fblocker:
-            (bhash, existed) = self.fblocker.block_delta(blkhash, offset, data)
-        elif self.rblocker:
-            (bhash, existed) = self.rblocker.block_delta(blkhash, offset,
-                                                         data)
-        if not bhash:
-            return None, None
-        if self.rblocker and not bhash:
-            block = self.rblocker.block_retr((blkhash,))
             if not block:
                 return None, None
             block = block[0]
@@ -154,24 +81,6 @@
                 newblock = newblock[:blocksize]
             elif len(newblock) < blocksize:
                 newblock += block[len(newblock):]
-            bhash, existed = self.rblocker.block_stor((newblock,))
-        elif self.fblocker and not bhash:
-            block = self.fblocker.block_retr((blkhash,))
->>>>>>> bbd98c63
-            if not block:
-                return None, None
-            block = block[0]
-            newblock = block[:offset] + data
-            if len(newblock) > blocksize:
-                newblock = newblock[:blocksize]
-            elif len(newblock) < blocksize:
-                newblock += block[len(newblock):]
-<<<<<<< HEAD
             archip_hash, archip_existed = self.rblocker.block_stor((newblock,))
 
-        return archip_hash, 1 if archip_existed else 0
-=======
-            bhash, existed = self.fblocker.block_stor((newblock,))
-
-        return bhash, 1 if existed else 0
->>>>>>> bbd98c63
+        return archip_hash, 1 if archip_existed else 0