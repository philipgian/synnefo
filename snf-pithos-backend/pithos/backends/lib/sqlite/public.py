# Copyright 2011-2012 GRNET S.A. All rights reserved.
#
# Redistribution and use in source and binary forms, with or
# without modification, are permitted provided that the following
# conditions are met:
#
#   1. Redistributions of source code must retain the above
#      copyright notice, this list of conditions and the following
#      disclaimer.
#
#   2. Redistributions in binary form must reproduce the above
#      copyright notice, this list of conditions and the following
#      disclaimer in the documentation and/or other materials
#      provided with the distribution.
#
# THIS SOFTWARE IS PROVIDED BY GRNET S.A. ``AS IS'' AND ANY EXPRESS
# OR IMPLIED WARRANTIES, INCLUDING, BUT NOT LIMITED TO, THE IMPLIED
# WARRANTIES OF MERCHANTABILITY AND FITNESS FOR A PARTICULAR
# PURPOSE ARE DISCLAIMED. IN NO EVENT SHALL GRNET S.A OR
# CONTRIBUTORS BE LIABLE FOR ANY DIRECT, INDIRECT, INCIDENTAL,
# SPECIAL, EXEMPLARY, OR CONSEQUENTIAL DAMAGES (INCLUDING, BUT NOT
# LIMITED TO, PROCUREMENT OF SUBSTITUTE GOODS OR SERVICES; LOSS OF
# USE, DATA, OR PROFITS; OR BUSINESS INTERRUPTION) HOWEVER CAUSED
# AND ON ANY THEORY OF LIABILITY, WHETHER IN CONTRACT, STRICT
# LIABILITY, OR TORT (INCLUDING NEGLIGENCE OR OTHERWISE) ARISING IN
# ANY WAY OUT OF THE USE OF THIS SOFTWARE, EVEN IF ADVISED OF THE
# POSSIBILITY OF SUCH DAMAGE.
#
# The views and conclusions contained in the software and
# documentation are those of the authors and should not be
# interpreted as representing official policies, either expressed
# or implied, of GRNET S.A.

from dbworker import DBWorker

from pithos.backends.random_word import get_random_word

import logging

logger = logging.getLogger(__name__)


class Public(DBWorker):
    """Paths can be marked as public."""

    def __init__(self, **params):
        DBWorker.__init__(self, **params)
        execute = self.execute

        execute(""" create table if not exists public
                          ( public_id integer primary key autoincrement,
                            path      text not null,
                            active    boolean not null default 1,
                            url       text) """)
        execute(""" create unique index if not exists idx_public_path
                    on public(path) """)
        execute(""" create unique index if not exists idx_public_url
                    on public(url) """)

    def get_unique_url(self, public_url_security, public_url_alphabet):
        l = public_url_security
        while 1:
            candidate = get_random_word(length=l, alphabet=public_url_alphabet)
            if self.public_path(candidate) is None:
                return candidate
            l += 1

    def public_set(self, path, public_url_security, public_url_alphabet):
        q = "select public_id from public where path = ?"
        self.execute(q, (path,))
        row = self.fetchone()

        if not row:
            url = self.get_unique_url(
                public_url_security, public_url_alphabet
            )
            q = "insert into public(path, active, url) values(?, 1, ?)"
<<<<<<< HEAD
            r = self.execute(q, (path, url))
            if r.rowcount != 0:
                logger.info('Public url set for path: %s' % path)
=======
            self.execute(q, (path, url))
            logger.info('Public url set for path: %s' % path)
>>>>>>> 8b4c9bd7

    def public_unset(self, path):
        q = "delete from public where path = ?"
        c = self.execute(q, (path,))
        if c.rowcount != 0:
            logger.info('Public url unset for path: %s' % path)

    def public_unset_bulk(self, paths):
        placeholders = ','.join('?' for path in paths)
        q = "delete from public where path in (%s)" % placeholders
        self.execute(q, paths)

    def public_get(self, path):
        q = "select url from public where path = ? and active = 1"
        self.execute(q, (path,))
        row = self.fetchone()
        if row:
            return row[0]
        return None

    def public_list(self, prefix):
        q = ("select path, url from public where "
             "path like ? escape '\\' and active = 1")
        self.execute(q, (self.escape_like(prefix) + '%',))
        return self.fetchall()

    def public_path(self, public):
        q = "select path from public where url = ? and active = 1"
        self.execute(q, (public,))
        row = self.fetchone()
        if row:
            return row[0]
        return None<|MERGE_RESOLUTION|>--- conflicted
+++ resolved
@@ -75,14 +75,8 @@
                 public_url_security, public_url_alphabet
             )
             q = "insert into public(path, active, url) values(?, 1, ?)"
-<<<<<<< HEAD
-            r = self.execute(q, (path, url))
-            if r.rowcount != 0:
-                logger.info('Public url set for path: %s' % path)
-=======
             self.execute(q, (path, url))
             logger.info('Public url set for path: %s' % path)
->>>>>>> 8b4c9bd7
 
     def public_unset(self, path):
         q = "delete from public where path = ?"
