--- conflicted
+++ resolved
@@ -209,19 +209,11 @@
     def access_list_shared(self, prefix=''):
         """Return the list of shared paths."""
 
-<<<<<<< HEAD
-        s = select([self.xfeatures.c.path],
-                   self.xfeatures.c.path.like(
-                       self.escape_like(prefix) + '%',
-                       escape=ESCAPE_CHAR)).order_by(
-                           self.xfeatures.c.path.asc())
-=======
         s = select([self.xfeatures.c.path])
         like = lambda p: self.xfeatures.c.path.like(
             self.escape_like(p) + '%', escape=ESCAPE_CHAR)
         s = s.where(or_(*map(like, self.access_inherit(prefix) or [prefix])))
         s = s.order_by(self.xfeatures.c.path.asc())
->>>>>>> e6487c85
         r = self.conn.execute(s)
         l = [row[0] for row in r.fetchall()]
         r.close()
