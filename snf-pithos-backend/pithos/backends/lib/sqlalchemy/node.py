# Copyright 2011-2012 GRNET S.A. All rights reserved.
#
# Redistribution and use in source and binary forms, with or
# without modification, are permitted provided that the following
# conditions are met:
#
#   1. Redistributions of source code must retain the above
#      copyright notice, this list of conditions and the following
#      disclaimer.
#
#   2. Redistributions in binary form must reproduce the above
#      copyright notice, this list of conditions and the following
#      disclaimer in the documentation and/or other materials
#      provided with the distribution.
#
# THIS SOFTWARE IS PROVIDED BY GRNET S.A. ``AS IS'' AND ANY EXPRESS
# OR IMPLIED WARRANTIES, INCLUDING, BUT NOT LIMITED TO, THE IMPLIED
# WARRANTIES OF MERCHANTABILITY AND FITNESS FOR A PARTICULAR
# PURPOSE ARE DISCLAIMED. IN NO EVENT SHALL GRNET S.A OR
# CONTRIBUTORS BE LIABLE FOR ANY DIRECT, INDIRECT, INCIDENTAL,
# SPECIAL, EXEMPLARY, OR CONSEQUENTIAL DAMAGES (INCLUDING, BUT NOT
# LIMITED TO, PROCUREMENT OF SUBSTITUTE GOODS OR SERVICES; LOSS OF
# USE, DATA, OR PROFITS; OR BUSINESS INTERRUPTION) HOWEVER CAUSED
# AND ON ANY THEORY OF LIABILITY, WHETHER IN CONTRACT, STRICT
# LIABILITY, OR TORT (INCLUDING NEGLIGENCE OR OTHERWISE) ARISING IN
# ANY WAY OUT OF THE USE OF THIS SOFTWARE, EVEN IF ADVISED OF THE
# POSSIBILITY OF SUCH DAMAGE.
#
# The views and conclusions contained in the software and
# documentation are those of the authors and should not be
# interpreted as representing official policies, either expressed
# or implied, of GRNET S.A.

from time import time
from operator import itemgetter
from itertools import groupby

from sqlalchemy import (Table, Integer, BigInteger, DECIMAL, Boolean,
                        Column, String, MetaData, ForeignKey)
from sqlalchemy.types import Text
from sqlalchemy.schema import Index, Sequence
from sqlalchemy.sql import func, and_, or_, not_, null, select, bindparam, text, exists
from sqlalchemy.ext.compiler import compiles
from sqlalchemy.engine.reflection import Inspector
from sqlalchemy.exc import NoSuchTableError

from dbworker import DBWorker, ESCAPE_CHAR

from pithos.backends.filter import parse_filters


ROOTNODE = 0

(SERIAL, NODE, HASH, SIZE, TYPE, SOURCE, MTIME, MUSER, UUID, CHECKSUM,
 CLUSTER) = range(11)

(MATCH_PREFIX, MATCH_EXACT) = range(2)

inf = float('inf')


def strnextling(prefix):
    """Return the first unicode string
       greater than but not starting with given prefix.
       strnextling('hello') -> 'hellp'
    """
    if not prefix:
        ## all strings start with the null string,
        ## therefore we have to approximate strnextling('')
        ## with the last unicode character supported by python
        ## 0x10ffff for wide (32-bit unicode) python builds
        ## 0x00ffff for narrow (16-bit unicode) python builds
        ## We will not autodetect. 0xffff is safe enough.
        return unichr(0xffff)
    s = prefix[:-1]
    c = ord(prefix[-1])
    if c >= 0xffff:
        raise RuntimeError
    s += unichr(c + 1)
    return s


def strprevling(prefix):
    """Return an approximation of the last unicode string
       less than but not starting with given prefix.
       strprevling(u'hello') -> u'helln\\xffff'
    """
    if not prefix:
        ## There is no prevling for the null string
        return prefix
    s = prefix[:-1]
    c = ord(prefix[-1])
    if c > 0:
        s += unichr(c - 1) + unichr(0xffff)
    return s

_propnames = {
    'serial': 0,
    'node': 1,
    'hash': 2,
    'size': 3,
    'type': 4,
    'source': 5,
    'mtime': 6,
    'muser': 7,
    'uuid': 8,
    'checksum': 9,
    'cluster': 10
}


def create_tables(engine):
    metadata = MetaData()

    #create nodes table
    columns = []
    columns.append(Column('node', Integer, primary_key=True))
    columns.append(Column('parent', Integer,
                          ForeignKey('nodes.node',
                                     ondelete='CASCADE',
                                     onupdate='CASCADE'),
                          autoincrement=False))
    columns.append(Column('latest_version', Integer))
    columns.append(Column('path', String(2048), default='', nullable=False))
    nodes = Table('nodes', metadata, *columns, mysql_engine='InnoDB')
    Index('idx_nodes_path', nodes.c.path, unique=True)
    Index('idx_nodes_parent', nodes.c.parent)

    #create policy table
    columns = []
    columns.append(Column('node', Integer,
                          ForeignKey('nodes.node',
                                     ondelete='CASCADE',
                                     onupdate='CASCADE'),
                          primary_key=True))
    columns.append(Column('key', String(128), primary_key=True))
    columns.append(Column('value', String(256)))
    policy = Table('policy', metadata, *columns, mysql_engine='InnoDB')

    #create statistics table
    columns = []
    columns.append(Column('node', Integer,
                          ForeignKey('nodes.node',
                                     ondelete='CASCADE',
                                     onupdate='CASCADE'),
                          primary_key=True))
    columns.append(Column('population', Integer, nullable=False, default=0))
    columns.append(Column('size', BigInteger, nullable=False, default=0))
    columns.append(Column('mtime', DECIMAL(precision=16, scale=6)))
    columns.append(Column('cluster', Integer, nullable=False, default=0,
                          primary_key=True, autoincrement=False))
    statistics = Table('statistics', metadata, *columns, mysql_engine='InnoDB')

    #create versions table
    columns = []
    columns.append(Column('serial', Integer, primary_key=True))
    columns.append(Column('node', Integer,
                          ForeignKey('nodes.node',
                                     ondelete='CASCADE',
                                     onupdate='CASCADE')))
    columns.append(Column('hash', String(256)))
    columns.append(Column('size', BigInteger, nullable=False, default=0))
    columns.append(Column('type', String(256), nullable=False, default=''))
    columns.append(Column('source', Integer))
    columns.append(Column('mtime', DECIMAL(precision=16, scale=6)))
    columns.append(Column('muser', String(256), nullable=False, default=''))
    columns.append(Column('uuid', String(64), nullable=False, default=''))
    columns.append(Column('checksum', String(256), nullable=False, default=''))
    columns.append(Column('cluster', Integer, nullable=False, default=0))
    versions = Table('versions', metadata, *columns, mysql_engine='InnoDB')
    Index('idx_versions_node_mtime', versions.c.node, versions.c.mtime)
    Index('idx_versions_node_uuid', versions.c.uuid)

    #create attributes table
    columns = []
    columns.append(Column('serial', Integer,
                          ForeignKey('versions.serial',
                                     ondelete='CASCADE',
                                     onupdate='CASCADE'),
                          primary_key=True))
    columns.append(Column('domain', String(256), primary_key=True))
    columns.append(Column('key', String(128), primary_key=True))
    columns.append(Column('value', String(256)))
    columns.append(Column('node', Integer, nullable=False, default=0))
    columns.append(Column('is_latest', Boolean, nullable=False, default=True))
    attributes = Table('attributes', metadata, *columns, mysql_engine='InnoDB')
    Index('idx_attributes_domain', attributes.c.domain)
    Index('idx_attributes_serial_node', attributes.c.serial, attributes.c.node)

    metadata.create_all(engine)
    return metadata.sorted_tables


class Node(DBWorker):
    """Nodes store path organization and have multiple versions.
       Versions store object history and have multiple attributes.
       Attributes store metadata.
    """

    # TODO: Provide an interface for included and excluded clusters.

    def __init__(self, **params):
        DBWorker.__init__(self, **params)
        try:
            metadata = MetaData(self.engine)
            self.nodes = Table('nodes', metadata, autoload=True)
            self.policy = Table('policy', metadata, autoload=True)
            self.statistics = Table('statistics', metadata, autoload=True)
            self.versions = Table('versions', metadata, autoload=True)
            self.attributes = Table('attributes', metadata, autoload=True)
        except NoSuchTableError:
            tables = create_tables(self.engine)
            map(lambda t: self.__setattr__(t.name, t), tables)

        s = self.nodes.select().where(and_(self.nodes.c.node == ROOTNODE,
                                           self.nodes.c.parent == ROOTNODE))
        wrapper = self.wrapper
        wrapper.execute()
        try:
            rp = self.conn.execute(s)
            r = rp.fetchone()
            rp.close()
            if not r:
                s = self.nodes.insert(
                ).values(node=ROOTNODE, parent=ROOTNODE, path='')
                self.conn.execute(s)
        finally:
            wrapper.commit()

    def node_create(self, parent, path):
        """Create a new node from the given properties.
           Return the node identifier of the new node.
        """
        #TODO catch IntegrityError?
        s = self.nodes.insert().values(parent=parent, path=path)
        r = self.conn.execute(s)
        inserted_primary_key = r.inserted_primary_key[0]
        r.close()
        return inserted_primary_key

    def node_lookup(self, path, for_update=False):
        """Lookup the current node of the given path.
           Return None if the path is not found.
        """

        # Use LIKE for comparison to avoid MySQL problems with trailing spaces.
        s = select([self.nodes.c.node], self.nodes.c.path.like(
            self.escape_like(path), escape=ESCAPE_CHAR), for_update=for_update)
        r = self.conn.execute(s)
        row = r.fetchone()
        r.close()
        if row:
            return row[0]
        return None

    def node_lookup_bulk(self, paths):
        """Lookup the current nodes for the given paths.
           Return () if the path is not found.
        """

        if not paths:
            return ()
        # Use LIKE for comparison to avoid MySQL problems with trailing spaces.
        s = select([self.nodes.c.node], self.nodes.c.path.in_(paths))
        r = self.conn.execute(s)
        rows = r.fetchall()
        r.close()
        return [row[0] for row in rows]

    def node_get_properties(self, node):
        """Return the node's (parent, path).
           Return None if the node is not found.
        """

        s = select([self.nodes.c.parent, self.nodes.c.path])
        s = s.where(self.nodes.c.node == node)
        r = self.conn.execute(s)
        l = r.fetchone()
        r.close()
        return l

    def node_get_versions(self, node, keys=(), propnames=_propnames):
        """Return the properties of all versions at node.
           If keys is empty, return all properties in the order
           (serial, node, hash, size, type, source, mtime, muser, uuid, checksum, cluster).
        """

        s = select([self.versions.c.serial,
                    self.versions.c.node,
                    self.versions.c.hash,
                    self.versions.c.size,
                    self.versions.c.type,
                    self.versions.c.source,
                    self.versions.c.mtime,
                    self.versions.c.muser,
                    self.versions.c.uuid,
                    self.versions.c.checksum,
                    self.versions.c.cluster], self.versions.c.node == node)
        s = s.order_by(self.versions.c.serial)
        r = self.conn.execute(s)
        rows = r.fetchall()
        r.close()
        if not rows:
            return rows

        if not keys:
            return rows

        return [[p[propnames[k]] for k in keys if k in propnames] for p in rows]

    def node_count_children(self, node):
        """Return node's child count."""

        s = select([func.count(self.nodes.c.node)])
        s = s.where(and_(self.nodes.c.parent == node,
                         self.nodes.c.node != ROOTNODE))
        r = self.conn.execute(s)
        row = r.fetchone()
        r.close()
        return row[0]

    def node_purge_children(self, parent, before=inf, cluster=0,
                            update_statistics_ancestors_depth=None):
        """Delete all versions with the specified
           parent and cluster, and return
           the hashes, the total size and the serials of versions deleted.
           Clears out nodes with no remaining versions.
        """
        #update statistics
        c1 = select([self.nodes.c.node],
                    self.nodes.c.parent == parent)
        where_clause = and_(self.versions.c.node.in_(c1),
                            self.versions.c.cluster == cluster)
        if before != inf:
            where_clause = and_(where_clause,
                                self.versions.c.mtime <= before)
        s = select([func.count(self.versions.c.serial),
                    func.sum(self.versions.c.size)])
        s = s.where(where_clause)
        r = self.conn.execute(s)
        row = r.fetchone()
        r.close()
        if not row:
            return (), 0, ()
        nr, size = row[0], row[1] if row[1] else 0
        mtime = time()
        self.statistics_update(parent, -nr, -size, mtime, cluster)
        self.statistics_update_ancestors(parent, -nr, -size, mtime, cluster,
                                         update_statistics_ancestors_depth)

        s = select([self.versions.c.hash, self.versions.c.serial])
        s = s.where(where_clause)
        r = self.conn.execute(s)
        hashes = []
        serials = []
        for row in r.fetchall():
            hashes += [row[0]]
            serials += [row[1]]
        r.close()

        #delete versions
        s = self.versions.delete().where(where_clause)
        r = self.conn.execute(s)
        r.close()

        #delete nodes
        s = select([self.nodes.c.node],
                   and_(self.nodes.c.parent == parent,
                        select([func.count(self.versions.c.serial)],
                               self.versions.c.node == self.nodes.c.node).as_scalar() == 0))
        rp = self.conn.execute(s)
        nodes = [r[0] for r in rp.fetchall()]
        rp.close()
        if nodes:
            s = self.nodes.delete().where(self.nodes.c.node.in_(nodes))
            self.conn.execute(s).close()

        return hashes, size, serials

    def node_purge(self, node, before=inf, cluster=0,
                   update_statistics_ancestors_depth=None):
        """Delete all versions with the specified
           node and cluster, and return
           the hashes and size of versions deleted.
           Clears out the node if it has no remaining versions.
        """

        #update statistics
        s = select([func.count(self.versions.c.serial),
                    func.sum(self.versions.c.size)])
        where_clause = and_(self.versions.c.node == node,
                            self.versions.c.cluster == cluster)
        if before != inf:
            where_clause = and_(where_clause,
                                self.versions.c.mtime <= before)
        s = s.where(where_clause)
        r = self.conn.execute(s)
        row = r.fetchone()
        nr, size = row[0], row[1]
        r.close()
        if not nr:
            return (), 0, ()
        mtime = time()
        self.statistics_update_ancestors(node, -nr, -size, mtime, cluster,
                                         update_statistics_ancestors_depth)

        s = select([self.versions.c.hash, self.versions.c.serial])
        s = s.where(where_clause)
        r = self.conn.execute(s)
        hashes = []
        serials = []
        for row in r.fetchall():
            hashes += [row[0]]
            serials += [row[1]]
        r.close()

        #delete versions
        s = self.versions.delete().where(where_clause)
        r = self.conn.execute(s)
        r.close()

        #delete nodes
        s = select([self.nodes.c.node],
                   and_(self.nodes.c.node == node,
                        select([func.count(self.versions.c.serial)],
                               self.versions.c.node == self.nodes.c.node).as_scalar() == 0))
        rp= self.conn.execute(s)
        nodes = [r[0] for r in rp.fetchall()]
        rp.close()
        if nodes:
            s = self.nodes.delete().where(self.nodes.c.node.in_(nodes))
            self.conn.execute(s).close()

        return hashes, size, serials

    def node_remove(self, node, update_statistics_ancestors_depth=None):
        """Remove the node specified.
           Return false if the node has children or is not found.
        """

        if self.node_count_children(node):
            return False

        mtime = time()
        s = select([func.count(self.versions.c.serial),
                    func.sum(self.versions.c.size),
                    self.versions.c.cluster])
        s = s.where(self.versions.c.node == node)
        s = s.group_by(self.versions.c.cluster)
        r = self.conn.execute(s)
        for population, size, cluster in r.fetchall():
            self.statistics_update_ancestors(
                node, -population, -size, mtime, cluster,
                update_statistics_ancestors_depth)
        r.close()

        s = self.nodes.delete().where(self.nodes.c.node == node)
        self.conn.execute(s).close()
        return True

    def node_accounts(self, accounts=()):
        s = select([self.nodes.c.path, self.nodes.c.node])
        s = s.where(and_(self.nodes.c.node != 0,
                         self.nodes.c.parent == 0))
        if accounts:
            s = s.where(self.nodes.c.path.in_(accounts))
        r = self.conn.execute(s)
        rows = r.fetchall()
        r.close()
        return rows

    def node_account_quotas(self):
        s = select([self.nodes.c.path, self.policy.c.value])
        s = s.where(and_(self.nodes.c.node != 0,
                         self.nodes.c.parent == 0))
        s = s.where(self.nodes.c.node == self.policy.c.node)
        s = s.where(self.policy.c.key == 'quota')
        r = self.conn.execute(s)
        rows = r.fetchall()
        r.close()
        return dict(rows)

    def node_account_usage(self, account_node, cluster):
        select_children = select(
            [self.nodes.c.node]).where(self.nodes.c.parent == account_node)
        select_descendants = select([self.nodes.c.node]).where(
            or_(self.nodes.c.parent.in_(select_children),
                self.nodes.c.node.in_(select_children)))
        s = select([func.sum(self.versions.c.size)])
        s = s.where(self.nodes.c.node == self.versions.c.node)
        s = s.where(self.nodes.c.node.in_(select_descendants))
        s = s.where(self.versions.c.cluster == cluster)
        r = self.conn.execute(s)
        usage = r.fetchone()[0]
        r.close()
        return usage

    def policy_get(self, node):
        s = select([self.policy.c.key, self.policy.c.value],
                   self.policy.c.node == node)
        r = self.conn.execute(s)
        d = dict(r.fetchall())
        r.close()
        return d

    def policy_set(self, node, policy):
        #insert or replace
        for k, v in policy.iteritems():
            s = self.policy.update().where(and_(self.policy.c.node == node,
                                                self.policy.c.key == k))
            s = s.values(value=v)
            rp = self.conn.execute(s)
            rp.close()
            if rp.rowcount == 0:
                s = self.policy.insert()
                values = {'node': node, 'key': k, 'value': v}
                r = self.conn.execute(s, values)
                r.close()

    def statistics_get(self, node, cluster=0):
        """Return population, total size and last mtime
           for all versions under node that belong to the cluster.
        """

        s = select([self.statistics.c.population,
                    self.statistics.c.size,
                    self.statistics.c.mtime])
        s = s.where(and_(self.statistics.c.node == node,
                         self.statistics.c.cluster == cluster))
        r = self.conn.execute(s)
        row = r.fetchone()
        r.close()
        return row

    def statistics_update(self, node, population, size, mtime, cluster=0):
        """Update the statistics of the given node.
           Statistics keep track the population, total
           size of objects and mtime in the node's namespace.
           May be zero or positive or negative numbers.
        """
        s = select([self.statistics.c.population, self.statistics.c.size],
                   and_(self.statistics.c.node == node,
                        self.statistics.c.cluster == cluster))
        rp = self.conn.execute(s)
        r = rp.fetchone()
        rp.close()
        if not r:
            prepopulation, presize = (0, 0)
        else:
            prepopulation, presize = r
        population += prepopulation
        population = max(population, 0)
        size += presize

        #insert or replace
        #TODO better upsert
        u = self.statistics.update().where(and_(self.statistics.c.node == node,
                                           self.statistics.c.cluster == cluster))
        u = u.values(population=population, size=size, mtime=mtime)
        rp = self.conn.execute(u)
        rp.close()
        if rp.rowcount == 0:
            ins = self.statistics.insert()
            ins = ins.values(node=node, population=population, size=size,
                             mtime=mtime, cluster=cluster)
            self.conn.execute(ins).close()

    def statistics_update_ancestors(self, node, population, size, mtime,
                                    cluster=0, recursion_depth=None):
        """Update the statistics of the given node's parent.
           Then recursively update all parents up to the root
           or up to the ``recursion_depth`` (if not None).
           Population is not recursive.
        """

        i = 0
        while True:
            if node == ROOTNODE:
                break
            if recursion_depth and recursion_depth <= i:
                break
            props = self.node_get_properties(node)
            if props is None:
                break
            parent, path = props
            self.statistics_update(parent, population, size, mtime, cluster)
            node = parent
            population = 0  # Population isn't recursive
            i += 1

    def statistics_latest(self, node, before=inf, except_cluster=0):
        """Return population, total size and last mtime
           for all latest versions under node that
           do not belong to the cluster.
        """

        # The node.
        props = self.node_get_properties(node)
        if props is None:
            return None
        parent, path = props

        # The latest version.
        s = select([self.versions.c.serial,
                    self.versions.c.node,
                    self.versions.c.hash,
                    self.versions.c.size,
                    self.versions.c.type,
                    self.versions.c.source,
                    self.versions.c.mtime,
                    self.versions.c.muser,
                    self.versions.c.uuid,
                    self.versions.c.checksum,
                    self.versions.c.cluster])
        if before != inf:
            filtered = select([func.max(self.versions.c.serial)],
                              self.versions.c.node == node)
            filtered = filtered.where(self.versions.c.mtime < before)
        else:
            filtered = select([self.nodes.c.latest_version],
                              self.nodes.c.node == node)
        s = s.where(and_(self.versions.c.cluster != except_cluster,
                         self.versions.c.serial == filtered))
        r = self.conn.execute(s)
        props = r.fetchone()
        r.close()
        if not props:
            return None
        mtime = props[MTIME]

        # First level, just under node (get population).
        v = self.versions.alias('v')
        s = select([func.count(v.c.serial),
                    func.sum(v.c.size),
                    func.max(v.c.mtime)])
        if before != inf:
            c1 = select([func.max(self.versions.c.serial)])
            c1 = c1.where(self.versions.c.mtime < before)
            c1.where(self.versions.c.node == v.c.node)
        else:
            c1 = select([self.nodes.c.latest_version])
            c1 = c1.where(self.nodes.c.node == v.c.node)
        c2 = select([self.nodes.c.node], self.nodes.c.parent == node)
        s = s.where(and_(v.c.serial == c1,
                         v.c.cluster != except_cluster,
                         v.c.node.in_(c2)))
        rp = self.conn.execute(s)
        r = rp.fetchone()
        rp.close()
        if not r:
            return None
        count = r[0]
        mtime = max(mtime, r[2])
        if count == 0:
            return (0, 0, mtime)

        # All children (get size and mtime).
        # This is why the full path is stored.
        s = select([func.count(v.c.serial),
                    func.sum(v.c.size),
                    func.max(v.c.mtime)])
        if before != inf:
            c1 = select([func.max(self.versions.c.serial)],
                        self.versions.c.node == v.c.node)
            c1 = c1.where(self.versions.c.mtime < before)
        else:
            c1 = select([self.nodes.c.latest_version],
                        self.nodes.c.node == v.c.node)
        c2 = select([self.nodes.c.node], self.nodes.c.path.like(
            self.escape_like(path) + '%', escape=ESCAPE_CHAR))
        s = s.where(and_(v.c.serial == c1,
                         v.c.cluster != except_cluster,
                         v.c.node.in_(c2)))
        rp = self.conn.execute(s)
        r = rp.fetchone()
        rp.close()
        if not r:
            return None
        size = r[1] - props[SIZE]
        mtime = max(mtime, r[2])
        return (count, size, mtime)

    def nodes_set_latest_version(self, node, serial):
        s = self.nodes.update().where(self.nodes.c.node == node)
        s = s.values(latest_version=serial)
        self.conn.execute(s).close()

    def version_create(self, node, hash, size, type, source, muser, uuid,
                       checksum, cluster=0,
                       update_statistics_ancestors_depth=None):
        """Create a new version from the given properties.
           Return the (serial, mtime) of the new version.
        """

        mtime = time()
        s = self.versions.insert(
        ).values(node=node, hash=hash, size=size, type=type, source=source,
                 mtime=mtime, muser=muser, uuid=uuid, checksum=checksum, cluster=cluster)
        serial = self.conn.execute(s).inserted_primary_key[0]
        self.statistics_update_ancestors(node, 1, size, mtime, cluster,
                                         update_statistics_ancestors_depth)

        self.nodes_set_latest_version(node, serial)

        return serial, mtime

    def version_lookup(self, node, before=inf, cluster=0, all_props=True):
        """Lookup the current version of the given node.
           Return a list with its properties:
           (serial, node, hash, size, type, source, mtime,
            muser, uuid, checksum, cluster)
           or None if the current version is not found in the given cluster.
        """

        v = self.versions.alias('v')
        if not all_props:
            s = select([v.c.serial])
        else:
            s = select([v.c.serial, v.c.node, v.c.hash,
                        v.c.size, v.c.type, v.c.source,
                        v.c.mtime, v.c.muser, v.c.uuid,
                        v.c.checksum, v.c.cluster])
        if before != inf:
            c = select([func.max(self.versions.c.serial)],
                       self.versions.c.node == node)
            c = c.where(self.versions.c.mtime < before)
        else:
            c = select([self.nodes.c.latest_version],
                       self.nodes.c.node == node)
        s = s.where(and_(v.c.serial == c,
                         v.c.cluster == cluster))
        r = self.conn.execute(s)
        props = r.fetchone()
        r.close()
        if props:
            return props
        return None

    def version_lookup_bulk(self, nodes, before=inf, cluster=0, all_props=True):
        """Lookup the current versions of the given nodes.
           Return a list with their properties:
           (serial, node, hash, size, type, source, mtime, muser, uuid, checksum, cluster).
        """
        if not nodes:
            return ()
        v = self.versions.alias('v')
        if not all_props:
            s = select([v.c.serial])
        else:
            s = select([v.c.serial, v.c.node, v.c.hash,
                        v.c.size, v.c.type, v.c.source,
                        v.c.mtime, v.c.muser, v.c.uuid,
                        v.c.checksum, v.c.cluster])
        if before != inf:
            c = select([func.max(self.versions.c.serial)],
                       self.versions.c.node.in_(nodes))
            c = c.where(self.versions.c.mtime < before)
            c = c.group_by(self.versions.c.node)
        else:
            c = select([self.nodes.c.latest_version],
                       self.nodes.c.node.in_(nodes))
        s = s.where(and_(v.c.serial.in_(c),
                         v.c.cluster == cluster))
        s = s.order_by(v.c.node)
        r = self.conn.execute(s)
        rproxy = r.fetchall()
        r.close()
        return (tuple(row.values()) for row in rproxy)

    def version_get_properties(self, serial, keys=(), propnames=_propnames):
        """Return a sequence of values for the properties of
           the version specified by serial and the keys, in the order given.
           If keys is empty, return all properties in the order
           (serial, node, hash, size, type, source, mtime, muser, uuid, checksum, cluster).
        """

        v = self.versions.alias()
        s = select([v.c.serial, v.c.node, v.c.hash,
                    v.c.size, v.c.type, v.c.source,
                    v.c.mtime, v.c.muser, v.c.uuid,
                    v.c.checksum, v.c.cluster], v.c.serial == serial)
        rp = self.conn.execute(s)
        r = rp.fetchone()
        rp.close()
        if r is None:
            return r

        if not keys:
            return r
        return [r[propnames[k]] for k in keys if k in propnames]

    def version_put_property(self, serial, key, value):
        """Set value for the property of version specified by key."""

        if key not in _propnames:
            return
        s = self.versions.update()
        s = s.where(self.versions.c.serial == serial)
        s = s.values(**{key: value})
        self.conn.execute(s).close()

    def version_recluster(self, serial, cluster,
                          update_statistics_ancestors_depth=None):
        """Move the version into another cluster."""

        props = self.version_get_properties(serial)
        if not props:
            return
        node = props[NODE]
        size = props[SIZE]
        oldcluster = props[CLUSTER]
        if cluster == oldcluster:
            return

        mtime = time()
        self.statistics_update_ancestors(node, -1, -size, mtime, oldcluster,
                                         update_statistics_ancestors_depth)
        self.statistics_update_ancestors(node, 1, size, mtime, cluster,
                                         update_statistics_ancestors_depth)

        s = self.versions.update()
        s = s.where(self.versions.c.serial == serial)
        s = s.values(cluster=cluster)
        self.conn.execute(s).close()

    def version_remove(self, serial, update_statistics_ancestors_depth=None):
        """Remove the serial specified."""

        props = self.version_get_properties(serial)
        if not props:
            return
        node = props[NODE]
        hash = props[HASH]
        size = props[SIZE]
        cluster = props[CLUSTER]

        mtime = time()
        self.statistics_update_ancestors(node, -1, -size, mtime, cluster,
                                         update_statistics_ancestors_depth)

        s = self.versions.delete().where(self.versions.c.serial == serial)
        self.conn.execute(s).close()

        props = self.version_lookup(node, cluster=cluster, all_props=False)
        if props:
            self.nodes_set_latest_version(node, serial)

        return hash, size

    def attribute_get(self, serial, domain, keys=()):
        """Return a list of (key, value) pairs of the version specified by serial.
           If keys is empty, return all attributes.
           Othwerise, return only those specified.
        """

        if keys:
            attrs = self.attributes.alias()
            s = select([attrs.c.key, attrs.c.value])
            s = s.where(and_(attrs.c.key.in_(keys),
                             attrs.c.serial == serial,
                             attrs.c.domain == domain))
        else:
            attrs = self.attributes.alias()
            s = select([attrs.c.key, attrs.c.value])
            s = s.where(and_(attrs.c.serial == serial,
                             attrs.c.domain == domain))
        r = self.conn.execute(s)
        l = r.fetchall()
        r.close()
        return l

    def attribute_set(self, serial, domain, node, items, is_latest=True):
        """Set the attributes of the version specified by serial.
           Receive attributes as an iterable of (key, value) pairs.
        """
        #insert or replace
        #TODO better upsert
        for k, v in items:
            s = self.attributes.update()
            s = s.where(and_(self.attributes.c.serial == serial,
                             self.attributes.c.domain == domain,
                             self.attributes.c.key == k))
            s = s.values(value=v)
            rp = self.conn.execute(s)
            rp.close()
            if rp.rowcount == 0:
                s = self.attributes.insert()
                s = s.values(serial=serial, domain=domain, node=node,
                             is_latest=is_latest, key=k, value=v)
                self.conn.execute(s).close()

    def attribute_del(self, serial, domain, keys=()):
        """Delete attributes of the version specified by serial.
           If keys is empty, delete all attributes.
           Otherwise delete those specified.
        """

        if keys:
            #TODO more efficient way to do this?
            for key in keys:
                s = self.attributes.delete()
                s = s.where(and_(self.attributes.c.serial == serial,
                                 self.attributes.c.domain == domain,
                                 self.attributes.c.key == key))
                self.conn.execute(s).close()
        else:
            s = self.attributes.delete()
            s = s.where(and_(self.attributes.c.serial == serial,
                             self.attributes.c.domain == domain))
            self.conn.execute(s).close()

    def attribute_copy(self, source, dest):
        s = select(
            [dest, self.attributes.c.domain, self.attributes.c.node,
             self.attributes.c.key, self.attributes.c.value],
            self.attributes.c.serial == source)
        rp = self.conn.execute(s)
        attributes = rp.fetchall()
        rp.close()
        for dest, domain, node, k, v in attributes:
<<<<<<< HEAD
=======
            select_src_node = select(
                [self.versions.c.node],
                self.versions.c.serial == dest)
>>>>>>> 9ececcf9
            # insert or replace
            s = self.attributes.update().where(and_(
                self.attributes.c.serial == dest,
                self.attributes.c.domain == domain,
                self.attributes.c.key == k))
<<<<<<< HEAD
            s = s.values(value=v)
=======
            s = s.values(node = select_src_node, value=v)
>>>>>>> 9ececcf9
            rp = self.conn.execute(s)
            rp.close()
            if rp.rowcount == 0:
                s = self.attributes.insert()
<<<<<<< HEAD
                s = s.values(serial=dest, domain=domain, node=node,
=======
                s = s.values(serial=dest, domain=domain, node=select_src_node,
>>>>>>> 9ececcf9
                             is_latest=True, key=k, value=v)
            self.conn.execute(s).close()

    def attribute_unset_is_latest(self, node, exclude):
        u = self.attributes.update().where(and_(
            self.attributes.c.node == node,
                     self.attributes.c.serial != exclude)).values(
                             {'is_latest': False})
        self.conn.execute(u)

    def latest_attribute_keys(self, parent, domain, before=inf, except_cluster=0, pathq=None):
        """Return a list with all keys pairs defined
           for all latest versions under parent that
           do not belong to the cluster.
        """

        pathq = pathq or []

        # TODO: Use another table to store before=inf results.
        a = self.attributes.alias('a')
        v = self.versions.alias('v')
        n = self.nodes.alias('n')
        s = select([a.c.key]).distinct()
        if before != inf:
            filtered = select([func.max(self.versions.c.serial)])
            filtered = filtered.where(self.versions.c.mtime < before)
            filtered = filtered.where(self.versions.c.node == v.c.node)
        else:
            filtered = select([self.nodes.c.latest_version])
            filtered = filtered.where(self.nodes.c.node == v.c.node)
        s = s.where(v.c.serial == filtered)
        s = s.where(v.c.cluster != except_cluster)
        s = s.where(v.c.node.in_(select([self.nodes.c.node],
                                        self.nodes.c.parent == parent)))
        s = s.where(a.c.serial == v.c.serial)
        s = s.where(a.c.domain == domain)
        s = s.where(n.c.node == v.c.node)
        conj = []
        for path, match in pathq:
            if match == MATCH_PREFIX:
                conj.append(
                    n.c.path.like(
                        self.escape_like(path) + '%',
                        escape=ESCAPE_CHAR
                    )
                )
            elif match == MATCH_EXACT:
                conj.append(n.c.path == path)
        if conj:
            s = s.where(or_(*conj))
        rp = self.conn.execute(s)
        rows = rp.fetchall()
        rp.close()
        return [r[0] for r in rows]

    def latest_version_list(self, parent, prefix='', delimiter=None,
                            start='', limit=10000, before=inf,
                            except_cluster=0, pathq=[], domain=None,
                            filterq=[], sizeq=None, all_props=False):
        """Return a (list of (path, serial) tuples, list of common prefixes)
           for the current versions of the paths with the given parent,
           matching the following criteria.

           The property tuple for a version is returned if all
           of these conditions are true:

                a. parent matches

                b. path > start

                c. path starts with prefix (and paths in pathq)

                d. version is the max up to before

                e. version is not in cluster

                f. the path does not have the delimiter occuring
                   after the prefix, or ends with the delimiter

                g. serial matches the attribute filter query.

                   A filter query is a comma-separated list of
                   terms in one of these three forms:

                   key
                       an attribute with this key must exist

                   !key
                       an attribute with this key must not exist

                   key ?op value
                       the attribute with this key satisfies the value
                       where ?op is one of ==, != <=, >=, <, >.

                h. the size is in the range set by sizeq

           The list of common prefixes includes the prefixes
           matching up to the first delimiter after prefix,
           and are reported only once, as "virtual directories".
           The delimiter is included in the prefixes.

           If arguments are None, then the corresponding matching rule
           will always match.

           Limit applies to the first list of tuples returned.

           If all_props is True, return all properties after path, not just serial.
        """

        if not start or start < prefix:
            start = strprevling(prefix)
        nextling = strnextling(prefix)

        v = self.versions.alias('v')
        n = self.nodes.alias('n')
        if not all_props:
            s = select([n.c.path, v.c.serial]).distinct()
        else:
            s = select([n.c.path,
                        v.c.serial, v.c.node, v.c.hash,
                        v.c.size, v.c.type, v.c.source,
                        v.c.mtime, v.c.muser, v.c.uuid,
                        v.c.checksum, v.c.cluster]).distinct()
        if before != inf:
            filtered = select([func.max(self.versions.c.serial)])
            filtered = filtered.where(self.versions.c.mtime < before)
        else:
            filtered = select([self.nodes.c.latest_version])
        s = s.where(
            v.c.serial == filtered.where(self.nodes.c.node == v.c.node))
        s = s.where(v.c.cluster != except_cluster)
        s = s.where(v.c.node.in_(select([self.nodes.c.node],
                                        self.nodes.c.parent == parent)))

        s = s.where(n.c.node == v.c.node)
        s = s.where(and_(n.c.path > bindparam('start'), n.c.path < nextling))
        conj = []
        for path, match in pathq:
            if match == MATCH_PREFIX:
                conj.append(
                    n.c.path.like(
                        self.escape_like(path) + '%',
                        escape=ESCAPE_CHAR
                    )
                )
            elif match == MATCH_EXACT:
                conj.append(n.c.path == path)
        if conj:
            s = s.where(or_(*conj))

        if sizeq and len(sizeq) == 2:
            if sizeq[0]:
                s = s.where(v.c.size >= sizeq[0])
            if sizeq[1]:
                s = s.where(v.c.size < sizeq[1])

        if domain and filterq:
            a = self.attributes.alias('a')
            included, excluded, opers = parse_filters(filterq)
            if included:
                subs = select([1])
                subs = subs.where(a.c.serial == v.c.serial).correlate(v)
                subs = subs.where(a.c.domain == domain)
                subs = subs.where(or_(*[a.c.key.op('=')(x) for x in included]))
                s = s.where(exists(subs))
            if excluded:
                subs = select([1])
                subs = subs.where(a.c.serial == v.c.serial).correlate(v)
                subs = subs.where(a.c.domain == domain)
                subs = subs.where(or_(*[a.c.key.op('=')(x) for x in excluded]))
                s = s.where(not_(exists(subs)))
            if opers:
                for k, o, val in opers:
                    subs = select([1])
                    subs = subs.where(a.c.serial == v.c.serial).correlate(v)
                    subs = subs.where(a.c.domain == domain)
                    subs = subs.where(
                        and_(a.c.key.op('=')(k), a.c.value.op(o)(val)))
                    s = s.where(exists(subs))

        s = s.order_by(n.c.path)

        if not delimiter:
            s = s.limit(limit)
            rp = self.conn.execute(s, start=start)
            r = rp.fetchall()
            rp.close()
            return r, ()

        pfz = len(prefix)
        dz = len(delimiter)
        count = 0
        prefixes = []
        pappend = prefixes.append
        matches = []
        mappend = matches.append

        rp = self.conn.execute(s, start=start)
        while True:
            props = rp.fetchone()
            if props is None:
                break
            path = props[0]
            serial = props[1]
            idx = path.find(delimiter, pfz)

            if idx < 0:
                mappend(props)
                count += 1
                if count >= limit:
                    break
                continue

            if idx + dz == len(path):
                mappend(props)
                count += 1
                continue  # Get one more, in case there is a path.
            pf = path[:idx + dz]
            pappend(pf)
            if count >= limit:
                break

            rp = self.conn.execute(s, start=strnextling(pf))  # New start.
        rp.close()

        return matches, prefixes

    def latest_uuid(self, uuid, cluster):
        """Return the latest version of the given uuid and cluster.

        Return a (path, serial) tuple.
        If cluster is None, all clusters are considered.

        """

        v = self.versions.alias('v')
        n = self.nodes.alias('n')
        s = select([n.c.path, v.c.serial])
        filtered = select([func.max(self.versions.c.serial)])
        filtered = filtered.where(self.versions.c.uuid == uuid)
        if cluster is not None:
            filtered = filtered.where(self.versions.c.cluster == cluster)
        s = s.where(v.c.serial == filtered)
        s = s.where(n.c.node == v.c.node)

        r = self.conn.execute(s)
        l = r.fetchone()
        r.close()
        return l

    def domain_object_list(self, domain, paths, cluster=None):
        """Return a list of (path, property list, attribute dictionary)
           for the objects in the specific domain and cluster.
        """

        v = self.versions.alias('v')
        n = self.nodes.alias('n')
        a = self.attributes.alias('a')

        s = select([n.c.path, v.c.serial, v.c.node, v.c.hash, v.c.size,
                    v.c.type, v.c.source, v.c.mtime, v.c.muser, v.c.uuid,
                    v.c.checksum, v.c.cluster, a.c.key, a.c.value])
        if cluster:
            s = s.where(v.c.cluster == cluster)
        s = s.where(v.c.serial == a.c.serial)
        s = s.where(a.c.domain == domain)
        s = s.where(a.c.node == n.c.node)
        s = s.where(a.c.is_latest == True)
        if paths:
            s = s.where(n.c.path.in_(paths))

        r = self.conn.execute(s)
        rows = r.fetchall()
        r.close()

        group_by = itemgetter(slice(12))
        rows.sort(key = group_by)
        groups = groupby(rows, group_by)
        return [(k[0], k[1:], dict([i[12:] for i in data])) \
            for (k, data) in groups]<|MERGE_RESOLUTION|>--- conflicted
+++ resolved
@@ -918,31 +918,20 @@
         attributes = rp.fetchall()
         rp.close()
         for dest, domain, node, k, v in attributes:
-<<<<<<< HEAD
-=======
             select_src_node = select(
                 [self.versions.c.node],
                 self.versions.c.serial == dest)
->>>>>>> 9ececcf9
             # insert or replace
             s = self.attributes.update().where(and_(
                 self.attributes.c.serial == dest,
                 self.attributes.c.domain == domain,
                 self.attributes.c.key == k))
-<<<<<<< HEAD
-            s = s.values(value=v)
-=======
             s = s.values(node = select_src_node, value=v)
->>>>>>> 9ececcf9
             rp = self.conn.execute(s)
             rp.close()
             if rp.rowcount == 0:
                 s = self.attributes.insert()
-<<<<<<< HEAD
-                s = s.values(serial=dest, domain=domain, node=node,
-=======
                 s = s.values(serial=dest, domain=domain, node=select_src_node,
->>>>>>> 9ececcf9
                              is_latest=True, key=k, value=v)
             self.conn.execute(s).close()
 
