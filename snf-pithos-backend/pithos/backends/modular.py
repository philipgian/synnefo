--- conflicted
+++ resolved
@@ -123,13 +123,6 @@
             for m in self.messages:
                 self.queue.send(*m)
             if serials:
-<<<<<<< HEAD
-                self.commission_serials.insert_many(serials)
-                self.astakosclient.resolve_commissions(
-                    token=self.service_token,
-                    accept_serials=serials,
-                    reject_serials=[])
-=======
                 self.quotaholder_serials.insert_many(serials)
 
                 # commit to ensure that the serials are registered
@@ -144,7 +137,6 @@
 
                 self.quotaholder_serials.delete_many(serials)
 
->>>>>>> 6df013fe
             self.wrapper.commit()
             return ret
         except:
