--- conflicted
+++ resolved
@@ -81,13 +81,9 @@
 DEFAULT_BLOCK_PATH = 'data/'
 DEFAULT_BLOCK_UMASK = 0o022
 #DEFAULT_QUEUE_MODULE = 'pithos.backends.lib.rabbitmq'
-<<<<<<< HEAD
-#DEFAULT_QUEUE_CONNECTION = 'rabbitmq://guest:guest@localhost:5672/pithos'
 DEFAULT_BLOCK_PARAMS = { 'mappool': None, 'blockpool': None }
-=======
 #DEFAULT_QUEUE_HOSTS = '[amqp://guest:guest@localhost:5672]'
 #DEFAULT_QUEUE_EXCHANGE = 'pithos'
->>>>>>> 6e8e1965
 
 QUEUE_MESSAGE_KEY_PREFIX = 'pithos.%s'
 QUEUE_CLIENT_ID = 'pithos'
@@ -148,14 +144,9 @@
 
     def __init__(self, db_module=None, db_connection=None,
                  block_module=None, block_path=None, block_umask=None,
-<<<<<<< HEAD
-                 queue_module=None, queue_connection=None,
-                 block_params=None):
-=======
                  queue_module=None, queue_hosts=None,
                  queue_exchange=None, quotaholder_url=None,
-                 free_versioning=True):
->>>>>>> 6e8e1965
+                 free_versioning=True, block_params=None):
         db_module = db_module or DEFAULT_DB_MODULE
         db_connection = db_connection or DEFAULT_DB_CONNECTION
         block_module = block_module or DEFAULT_BLOCK_MODULE
@@ -163,24 +154,17 @@
         block_umask = block_umask or DEFAULT_BLOCK_UMASK
         block_params = block_params or DEFAULT_BLOCK_PARAMS
         #queue_module = queue_module or DEFAULT_QUEUE_MODULE
-<<<<<<< HEAD
-        #queue_connection = queue_connection or DEFAULT_QUEUE_CONNECTION
-
-        self.hash_algorithm = 'sha256'
-        self.block_size = 4 * 1024 * 1024 # 4MB
 
         self.default_policy = {'quota': DEFAULT_QUOTA, 'versioning': DEFAULT_VERSIONING}
-=======
         #queue_hosts = queue_hosts or DEFAULT_QUEUE_HOSTS
         #queue_exchange = queue_exchange or DEFAULT_QUEUE_EXCHANGE
-        
+
         self.hash_algorithm = 'sha256'
         self.block_size = 4 * 1024 * 1024  # 4MB
         self.free_versioning = free_versioning
 
         self.default_policy = {'quota': DEFAULT_QUOTA,
                                'versioning': DEFAULT_VERSIONING}
->>>>>>> 6e8e1965
 
         def load_module(m):
             __import__(m)
@@ -223,14 +207,11 @@
 
             self.queue = NoQueue()
 
-<<<<<<< HEAD
-=======
         self.quotaholder_url = quotaholder_url
         self.quotaholder = quotaholder_client(quotaholder_url)
         self.serials = []
         self.messages = []
 
->>>>>>> 6e8e1965
     def close(self):
         self.wrapper.close()
         self.queue.close()
@@ -248,12 +229,8 @@
     def get_account_meta(self, user, account, domain, until=None, include_user_defined=True):
         """Return a dictionary with the account metadata for the domain."""
 
-<<<<<<< HEAD
-        logger.debug("get_account_meta: %s %s %s %s", user, account, domain, until)
-=======
         logger.debug(
             "get_account_meta: %s %s %s %s", user, account, domain, until)
->>>>>>> 6e8e1965
         path, node = self._lookup_account(account, user == account)
         if user != account:
             if until or node is None or account not in self._allowed_accounts(user):
@@ -290,12 +267,8 @@
     def update_account_meta(self, user, account, domain, meta, replace=False):
         """Update the metadata associated with the account for the domain."""
 
-<<<<<<< HEAD
-        logger.debug("update_account_meta: %s %s %s %s %s", user, account, domain, meta, replace)
-=======
         logger.debug("update_account_meta: %s %s %s %s %s", user,
                      account, domain, meta, replace)
->>>>>>> 6e8e1965
         if user != account:
             raise NotAllowedError
         path, node = self._lookup_account(account, True)
@@ -317,12 +290,8 @@
     def update_account_groups(self, user, account, groups, replace=False):
         """Update the groups associated with the account."""
 
-<<<<<<< HEAD
-        logger.debug("update_account_groups: %s %s %s %s", user, account, groups, replace)
-=======
         logger.debug("update_account_groups: %s %s %s %s", user,
                      account, groups, replace)
->>>>>>> 6e8e1965
         if user != account:
             raise NotAllowedError
         self._lookup_account(account, True)
@@ -351,12 +320,8 @@
     def update_account_policy(self, user, account, policy, replace=False):
         """Update the policy associated with the account."""
 
-<<<<<<< HEAD
-        logger.debug("update_account_policy: %s %s %s %s", user, account, policy, replace)
-=======
         logger.debug("update_account_policy: %s %s %s %s", user,
                      account, policy, replace)
->>>>>>> 6e8e1965
         if user != account:
             raise NotAllowedError
         path, node = self._lookup_account(account, True)
@@ -396,12 +361,8 @@
     def list_containers(self, user, account, marker=None, limit=10000, shared=False, until=None, public=False):
         """Return a list of containers existing under an account."""
 
-<<<<<<< HEAD
-        logger.debug("list_containers: %s %s %s %s %s %s %s", user, account, marker, limit, shared, until, public)
-=======
         logger.debug("list_containers: %s %s %s %s %s %s %s", user,
                      account, marker, limit, shared, until, public)
->>>>>>> 6e8e1965
         if user != account:
             if until or account not in self._allowed_accounts(user):
                 raise NotAllowedError
@@ -428,12 +389,8 @@
     def list_container_meta(self, user, account, container, domain, until=None):
         """Return a list with all the container's object meta keys for the domain."""
 
-<<<<<<< HEAD
-        logger.debug("list_container_meta: %s %s %s %s %s", user, account, container, domain, until)
-=======
         logger.debug("list_container_meta: %s %s %s %s %s", user,
                      account, container, domain, until)
->>>>>>> 6e8e1965
         allowed = []
         if user != account:
             if until:
@@ -451,12 +408,8 @@
     def get_container_meta(self, user, account, container, domain, until=None, include_user_defined=True):
         """Return a dictionary with the container metadata for the domain."""
 
-<<<<<<< HEAD
-        logger.debug("get_container_meta: %s %s %s %s %s", user, account, container, domain, until)
-=======
         logger.debug("get_container_meta: %s %s %s %s %s", user,
                      account, container, domain, until)
->>>>>>> 6e8e1965
         if user != account:
             if until or container not in self._allowed_containers(user, account):
                 raise NotAllowedError
@@ -489,12 +442,8 @@
     def update_container_meta(self, user, account, container, domain, meta, replace=False):
         """Update the metadata associated with the container for the domain."""
 
-<<<<<<< HEAD
-        logger.debug("update_container_meta: %s %s %s %s %s %s", user, account, container, domain, meta, replace)
-=======
         logger.debug("update_container_meta: %s %s %s %s %s %s",
                      user, account, container, domain, meta, replace)
->>>>>>> 6e8e1965
         if user != account:
             raise NotAllowedError
         path, node = self._lookup_container(account, container)
@@ -509,12 +458,8 @@
     def get_container_policy(self, user, account, container):
         """Return a dictionary with the container policy."""
 
-<<<<<<< HEAD
-        logger.debug("get_container_policy: %s %s %s", user, account, container)
-=======
         logger.debug(
             "get_container_policy: %s %s %s", user, account, container)
->>>>>>> 6e8e1965
         if user != account:
             if container not in self._allowed_containers(user, account):
                 raise NotAllowedError
@@ -526,12 +471,8 @@
     def update_container_policy(self, user, account, container, policy, replace=False):
         """Update the policy associated with the container."""
 
-<<<<<<< HEAD
-        logger.debug("update_container_policy: %s %s %s %s %s", user, account, container, policy, replace)
-=======
         logger.debug("update_container_policy: %s %s %s %s %s",
                      user, account, container, policy, replace)
->>>>>>> 6e8e1965
         if user != account:
             raise NotAllowedError
         path, node = self._lookup_container(account, container)
@@ -542,12 +483,8 @@
     def put_container(self, user, account, container, policy={}):
         """Create a new container with the given name."""
 
-<<<<<<< HEAD
-        logger.debug("put_container: %s %s %s %s", user, account, container, policy)
-=======
         logger.debug(
             "put_container: %s %s %s %s", user, account, container, policy)
->>>>>>> 6e8e1965
         if user != account:
             raise NotAllowedError
         try:
@@ -567,12 +504,8 @@
     def delete_container(self, user, account, container, until=None, prefix='', delimiter=None):
         """Delete/purge the container with the given name."""
 
-<<<<<<< HEAD
-        logger.debug("delete_container: %s %s %s %s %s %s", user, account, container, until, prefix, delimiter)
-=======
         logger.debug("delete_container: %s %s %s %s %s %s", user,
                      account, container, until, prefix, delimiter)
->>>>>>> 6e8e1965
         if user != account:
             raise NotAllowedError
         path, node = self._lookup_container(account, container)
@@ -652,12 +585,8 @@
                 [x[0] for x in objects], marker, limit)
             return objects[start:start + limit]
 
-<<<<<<< HEAD
-        allowed = self._list_object_permissions(user, account, container, prefix, shared, public)
-=======
         allowed = self._list_object_permissions(
             user, account, container, prefix, shared, public)
->>>>>>> 6e8e1965
         if shared and not allowed:
             return []
         path, node = self._lookup_container(account, container)
@@ -742,24 +671,16 @@
     def list_object_permissions(self, user, account, container, prefix=''):
         """Return a list of paths that enforce permissions under a container."""
 
-<<<<<<< HEAD
-        logger.debug("list_object_permissions: %s %s %s %s", user, account, container, prefix)
-=======
         logger.debug("list_object_permissions: %s %s %s %s", user,
                      account, container, prefix)
->>>>>>> 6e8e1965
         return self._list_object_permissions(user, account, container, prefix, True, False)
 
     @backend_method
     def list_object_public(self, user, account, container, prefix=''):
         """Return a dict mapping paths to public ids for objects that are public under a container."""
 
-<<<<<<< HEAD
-        logger.debug("list_object_public: %s %s %s %s", user, account, container, prefix)
-=======
         logger.debug("list_object_public: %s %s %s %s", user,
                      account, container, prefix)
->>>>>>> 6e8e1965
         public = {}
         for path, p in self.permissions.public_list('/'.join((account, container, prefix))):
             public[path] = p + ULTIMATE_ANSWER
@@ -769,12 +690,8 @@
     def get_object_meta(self, user, account, container, name, domain, version=None, include_user_defined=True):
         """Return a dictionary with the object metadata for the domain."""
 
-<<<<<<< HEAD
-        logger.debug("get_object_meta: %s %s %s %s %s %s", user, account, container, name, domain, version)
-=======
         logger.debug("get_object_meta: %s %s %s %s %s %s", user,
                      account, container, name, domain, version)
->>>>>>> 6e8e1965
         self._can_read(user, account, container, name)
         path, node = self._lookup_object(account, container, name)
         props = self._get_version(node, version)
@@ -811,12 +728,8 @@
     def update_object_meta(self, user, account, container, name, domain, meta, replace=False):
         """Update the metadata associated with the object for the domain and return the new version."""
 
-<<<<<<< HEAD
-        logger.debug("update_object_meta: %s %s %s %s %s %s %s", user, account, container, name, domain, meta, replace)
-=======
         logger.debug("update_object_meta: %s %s %s %s %s %s %s",
                      user, account, container, name, domain, meta, replace)
->>>>>>> 6e8e1965
         self._can_write(user, account, container, name)
         path, node = self._lookup_object(account, container, name)
         src_version_id, dest_version_id = self._put_metadata(
@@ -830,12 +743,8 @@
         from which the object gets its permissions from,
         along with a dictionary containing the permissions."""
 
-<<<<<<< HEAD
-        logger.debug("get_object_permissions: %s %s %s %s", user, account, container, name)
-=======
         logger.debug("get_object_permissions: %s %s %s %s", user,
                      account, container, name)
->>>>>>> 6e8e1965
         allowed = 'write'
         permissions_path = self._get_permissions_path(account, container, name)
         if user != account:
@@ -852,34 +761,22 @@
     def update_object_permissions(self, user, account, container, name, permissions):
         """Update the permissions associated with the object."""
 
-<<<<<<< HEAD
-        logger.debug("update_object_permissions: %s %s %s %s %s", user, account, container, name, permissions)
-=======
         logger.debug("update_object_permissions: %s %s %s %s %s",
                      user, account, container, name, permissions)
->>>>>>> 6e8e1965
         if user != account:
             raise NotAllowedError
         path = self._lookup_object(account, container, name)[0]
         self._check_permissions(path, permissions)
         self.permissions.access_set(path, permissions)
-<<<<<<< HEAD
-        self._report_sharing_change(user, account, path, {'members':self.permissions.access_members(path)})
-=======
         self._report_sharing_change(user, account, path, {'members':
                                     self.permissions.access_members(path)})
->>>>>>> 6e8e1965
 
     @backend_method
     def get_object_public(self, user, account, container, name):
         """Return the public id of the object if applicable."""
 
-<<<<<<< HEAD
-        logger.debug("get_object_public: %s %s %s %s", user, account, container, name)
-=======
         logger.debug(
             "get_object_public: %s %s %s %s", user, account, container, name)
->>>>>>> 6e8e1965
         self._can_read(user, account, container, name)
         path = self._lookup_object(account, container, name)[0]
         p = self.permissions.public_get(path)
@@ -891,12 +788,8 @@
     def update_object_public(self, user, account, container, name, public):
         """Update the public status of the object."""
 
-<<<<<<< HEAD
-        logger.debug("update_object_public: %s %s %s %s %s", user, account, container, name, public)
-=======
         logger.debug("update_object_public: %s %s %s %s %s", user,
                      account, container, name, public)
->>>>>>> 6e8e1965
         self._can_write(user, account, container, name)
         path = self._lookup_object(account, container, name)[0]
         if not public:
@@ -908,12 +801,8 @@
     def get_object_hashmap(self, user, account, container, name, version=None):
         """Return the object's size and a list with partial hashes."""
 
-<<<<<<< HEAD
-        logger.debug("get_object_hashmap: %s %s %s %s %s", user, account, container, name, version)
-=======
         logger.debug("get_object_hashmap: %s %s %s %s %s", user,
                      account, container, name, version)
->>>>>>> 6e8e1965
         self._can_read(user, account, container, name)
         path, node = self._lookup_object(account, container, name)
         props = self._get_version(node, version)
@@ -938,25 +827,6 @@
         # Handle meta.
         if src_version_id is None:
             src_version_id = pre_version_id
-<<<<<<< HEAD
-        self._put_metadata_duplicate(src_version_id, dest_version_id, domain, meta, replace_meta)
-
-        # Check quota.
-        del_size = self._apply_versioning(account, container, pre_version_id)
-        size_delta = size - del_size
-        if size_delta > 0:
-            account_quota = long(self._get_policy(account_node)['quota'])
-            container_quota = long(self._get_policy(container_node)['quota'])
-            if (account_quota > 0 and self._get_statistics(account_node)[1] + size_delta > account_quota) or \
-               (container_quota > 0 and self._get_statistics(container_node)[1] + size_delta > container_quota):
-                # This must be executed in a transaction, so the version is never created if it fails.
-                raise QuotaError
-        self._report_size_change(user, account, size_delta, {'action': 'object update', 'path':path})
-
-        if permissions is not None:
-            self.permissions.access_set(path, permissions)
-            self._report_sharing_change(user, account, path, {'members':self.permissions.access_members(path)})
-=======
         self._put_metadata_duplicate(
             src_version_id, dest_version_id, domain, meta, replace_meta)
 
@@ -986,7 +856,6 @@
         if permissions is not None:
             self.permissions.access_set(path, permissions)
             self._report_sharing_change(user, account, path, {'members': self.permissions.access_members(path)})
->>>>>>> 6e8e1965
 
         self._report_object_change(user, account, path, details={'version': dest_version_id, 'action': 'object update'})
         return dest_version_id
@@ -995,14 +864,9 @@
     def update_object_hashmap(self, user, account, container, name, size, type, hashmap, checksum, domain, meta={}, replace_meta=False, permissions=None):
         """Create/update an object with the specified size and partial hashes."""
 
-<<<<<<< HEAD
-        logger.debug("update_object_hashmap: %s %s %s %s %s %s %s %s", user, account, container, name, size, type, hashmap, checksum)
-        if size == 0: # No such thing as an empty hashmap.
-=======
         logger.debug("update_object_hashmap: %s %s %s %s %s %s %s %s", user,
                      account, container, name, size, type, hashmap, checksum)
         if size == 0:  # No such thing as an empty hashmap.
->>>>>>> 6e8e1965
             hashmap = [self.put_block('')]
         map = HashMap(self.block_size, self.hash_algorithm)
         map.extend([binascii.unhexlify(x) for x in hashmap])
@@ -1021,12 +885,8 @@
     def update_object_checksum(self, user, account, container, name, version, checksum):
         """Update an object's checksum."""
 
-<<<<<<< HEAD
-        logger.debug("update_object_checksum: %s %s %s %s %s %s", user, account, container, name, version, checksum)
-=======
         logger.debug("update_object_checksum: %s %s %s %s %s %s",
                      user, account, container, name, version, checksum)
->>>>>>> 6e8e1965
         # Update objects with greater version and same hashmap and size (fix metadata updates).
         self._can_write(user, account, container, name)
         path, node = self._lookup_object(account, container, name)
@@ -1034,12 +894,8 @@
         versions = self.node.node_get_versions(node)
         for x in versions:
             if x[self.SERIAL] >= int(version) and x[self.HASH] == props[self.HASH] and x[self.SIZE] == props[self.SIZE]:
-<<<<<<< HEAD
-                self.node.version_put_property(x[self.SERIAL], 'checksum', checksum)
-=======
                 self.node.version_put_property(
                     x[self.SERIAL], 'checksum', checksum)
->>>>>>> 6e8e1965
 
     def _copy_object(self, user, src_account, src_container, src_name, dest_account, dest_container, dest_name, type, dest_domain=None, dest_meta={}, replace_meta=False, permissions=None, src_version=None, is_move=False, delimiter=None):
         dest_version_ids = []
@@ -1055,11 +911,7 @@
             dest_account, dest_container, dest_name)  # New uuid.
         dest_version_ids.append(self._update_object_hash(user, dest_account, dest_container, dest_name, size, type, hash, None, dest_domain, dest_meta, replace_meta, permissions, src_node=node, src_version_id=src_version_id, is_copy=is_copy))
         if is_move and (src_account, src_container, src_name) != (dest_account, dest_container, dest_name):
-<<<<<<< HEAD
-        	self._delete_object(user, src_account, src_container, src_name)
-=======
             self._delete_object(user, src_account, src_container, src_name)
->>>>>>> 6e8e1965
 
         if delimiter:
             prefix = src_name + \
@@ -1069,11 +921,7 @@
             paths = [elem[0] for elem in src_names]
             nodes = [elem[2] for elem in src_names]
             # TODO: Will do another fetch of the properties in duplicate version...
-<<<<<<< HEAD
-            props = self._get_versions(nodes) # Check to see if source exists.
-=======
             props = self._get_versions(nodes)  # Check to see if source exists.
->>>>>>> 6e8e1965
 
             for prop, path, node in zip(props, paths, nodes):
                 src_version_id = prop[self.SERIAL]
@@ -1171,24 +1019,16 @@
     def delete_object(self, user, account, container, name, until=None, prefix='', delimiter=None):
         """Delete/purge an object."""
 
-<<<<<<< HEAD
-        logger.debug("delete_object: %s %s %s %s %s %s %s", user, account, container, name, until, prefix, delimiter)
-=======
         logger.debug("delete_object: %s %s %s %s %s %s %s", user,
                      account, container, name, until, prefix, delimiter)
->>>>>>> 6e8e1965
         self._delete_object(user, account, container, name, until, delimiter)
 
     @backend_method
     def list_versions(self, user, account, container, name):
         """Return a list of all (version, version_timestamp) tuples for an object."""
 
-<<<<<<< HEAD
-        logger.debug("list_versions: %s %s %s %s", user, account, container, name)
-=======
         logger.debug(
             "list_versions: %s %s %s %s", user, account, container, name)
->>>>>>> 6e8e1965
         self._can_read(user, account, container, name)
         path, node = self._lookup_object(account, container, name)
         versions = self.node.node_get_versions(node)
@@ -1334,12 +1174,8 @@
     def _put_version_duplicate(self, user, node, src_node=None, size=None, type=None, hash=None, checksum=None, cluster=CLUSTER_NORMAL, is_copy=False):
         """Create a new version of the node."""
 
-<<<<<<< HEAD
-        props = self.node.version_lookup(node if src_node is None else src_node, inf, CLUSTER_NORMAL)
-=======
         props = self.node.version_lookup(
             node if src_node is None else src_node, inf, CLUSTER_NORMAL)
->>>>>>> 6e8e1965
         if props is not None:
             src_version_id = props[self.SERIAL]
             src_hash = props[self.HASH]
@@ -1359,12 +1195,8 @@
             type = src_type
         if checksum is None:
             checksum = src_checksum
-<<<<<<< HEAD
-        uuid = self._generate_uuid() if (is_copy or src_version_id is None) else props[self.UUID]
-=======
         uuid = self._generate_uuid(
         ) if (is_copy or src_version_id is None) else props[self.UUID]
->>>>>>> 6e8e1965
 
         if src_node is None:
             pre_version_id = src_version_id
@@ -1389,25 +1221,16 @@
                 (k, v) for k, v in meta.iteritems() if v != ''))
         else:
             self.node.attribute_del(dest_version_id, domain)
-<<<<<<< HEAD
-            self.node.attribute_set(dest_version_id, domain, ((k, v) for k, v in meta.iteritems()))
-=======
             self.node.attribute_set(dest_version_id, domain, ((
                 k, v) for k, v in meta.iteritems()))
->>>>>>> 6e8e1965
 
     def _put_metadata(self, user, node, domain, meta, replace=False):
         """Create a new version and store metadata."""
 
-<<<<<<< HEAD
-        src_version_id, dest_version_id = self._put_version_duplicate(user, node)
-        self._put_metadata_duplicate(src_version_id, dest_version_id, domain, meta, replace)
-=======
         src_version_id, dest_version_id = self._put_version_duplicate(
             user, node)
         self._put_metadata_duplicate(
             src_version_id, dest_version_id, domain, meta, replace)
->>>>>>> 6e8e1965
         return src_version_id, dest_version_id
 
     def _list_limits(self, listing, marker, limit):
@@ -1441,15 +1264,6 @@
         account_node = self._lookup_account(account, True)[1]
         total = self._get_statistics(account_node)[1]
         details.update({'user': user, 'total': total})
-<<<<<<< HEAD
-        logger.debug("_report_size_change: %s %s %s %s", user, account, size, details)
-        self.messages.append((QUEUE_MESSAGE_KEY_PREFIX % ('resource.diskspace',), account, QUEUE_INSTANCE_ID, 'diskspace', float(size), details))
-
-    def _report_object_change(self, user, account, path, details={}):
-        details.update({'user': user})
-        logger.debug("_report_object_change: %s %s %s %s", user, account, path, details)
-        self.messages.append((QUEUE_MESSAGE_KEY_PREFIX % ('object',), account, QUEUE_INSTANCE_ID, 'object', path, details))
-=======
         logger.debug(
             "_report_size_change: %s %s %s %s", user, account, size, details)
         self.messages.append((QUEUE_MESSAGE_KEY_PREFIX % ('resource.diskspace',), 
@@ -1458,7 +1272,7 @@
 
         if not self.quotaholder_url:
             return
-        
+
         serial = self.quotaholder.issue_commission(
                 context     =   {},
                 target      =   account,
@@ -1476,18 +1290,13 @@
                      account, path, details)
         self.messages.append((QUEUE_MESSAGE_KEY_PREFIX % ('object',),
                               account, QUEUE_INSTANCE_ID, 'object', path, details))
->>>>>>> 6e8e1965
 
     def _report_sharing_change(self, user, account, path, details={}):
         logger.debug("_report_permissions_change: %s %s %s %s",
                      user, account, path, details)
         details.update({'user': user})
-<<<<<<< HEAD
-        self.messages.append((QUEUE_MESSAGE_KEY_PREFIX % ('sharing',), account, QUEUE_INSTANCE_ID, 'sharing', path, details))
-=======
         self.messages.append((QUEUE_MESSAGE_KEY_PREFIX % ('sharing',),
                               account, QUEUE_INSTANCE_ID, 'sharing', path, details))
->>>>>>> 6e8e1965
 
     # Policy functions.
 
