--- conflicted
+++ resolved
@@ -129,12 +129,8 @@
     def __init__(self, db_module=None, db_connection=None,
                  block_module=None, block_path=None, block_umask=None,
                  queue_module=None, queue_hosts=None,
-<<<<<<< HEAD
                  queue_exchange=None,
                  free_versioning=True):
-=======
-                 queue_exchange=None):
->>>>>>> 466fa30c
         db_module = db_module or DEFAULT_DB_MODULE
         db_connection = db_connection or DEFAULT_DB_CONNECTION
         block_module = block_module or DEFAULT_BLOCK_MODULE
@@ -143,16 +139,10 @@
         #queue_module = queue_module or DEFAULT_QUEUE_MODULE
         #queue_hosts = queue_hosts or DEFAULT_QUEUE_HOSTS
         #queue_exchange = queue_exchange or DEFAULT_QUEUE_EXCHANGE
-<<<<<<< HEAD
         
         self.hash_algorithm = 'sha256'
         self.block_size = 4 * 1024 * 1024  # 4MB
         self.free_versioning = free_versioning
-=======
-		
-        self.hash_algorithm = 'sha256'
-        self.block_size = 4 * 1024 * 1024  # 4MB
->>>>>>> 466fa30c
 
         self.default_policy = {'quota': DEFAULT_QUOTA,
                                'versioning': DEFAULT_VERSIONING}
@@ -183,11 +173,7 @@
         if queue_module and queue_hosts:
             self.queue_module = load_module(queue_module)
             params = {'hosts': queue_hosts,
-<<<<<<< HEAD
-                      'exchange': queue_exchange,
-=======
             		  'exchange': queue_exchange,
->>>>>>> 466fa30c
                       'client_id': QUEUE_CLIENT_ID}
             self.queue = self.queue_module.Queue(**params)
         else:
@@ -505,13 +491,8 @@
                 self.store.map_delete(h)
             self.node.node_purge_children(node, until, CLUSTER_DELETED)
             self._report_size_change(user, account, -size,
-<<<<<<< HEAD
                                      {'action':'container purge', 'path': path,
                                       'versions': ','.join(str(i) for i in serials)})
-=======
-            						 {'action':'container purge', 'path': path,
-            						  'versions': ','.join(str(i) for i in serials)})
->>>>>>> 466fa30c
             return
 
         if not delimiter:
@@ -524,19 +505,11 @@
             self.node.node_purge_children(node, inf, CLUSTER_DELETED)
             self.node.node_remove(node)
             self._report_size_change(user, account, -size,
-<<<<<<< HEAD
                                      {'action': 'container delete',
                                       'path': path,
                                       'versions': ','.join(str(i) for i in serials)})
         else:
             # remove only contents
-=======
-            						 {'action': 'container delete',
-            						  'path': path,
-            						  'versions': ','.join(str(i) for i in serials)})
-        else:
-                # remove only contents
->>>>>>> 466fa30c
             src_names = self._list_objects_no_limit(user, account, container, prefix='', delimiter=None, virtual=False, domain=None, keys=[], shared=False, until=None, size_range=None, all_props=True, public=False)
             paths = []
             for t in src_names:
@@ -545,7 +518,6 @@
                 src_version_id, dest_version_id = self._put_version_duplicate(user, node, size=0, type='', hash=None, checksum='', cluster=CLUSTER_DELETED)
                 del_size = self._apply_versioning(
                     account, container, src_version_id)
-<<<<<<< HEAD
                 self._report_size_change(
                 	user, account, -del_size, {
                 		'action': 'object delete',
@@ -553,13 +525,6 @@
                      	'versions': ','.join([str(dest_version_id)])
                      }
                 )
-=======
-                if del_size:
-                    self._report_size_change(user, account, -del_size,
-                    						 {'action': 'object delete',
-                    						  'path': path,
-                    						  'versions': ','.join([str(dest_version_id)])})
->>>>>>> 466fa30c
                 self._report_object_change(
                     user, account, path, details={'action': 'object delete'})
                 paths.append(path)
@@ -839,7 +804,6 @@
         self._put_metadata_duplicate(
             src_version_id, dest_version_id, domain, meta, replace_meta)
 
-<<<<<<< HEAD
         del_size = self._apply_versioning(account, container, pre_version_id)
         size_delta = size - del_size
 #        # Check quota.
@@ -853,22 +817,6 @@
         self._report_size_change(user, account, size_delta,
                                  {'action': 'object update', 'path': path,
                                   'versions': ','.join([str(dest_version_id)])})
-=======
-        # Check quota.
-        del_size = self._apply_versioning(account, container, pre_version_id)
-        size_delta = size - del_size
-        if size_delta > 0:
-            account_quota = long(self._get_policy(account_node)['quota'])
-            container_quota = long(self._get_policy(container_node)['quota'])
-            if (account_quota > 0 and self._get_statistics(account_node)[1] + size_delta > account_quota) or \
-               (container_quota > 0 and self._get_statistics(container_node)[1] + size_delta > container_quota):
-                # This must be executed in a transaction, so the version is never created if it fails.
-                raise QuotaError
-        self._report_size_change(user, account, size_delta,
-        						 {'action': 'object update', 'path': path,
-        						  'versions': ','.join([str(dest_version_id)])})
->>>>>>> 466fa30c
-
         if permissions is not None:
             self.permissions.access_set(path, permissions)
             self._report_sharing_change(user, account, path, {'members': self.permissions.access_members(path)})
@@ -998,28 +946,16 @@
             except NameError:
                 self.permissions.access_clear(path)
             self._report_size_change(user, account, -size,
-<<<<<<< HEAD
                                     {'action': 'object purge', 'path': path,
                                      'versions': ','.join(str(i) for i in serials)})
-=======
-            						{'action': 'object purge', 'path': path,
-            						 'versions': ','.join(str(i) for i in serials)})
->>>>>>> 466fa30c
             return
 
         path, node = self._lookup_object(account, container, name)
         src_version_id, dest_version_id = self._put_version_duplicate(user, node, size=0, type='', hash=None, checksum='', cluster=CLUSTER_DELETED)
         del_size = self._apply_versioning(account, container, src_version_id)
-<<<<<<< HEAD
         self._report_size_change(user, account, -del_size,
                                  {'action': 'object delete', 'path': path,
                                   'versions': ','.join([str(dest_version_id)])})
-=======
-        if del_size:
-            self._report_size_change(user, account, -del_size,
-            						 {'action': 'object delete', 'path': path,
-            						  'versions': ','.join([str(dest_version_id)])})
->>>>>>> 466fa30c
         self._report_object_change(
             user, account, path, details={'action': 'object delete'})
         self.permissions.access_clear(path)
@@ -1034,18 +970,10 @@
                 src_version_id, dest_version_id = self._put_version_duplicate(user, node, size=0, type='', hash=None, checksum='', cluster=CLUSTER_DELETED)
                 del_size = self._apply_versioning(
                     account, container, src_version_id)
-<<<<<<< HEAD
                 self._report_size_change(user, account, -del_size,
                                          {'action': 'object delete',
                                           'path': path,
                                           'versions': ','.join([str(dest_version_id)])})
-=======
-                if del_size:
-                    self._report_size_change(user, account, -del_size,
-                    						 {'action': 'object delete',
-                    						  'path': path,
-                    						  'versions': ','.join([str(dest_version_id)])})
->>>>>>> 466fa30c
                 self._report_object_change(
                     user, account, path, details={'action': 'object delete'})
                 paths.append(path)
@@ -1303,35 +1231,22 @@
         logger.debug(
             "_report_size_change: %s %s %s %s", user, account, size, details)
         self.messages.append((QUEUE_MESSAGE_KEY_PREFIX % ('resource.diskspace',), 
-<<<<<<< HEAD
                               account, QUEUE_INSTANCE_ID, 'diskspace',
                               float(size), details))
-=======
-        					  account, QUEUE_INSTANCE_ID, 'diskspace',
-        					  float(size), details))
->>>>>>> 466fa30c
 
     def _report_object_change(self, user, account, path, details={}):
         details.update({'user': user})
         logger.debug("_report_object_change: %s %s %s %s", user,
                      account, path, details)
         self.messages.append((QUEUE_MESSAGE_KEY_PREFIX % ('object',),
-<<<<<<< HEAD
                               account, QUEUE_INSTANCE_ID, 'object', path, details))
-=======
-        					  account, QUEUE_INSTANCE_ID, 'object', path, details))
->>>>>>> 466fa30c
 
     def _report_sharing_change(self, user, account, path, details={}):
         logger.debug("_report_permissions_change: %s %s %s %s",
                      user, account, path, details)
         details.update({'user': user})
         self.messages.append((QUEUE_MESSAGE_KEY_PREFIX % ('sharing',),
-<<<<<<< HEAD
                               account, QUEUE_INSTANCE_ID, 'sharing', path, details))
-=======
-        					  account, QUEUE_INSTANCE_ID, 'sharing', path, details))
->>>>>>> 466fa30c
 
     # Policy functions.
 
