# Copyright 2011-2012 GRNET S.A. All rights reserved.
#
# Redistribution and use in source and binary forms, with or
# without modification, are permitted provided that the following
# conditions are met:
#
#   1. Redistributions of source code must retain the above
#      copyright notice, this list of conditions and the following
#      disclaimer.
#
#   2. Redistributions in binary form must reproduce the above
#      copyright notice, this list of conditions and the following
#      disclaimer in the documentation and/or other materials
#      provided with the distribution.
#
# THIS SOFTWARE IS PROVIDED BY GRNET S.A. ``AS IS'' AND ANY EXPRESS
# OR IMPLIED WARRANTIES, INCLUDING, BUT NOT LIMITED TO, THE IMPLIED
# WARRANTIES OF MERCHANTABILITY AND FITNESS FOR A PARTICULAR
# PURPOSE ARE DISCLAIMED. IN NO EVENT SHALL GRNET S.A OR
# CONTRIBUTORS BE LIABLE FOR ANY DIRECT, INDIRECT, INCIDENTAL,
# SPECIAL, EXEMPLARY, OR CONSEQUENTIAL DAMAGES (INCLUDING, BUT NOT
# LIMITED TO, PROCUREMENT OF SUBSTITUTE GOODS OR SERVICES; LOSS OF
# USE, DATA, OR PROFITS; OR BUSINESS INTERRUPTION) HOWEVER CAUSED
# AND ON ANY THEORY OF LIABILITY, WHETHER IN CONTRACT, STRICT
# LIABILITY, OR TORT (INCLUDING NEGLIGENCE OR OTHERWISE) ARISING IN
# ANY WAY OUT OF THE USE OF THIS SOFTWARE, EVEN IF ADVISED OF THE
# POSSIBILITY OF SUCH DAMAGE.
#
# The views and conclusions contained in the software and
# documentation are those of the authors and should not be
# interpreted as representing official policies, either expressed
# or implied, of GRNET S.A.

import sys
import uuid as uuidlib
import logging
import hashlib
import binascii

from functools import wraps, partial
from traceback import format_exc

try:
    from astakosclient import AstakosClient
except ImportError:
    AstakosClient = None

from base import (DEFAULT_ACCOUNT_QUOTA, DEFAULT_CONTAINER_QUOTA,
                  DEFAULT_CONTAINER_VERSIONING, NotAllowedError, QuotaError,
                  BaseBackend, AccountExists, ContainerExists, AccountNotEmpty,
                  ContainerNotEmpty, ItemNotExists, VersionNotExists,
                  InvalidHash)


class DisabledAstakosClient(object):
    def __init__(self, *args, **kwargs):
        self.args = args
        self.kwargs = kwargs

    def __getattr__(self, name):
        m = ("AstakosClient has been disabled, "
             "yet an attempt to access it was made")
        raise AssertionError(m)


# Stripped-down version of the HashMap class found in tools.

class HashMap(list):

    def __init__(self, blocksize, blockhash):
        super(HashMap, self).__init__()
        self.blocksize = blocksize
        self.blockhash = blockhash

    def _hash_raw(self, v):
        h = hashlib.new(self.blockhash)
        h.update(v)
        return h.digest()

    def hash(self):
        if len(self) == 0:
            return self._hash_raw('')
        if len(self) == 1:
            return self.__getitem__(0)

        h = list(self)
        s = 2
        while s < len(h):
            s = s * 2
        h += [('\x00' * len(h[0]))] * (s - len(h))
        while len(h) > 1:
            h = [self._hash_raw(h[x] + h[x + 1]) for x in range(0, len(h), 2)]
        return h[0]

# Default modules and settings.
DEFAULT_DB_MODULE = 'pithos.backends.lib.sqlalchemy'
DEFAULT_DB_CONNECTION = 'sqlite:///backend.db'
DEFAULT_BLOCK_MODULE = 'pithos.backends.lib.hashfiler'
DEFAULT_BLOCK_PATH = 'data/'
DEFAULT_BLOCK_UMASK = 0o022
DEFAULT_BLOCK_SIZE = 4 * 1024 * 1024  # 4MB
DEFAULT_HASH_ALGORITHM = 'sha256'
#DEFAULT_QUEUE_MODULE = 'pithos.backends.lib.rabbitmq'
DEFAULT_BLOCK_PARAMS = {'mappool': None, 'blockpool': None}
#DEFAULT_QUEUE_HOSTS = '[amqp://guest:guest@localhost:5672]'
#DEFAULT_QUEUE_EXCHANGE = 'pithos'
DEFAULT_PUBLIC_URL_ALPHABET = ('0123456789'
                               'abcdefghijklmnopqrstuvwxyz'
                               'ABCDEFGHIJKLMNOPQRSTUVWXYZ')
DEFAULT_PUBLIC_URL_SECURITY = 16

QUEUE_MESSAGE_KEY_PREFIX = 'pithos.%s'
QUEUE_CLIENT_ID = 'pithos'
QUEUE_INSTANCE_ID = '1'

(CLUSTER_NORMAL, CLUSTER_HISTORY, CLUSTER_DELETED) = range(3)

inf = float('inf')

ULTIMATE_ANSWER = 42

DEFAULT_SOURCE = 'system'

logger = logging.getLogger(__name__)


def debug_method(func):
    @wraps(func)
    def wrapper(self, *args, **kw):
        try:
            result = func(self, *args, **kw)
            return result
        except:
            result = format_exc()
            raise
        finally:
            all_args = map(repr, args)
            map(all_args.append, ('%s=%s' % (k, v) for k, v in kw.iteritems()))
            logger.debug(">>> %s(%s) <<< %s" % (
                func.__name__, ', '.join(all_args).rstrip(', '), result))
    return wrapper


class ModularBackend(BaseBackend):
    """A modular backend.

    Uses modules for SQL functions and storage.
    """

    def __init__(self, db_module=None, db_connection=None,
                 block_module=None, block_path=None, block_umask=None,
                 block_size=None, hash_algorithm=None,
                 queue_module=None, queue_hosts=None, queue_exchange=None,
                 astakos_url=None, service_token=None,
                 astakosclient_poolsize=None,
                 free_versioning=True, block_params=None,
                 public_url_security=None,
                 public_url_alphabet=None,
                 account_quota_policy=None,
                 container_quota_policy=None,
                 container_versioning_policy=None):
        db_module = db_module or DEFAULT_DB_MODULE
        db_connection = db_connection or DEFAULT_DB_CONNECTION
        block_module = block_module or DEFAULT_BLOCK_MODULE
        block_path = block_path or DEFAULT_BLOCK_PATH
        block_umask = block_umask or DEFAULT_BLOCK_UMASK
        block_params = block_params or DEFAULT_BLOCK_PARAMS
        block_size = block_size or DEFAULT_BLOCK_SIZE
        hash_algorithm = hash_algorithm or DEFAULT_HASH_ALGORITHM
        #queue_module = queue_module or DEFAULT_QUEUE_MODULE
        account_quota_policy = account_quota_policy or DEFAULT_ACCOUNT_QUOTA
        container_quota_policy = container_quota_policy \
            or DEFAULT_CONTAINER_QUOTA
        container_versioning_policy = container_versioning_policy \
            or DEFAULT_CONTAINER_VERSIONING

        self.default_account_policy = {'quota': account_quota_policy}
        self.default_container_policy = {
            'quota': container_quota_policy,
            'versioning': container_versioning_policy
        }
        #queue_hosts = queue_hosts or DEFAULT_QUEUE_HOSTS
        #queue_exchange = queue_exchange or DEFAULT_QUEUE_EXCHANGE

        self.public_url_security = (public_url_security or
                                    DEFAULT_PUBLIC_URL_SECURITY)
        self.public_url_alphabet = (public_url_alphabet or
                                    DEFAULT_PUBLIC_URL_ALPHABET)

        self.hash_algorithm = hash_algorithm
        self.block_size = block_size
        self.free_versioning = free_versioning

        def load_module(m):
            __import__(m)
            return sys.modules[m]

        self.db_module = load_module(db_module)
        self.wrapper = self.db_module.DBWrapper(db_connection)
        params = {'wrapper': self.wrapper}
        self.permissions = self.db_module.Permissions(**params)
        self.config = self.db_module.Config(**params)
        self.commission_serials = self.db_module.QuotaholderSerial(**params)
        for x in ['READ', 'WRITE']:
            setattr(self, x, getattr(self.db_module, x))
        self.node = self.db_module.Node(**params)
        for x in ['ROOTNODE', 'SERIAL', 'NODE', 'HASH', 'SIZE', 'TYPE',
                  'MTIME', 'MUSER', 'UUID', 'CHECKSUM', 'CLUSTER',
                  'MATCH_PREFIX', 'MATCH_EXACT']:
            setattr(self, x, getattr(self.db_module, x))

        self.block_module = load_module(block_module)
        self.block_params = block_params
        params = {'path': block_path,
                  'block_size': self.block_size,
                  'hash_algorithm': self.hash_algorithm,
                  'umask': block_umask}
        params.update(self.block_params)
        self.store = self.block_module.Store(**params)

        if queue_module and queue_hosts:
            self.queue_module = load_module(queue_module)
            params = {'hosts': queue_hosts,
                      'exchange': queue_exchange,
                      'client_id': QUEUE_CLIENT_ID}
            self.queue = self.queue_module.Queue(**params)
        else:
            class NoQueue:
                def send(self, *args):
                    pass

                def close(self):
                    pass

            self.queue = NoQueue()

        self.astakos_url = astakos_url
        self.service_token = service_token

        if not astakos_url or not AstakosClient:
            self.astakosclient = DisabledAstakosClient(
                astakos_url,
                use_pool=True,
                pool_size=astakosclient_poolsize)
        else:
            self.astakosclient = AstakosClient(
                astakos_url,
                use_pool=True,
                pool_size=astakosclient_poolsize)

        self.serials = []
        self.messages = []

        self._move_object = partial(self._copy_object, is_move=True)

        self.lock_container_path = False

    def pre_exec(self, lock_container_path=False):
        self.lock_container_path = lock_container_path
        self.wrapper.execute()

    def post_exec(self, success_status=True):
        if success_status:
            # send messages produced
            for m in self.messages:
                self.queue.send(*m)

            # register serials
            if self.serials:
                self.commission_serials.insert_many(
                    self.serials)

                # commit to ensure that the serials are registered
                # even if resolve commission fails
                self.wrapper.commit()

                # start new transaction
                self.wrapper.execute()

                r = self.astakosclient.resolve_commissions(
                    token=self.service_token,
                    accept_serials=self.serials,
                    reject_serials=[])
                self.commission_serials.delete_many(
                    r['accepted'])

            self.wrapper.commit()
        else:
            if self.serials:
                self.astakosclient.resolve_commissions(
                    token=self.service_token,
                    accept_serials=[],
                    reject_serials=self.serials)
            self.wrapper.rollback()

    def close(self):
        self.wrapper.close()
        self.queue.close()

    @property
    def using_external_quotaholder(self):
        return not isinstance(self.astakosclient, DisabledAstakosClient)

    @debug_method
    def list_accounts(self, user, marker=None, limit=10000):
        """Return a list of accounts the user can access."""

        allowed = self._allowed_accounts(user)
        start, limit = self._list_limits(allowed, marker, limit)
        return allowed[start:start + limit]

    @debug_method
    def get_account_meta(
            self, user, account, domain, until=None, include_user_defined=True,
            external_quota=None):
        """Return a dictionary with the account metadata for the domain."""

        path, node = self._lookup_account(account, user == account)
        if user != account:
            if until or (node is None) or (account not
                                           in self._allowed_accounts(user)):
                raise NotAllowedError
        try:
            props = self._get_properties(node, until)
            mtime = props[self.MTIME]
        except NameError:
            props = None
            mtime = until
        count, bytes, tstamp = self._get_statistics(node, until, compute=True)
        tstamp = max(tstamp, mtime)
        if until is None:
            modified = tstamp
        else:
            modified = self._get_statistics(
                node, compute=True)[2]  # Overall last modification.
            modified = max(modified, mtime)

        if user != account:
            meta = {'name': account}
        else:
            meta = {}
            if props is not None and include_user_defined:
                meta.update(
                    dict(self.node.attribute_get(props[self.SERIAL], domain)))
            if until is not None:
                meta.update({'until_timestamp': tstamp})
            meta.update({'name': account, 'count': count, 'bytes': bytes})
            if self.using_external_quotaholder:
                external_quota = external_quota or {}
                meta['bytes'] = external_quota.get('usage', 0)
        meta.update({'modified': modified})
        return meta

    @debug_method
    def update_account_meta(self, user, account, domain, meta, replace=False):
        """Update the metadata associated with the account for the domain."""

        if user != account:
            raise NotAllowedError
        path, node = self._lookup_account(account, True)
        self._put_metadata(user, node, domain, meta, replace,
                           update_statistics_ancestors_depth=-1)

    @debug_method
    def get_account_groups(self, user, account):
        """Return a dictionary with the user groups defined for the account."""

        if user != account:
            if account not in self._allowed_accounts(user):
                raise NotAllowedError
            return {}
        self._lookup_account(account, True)
        return self.permissions.group_dict(account)

    @debug_method
    def update_account_groups(self, user, account, groups, replace=False):
        """Update the groups associated with the account."""

        if user != account:
            raise NotAllowedError
        self._lookup_account(account, True)
        self._check_groups(groups)
        if replace:
            self.permissions.group_destroy(account)
        for k, v in groups.iteritems():
            if not replace:  # If not already deleted.
                self.permissions.group_delete(account, k)
            if v:
                self.permissions.group_addmany(account, k, v)

    @debug_method
    def get_account_policy(self, user, account, external_quota=None):
        """Return a dictionary with the account policy."""

        if user != account:
            if account not in self._allowed_accounts(user):
                raise NotAllowedError
            return {}
        path, node = self._lookup_account(account, True)
        policy = self._get_policy(node, is_account_policy=True)
        if self.using_external_quotaholder:
            external_quota = external_quota or {}
            policy['quota'] = external_quota.get('limit', 0)
        return policy

    @debug_method
    def update_account_policy(self, user, account, policy, replace=False):
        """Update the policy associated with the account."""

        if user != account:
            raise NotAllowedError
        path, node = self._lookup_account(account, True)
        self._check_policy(policy, is_account_policy=True)
        self._put_policy(node, policy, replace, is_account_policy=True)

    @debug_method
    def put_account(self, user, account, policy=None):
        """Create a new account with the given name."""

        policy = policy or {}
        if user != account:
            raise NotAllowedError
        node = self.node.node_lookup(account)
        if node is not None:
            raise AccountExists('Account already exists')
        if policy:
            self._check_policy(policy, is_account_policy=True)
        node = self._put_path(user, self.ROOTNODE, account,
                              update_statistics_ancestors_depth=-1)
        self._put_policy(node, policy, True, is_account_policy=True)

    @debug_method
    def delete_account(self, user, account):
        """Delete the account with the given name."""

        if user != account:
            raise NotAllowedError
        node = self.node.node_lookup(account)
        if node is None:
            return
        if not self.node.node_remove(node,
                                     update_statistics_ancestors_depth=-1):
            raise AccountNotEmpty('Account is not empty')
        self.permissions.group_destroy(account)

    @debug_method
    def list_containers(self, user, account, marker=None, limit=10000,
                        shared=False, until=None, public=False):
        """Return a list of containers existing under an account."""

        if user != account:
            if until or account not in self._allowed_accounts(user):
                raise NotAllowedError
            allowed = self._allowed_containers(user, account)
            start, limit = self._list_limits(allowed, marker, limit)
            return allowed[start:start + limit]
        if shared or public:
            allowed = set()
            if shared:
                allowed.update([x.split('/', 2)[1] for x in
                               self.permissions.access_list_shared(account)])
            if public:
                allowed.update([x[0].split('/', 2)[1] for x in
                               self.permissions.public_list(account)])
            allowed = sorted(allowed)
            start, limit = self._list_limits(allowed, marker, limit)
            return allowed[start:start + limit]
        node = self.node.node_lookup(account)
        containers = [x[0] for x in self._list_object_properties(
            node, account, '', '/', marker, limit, False, None, [], until)]
        start, limit = self._list_limits(
            [x[0] for x in containers], marker, limit)
        return containers[start:start + limit]

    @debug_method
    def list_container_meta(self, user, account, container, domain,
                            until=None):
        """Return a list of the container's object meta keys for a domain."""

        allowed = []
        if user != account:
            if until:
                raise NotAllowedError
            allowed = self.permissions.access_list_paths(
                user, '/'.join((account, container)))
            if not allowed:
                raise NotAllowedError
        path, node = self._lookup_container(account, container)
        before = until if until is not None else inf
        allowed = self._get_formatted_paths(allowed)
        return self.node.latest_attribute_keys(node, domain, before,
                                               CLUSTER_DELETED, allowed)

    @debug_method
    def get_container_meta(self, user, account, container, domain, until=None,
                           include_user_defined=True):
        """Return a dictionary with the container metadata for the domain."""

        if user != account:
            if until or container not in self._allowed_containers(user,
                                                                  account):
                raise NotAllowedError
        path, node = self._lookup_container(account, container)
        props = self._get_properties(node, until)
        mtime = props[self.MTIME]
        count, bytes, tstamp = self._get_statistics(node, until)
        tstamp = max(tstamp, mtime)
        if until is None:
            modified = tstamp
        else:
            modified = self._get_statistics(
                node)[2]  # Overall last modification.
            modified = max(modified, mtime)

        if user != account:
            meta = {'name': container}
        else:
            meta = {}
            if include_user_defined:
                meta.update(
                    dict(self.node.attribute_get(props[self.SERIAL], domain)))
            if until is not None:
                meta.update({'until_timestamp': tstamp})
            meta.update({'name': container, 'count': count, 'bytes': bytes})
        meta.update({'modified': modified})
        return meta

    @debug_method
    def update_container_meta(self, user, account, container, domain, meta,
                              replace=False):
        """Update the metadata associated with the container for the domain."""

        if user != account:
            raise NotAllowedError
        path, node = self._lookup_container(account, container)
        src_version_id, dest_version_id = self._put_metadata(
            user, node, domain, meta, replace,
            update_statistics_ancestors_depth=0)
        if src_version_id is not None:
            versioning = self._get_policy(
                node, is_account_policy=False)['versioning']
            if versioning != 'auto':
                self.node.version_remove(src_version_id,
                                         update_statistics_ancestors_depth=0)

    @debug_method
    def get_container_policy(self, user, account, container):
        """Return a dictionary with the container policy."""

        if user != account:
            if container not in self._allowed_containers(user, account):
                raise NotAllowedError
            return {}
        path, node = self._lookup_container(account, container)
        return self._get_policy(node, is_account_policy=False)

    @debug_method
    def update_container_policy(self, user, account, container, policy,
                                replace=False):
        """Update the policy associated with the container."""

        if user != account:
            raise NotAllowedError
        path, node = self._lookup_container(account, container)
        self._check_policy(policy, is_account_policy=False)
        self._put_policy(node, policy, replace, is_account_policy=False)

    @debug_method
    def put_container(self, user, account, container, policy=None):
        """Create a new container with the given name."""

        policy = policy or {}
        if user != account:
            raise NotAllowedError
        try:
            path, node = self._lookup_container(account, container)
        except NameError:
            pass
        else:
            raise ContainerExists('Container already exists')
        if policy:
            self._check_policy(policy, is_account_policy=False)
        path = '/'.join((account, container))
        node = self._put_path(
            user, self._lookup_account(account, True)[1], path,
            update_statistics_ancestors_depth=-1)
        self._put_policy(node, policy, True, is_account_policy=False)

    @debug_method
    def delete_container(self, user, account, container, until=None, prefix='',
                         delimiter=None):
        """Delete/purge the container with the given name."""

        if user != account:
            raise NotAllowedError
        path, node = self._lookup_container(account, container)

        if until is not None:
            hashes, size, serials = self.node.node_purge_children(
                node, until, CLUSTER_HISTORY,
                update_statistics_ancestors_depth=0)
            for h in hashes:
                self.store.map_delete(h)
            self.node.node_purge_children(node, until, CLUSTER_DELETED,
                                          update_statistics_ancestors_depth=0)
            if not self.free_versioning:
                self._report_size_change(
                    user, account, -size, {
                        'action': 'container purge',
                        'path': path,
                        'versions': ','.join(str(i) for i in serials)
                    }
                )
            return

        if not delimiter:
            if self._get_statistics(node)[0] > 0:
                raise ContainerNotEmpty('Container is not empty')
            hashes, size, serials = self.node.node_purge_children(
                node, inf, CLUSTER_HISTORY,
                update_statistics_ancestors_depth=0)
            for h in hashes:
                self.store.map_delete(h)
            self.node.node_purge_children(node, inf, CLUSTER_DELETED,
                                          update_statistics_ancestors_depth=0)
            self.node.node_remove(node, update_statistics_ancestors_depth=0)
            if not self.free_versioning:
                self._report_size_change(
                    user, account, -size, {
                        'action': 'container purge',
                        'path': path,
                        'versions': ','.join(str(i) for i in serials)
                    }
                )
        else:
            # remove only contents
            src_names = self._list_objects_no_limit(
                user, account, container, prefix='', delimiter=None,
                virtual=False, domain=None, keys=[], shared=False, until=None,
                size_range=None, all_props=True, public=False)
            paths = []
            for t in src_names:
                path = '/'.join((account, container, t[0]))
                node = t[2]
                if not self._exists(node):
                    continue
                src_version_id, dest_version_id = self._put_version_duplicate(
                    user, node, size=0, type='', hash=None, checksum='',
                    cluster=CLUSTER_DELETED,
                    update_statistics_ancestors_depth=1)
                del_size = self._apply_versioning(
                    account, container, src_version_id,
                    update_statistics_ancestors_depth=1)
                self._report_size_change(
                    user, account, -del_size, {
                        'action': 'object delete',
                        'path': path,
                        'versions': ','.join([str(dest_version_id)])})
                self._report_object_change(
                    user, account, path, details={'action': 'object delete'})
                paths.append(path)
            self.permissions.access_clear_bulk(paths)

    def _list_objects(self, user, account, container, prefix, delimiter,
                      marker, limit, virtual, domain, keys, shared, until,
                      size_range, all_props, public):
        if user != account and until:
            raise NotAllowedError
        if shared and public:
            # get shared first
            shared_paths = self._list_object_permissions(
                user, account, container, prefix, shared=True, public=False)
            objects = set()
            if shared_paths:
                path, node = self._lookup_container(account, container)
                shared_paths = self._get_formatted_paths(shared_paths)
                objects |= set(self._list_object_properties(
                    node, path, prefix, delimiter, marker, limit, virtual,
                    domain, keys, until, size_range, shared_paths, all_props))

            # get public
            objects |= set(self._list_public_object_properties(
                user, account, container, prefix, all_props))
            objects = list(objects)

            objects.sort(key=lambda x: x[0])
            start, limit = self._list_limits(
                [x[0] for x in objects], marker, limit)
            return objects[start:start + limit]
        elif public:
            objects = self._list_public_object_properties(
                user, account, container, prefix, all_props)
            start, limit = self._list_limits(
                [x[0] for x in objects], marker, limit)
            return objects[start:start + limit]

        allowed = self._list_object_permissions(
            user, account, container, prefix, shared, public)
        if shared and not allowed:
            return []
        path, node = self._lookup_container(account, container)
        allowed = self._get_formatted_paths(allowed)
        objects = self._list_object_properties(
            node, path, prefix, delimiter, marker, limit, virtual, domain,
            keys, until, size_range, allowed, all_props)
        start, limit = self._list_limits(
            [x[0] for x in objects], marker, limit)
        return objects[start:start + limit]

    def _list_public_object_properties(self, user, account, container, prefix,
                                       all_props):
        public = self._list_object_permissions(
            user, account, container, prefix, shared=False, public=True)
        paths, nodes = self._lookup_objects(public)
        path = '/'.join((account, container))
        cont_prefix = path + '/'
        paths = [x[len(cont_prefix):] for x in paths]
        objects = [(p,) + props for p, props in
                   zip(paths, self.node.version_lookup_bulk(
                       nodes, all_props=all_props))]
        return objects

    def _list_objects_no_limit(self, user, account, container, prefix,
                               delimiter, virtual, domain, keys, shared, until,
                               size_range, all_props, public):
        objects = []
        while True:
            marker = objects[-1] if objects else None
            limit = 10000
            l = self._list_objects(
                user, account, container, prefix, delimiter, marker, limit,
                virtual, domain, keys, shared, until, size_range, all_props,
                public)
            objects.extend(l)
            if not l or len(l) < limit:
                break
        return objects

    def _list_object_permissions(self, user, account, container, prefix,
                                 shared, public):
        allowed = []
        path = '/'.join((account, container, prefix)).rstrip('/')
        if user != account:
            allowed = self.permissions.access_list_paths(user, path)
            if not allowed:
                raise NotAllowedError
        else:
            allowed = set()
            if shared:
                allowed.update(self.permissions.access_list_shared(path))
            if public:
                allowed.update(
                    [x[0] for x in self.permissions.public_list(path)])
            allowed = sorted(allowed)
            if not allowed:
                return []
        return allowed

    @debug_method
    def list_objects(self, user, account, container, prefix='', delimiter=None,
                     marker=None, limit=10000, virtual=True, domain=None,
                     keys=None, shared=False, until=None, size_range=None,
                     public=False):
        """List (object name, object version_id) under a container."""

        keys = keys or []
        return self._list_objects(
            user, account, container, prefix, delimiter, marker, limit,
            virtual, domain, keys, shared, until, size_range, False, public)

    @debug_method
    def list_object_meta(self, user, account, container, prefix='',
                         delimiter=None, marker=None, limit=10000,
                         virtual=True, domain=None, keys=None, shared=False,
                         until=None, size_range=None, public=False):
        """Return a list of metadata dicts of objects under a container."""

        keys = keys or []
        props = self._list_objects(
            user, account, container, prefix, delimiter, marker, limit,
            virtual, domain, keys, shared, until, size_range, True, public)
        objects = []
        for p in props:
            if len(p) == 2:
                objects.append({'subdir': p[0]})
            else:
                objects.append({
                    'name': p[0],
                    'bytes': p[self.SIZE + 1],
                    'type': p[self.TYPE + 1],
                    'hash': p[self.HASH + 1],
                    'version': p[self.SERIAL + 1],
                    'version_timestamp': p[self.MTIME + 1],
                    'modified': p[self.MTIME + 1] if until is None else None,
                    'modified_by': p[self.MUSER + 1],
                    'uuid': p[self.UUID + 1],
                    'checksum': p[self.CHECKSUM + 1]})
        return objects

    @debug_method
    def list_object_permissions(self, user, account, container, prefix=''):
        """Return a list of paths enforce permissions under a container."""

        return self._list_object_permissions(user, account, container, prefix,
                                             True, False)

    @debug_method
    def list_object_public(self, user, account, container, prefix=''):
        """Return a mapping of object paths to public ids under a container."""

        public = {}
        for path, p in self.permissions.public_list('/'.join((account,
                                                              container,
                                                              prefix))):
            public[path] = p
        return public

    @debug_method
    def get_object_meta(self, user, account, container, name, domain,
                        version=None, include_user_defined=True):
        """Return a dictionary with the object metadata for the domain."""

        self._can_read(user, account, container, name)
        path, node = self._lookup_object(account, container, name)
        props = self._get_version(node, version)
        if version is None:
            modified = props[self.MTIME]
        else:
            try:
                modified = self._get_version(
                    node)[self.MTIME]  # Overall last modification.
            except NameError:  # Object may be deleted.
                del_props = self.node.version_lookup(
                    node, inf, CLUSTER_DELETED)
                if del_props is None:
                    raise ItemNotExists('Object does not exist')
                modified = del_props[self.MTIME]

        meta = {}
        if include_user_defined:
            meta.update(
                dict(self.node.attribute_get(props[self.SERIAL], domain)))
        meta.update({'name': name,
                     'bytes': props[self.SIZE],
                     'type': props[self.TYPE],
                     'hash': props[self.HASH],
                     'version': props[self.SERIAL],
                     'version_timestamp': props[self.MTIME],
                     'modified': modified,
                     'modified_by': props[self.MUSER],
                     'uuid': props[self.UUID],
                     'checksum': props[self.CHECKSUM]})
        return meta

    @debug_method
    def update_object_meta(self, user, account, container, name, domain, meta,
                           replace=False):
        """Update object metadata for a domain and return the new version."""

        self._can_write(user, account, container, name)

        path, node = self._lookup_object(account, container, name,
                                         lock_container=True)
        src_version_id, dest_version_id = self._put_metadata(
            user, node, domain, meta, replace,
            update_statistics_ancestors_depth=1)
        self._apply_versioning(account, container, src_version_id,
                               update_statistics_ancestors_depth=1)
        return dest_version_id

    @debug_method
    def get_object_permissions(self, user, account, container, name):
        """Return the action allowed on the object, the path
        from which the object gets its permissions from,
        along with a dictionary containing the permissions."""

        allowed = 'write'
        permissions_path = self._get_permissions_path(account, container, name)
        if user != account:
            if self.permissions.access_check(permissions_path, self.WRITE,
                                             user):
                allowed = 'write'
            elif self.permissions.access_check(permissions_path, self.READ,
                                               user):
                allowed = 'read'
            else:
                raise NotAllowedError
        self._lookup_object(account, container, name)
        return (allowed,
                permissions_path,
                self.permissions.access_get(permissions_path))

    @debug_method
    def update_object_permissions(self, user, account, container, name,
                                  permissions):
        """Update the permissions associated with the object."""

        if user != account:
            raise NotAllowedError
        path = self._lookup_object(account, container, name,
                                   lock_container=True)[0]
        self._check_permissions(path, permissions)
        self.permissions.access_set(path, permissions)
        self._report_sharing_change(user, account, path, {'members':
                                    self.permissions.access_members(path)})

    @debug_method
    def get_object_public(self, user, account, container, name):
        """Return the public id of the object if applicable."""

        self._can_read(user, account, container, name)
        path = self._lookup_object(account, container, name)[0]
        p = self.permissions.public_get(path)
        return p

    @debug_method
    def update_object_public(self, user, account, container, name, public):
        """Update the public status of the object."""

        self._can_write(user, account, container, name)
        path = self._lookup_object(account, container, name,
                                   lock_container=True)[0]
        if not public:
            self.permissions.public_unset(path)
        else:
            self.permissions.public_set(
                path, self.public_url_security, self.public_url_alphabet)

    @debug_method
    def get_object_hashmap(self, user, account, container, name, version=None):
        """Return the object's size and a list with partial hashes."""

        self._can_read(user, account, container, name)
        path, node = self._lookup_object(account, container, name)
        props = self._get_version(node, version)
        if props[self.HASH] is None:
            return 0, ()
        hashmap = self.store.map_get(self._unhexlify_hash(props[self.HASH]))
        return props[self.SIZE], [binascii.hexlify(x) for x in hashmap]

    def _update_object_hash(self, user, account, container, name, size, type,
                            hash, checksum, domain, meta, replace_meta,
                            permissions, src_node=None, src_version_id=None,
                            is_copy=False, report_size_change=True):
        if permissions is not None and user != account:
            raise NotAllowedError
        self._can_write(user, account, container, name)
        if permissions is not None:
            path = '/'.join((account, container, name))
            self._check_permissions(path, permissions)

        account_path, account_node = self._lookup_account(account, True)
        container_path, container_node = self._lookup_container(
            account, container)

        path, node = self._put_object_node(
            container_path, container_node, name)
        pre_version_id, dest_version_id = self._put_version_duplicate(
            user, node, src_node=src_node, size=size, type=type, hash=hash,
            checksum=checksum, is_copy=is_copy,
            update_statistics_ancestors_depth=1)

        # Handle meta.
        if src_version_id is None:
            src_version_id = pre_version_id
        self._put_metadata_duplicate(
            src_version_id, dest_version_id, domain, node, meta, replace_meta)

        del_size = self._apply_versioning(account, container, pre_version_id,
                                          update_statistics_ancestors_depth=1)
        size_delta = size - del_size
        if size_delta > 0:
            # Check account quota.
            if not self.using_external_quotaholder:
                account_quota = long(self._get_policy(
                    account_node, is_account_policy=True)['quota'])
                account_usage = self._get_statistics(account_node,
                                                     compute=True)[1]
                if (account_quota > 0 and account_usage > account_quota):
                    raise QuotaError(
                        'Account quota exceeded: limit: %s, usage: %s' % (
                            account_quota, account_usage))

            # Check container quota.
            container_quota = long(self._get_policy(
                container_node, is_account_policy=False)['quota'])
            container_usage = self._get_statistics(container_node)[1]
            if (container_quota > 0 and container_usage > container_quota):
                # This must be executed in a transaction, so the version is
                # never created if it fails.
                raise QuotaError(
                    'Container quota exceeded: limit: %s, usage: %s' % (
                        container_quota, container_usage
                    )
                )

        if report_size_change:
            self._report_size_change(
                user, account, size_delta,
                {'action': 'object update', 'path': path,
                 'versions': ','.join([str(dest_version_id)])})
        if permissions is not None:
            self.permissions.access_set(path, permissions)
            self._report_sharing_change(
                user, account, path,
                {'members': self.permissions.access_members(path)})

        self._report_object_change(
            user, account, path,
            details={'version': dest_version_id, 'action': 'object update'})
        return dest_version_id

    @debug_method
    def update_object_hashmap(self, user, account, container, name, size, type,
                              hashmap, checksum, domain, meta=None,
                              replace_meta=False, permissions=None):
        """Create/update an object's hashmap and return the new version."""

        meta = meta or {}
        if size == 0:  # No such thing as an empty hashmap.
            hashmap = [self.put_block('')]
        map = HashMap(self.block_size, self.hash_algorithm)
        map.extend([self._unhexlify_hash(x) for x in hashmap])
        missing = self.store.block_search(map)
        if missing:
            ie = IndexError()
            ie.data = [binascii.hexlify(x) for x in missing]
            raise ie

        hash = map.hash()
<<<<<<< HEAD
        hexlified = binascii.hexlify(hash)
        dest_version_id = self._update_object_hash(
            user, account, container, name, size, type, hexlified, checksum,
            domain, meta, replace_meta, permissions)
=======
        # _update_object_hash() locks destination path
        dest_version_id = self._update_object_hash(user, account, container, name, size, type, binascii.hexlify(hash), checksum, domain, meta, replace_meta, permissions)
>>>>>>> bb7b02a3
        self.store.map_put(hash, map)
        return dest_version_id, hexlified

    @debug_method
    def update_object_checksum(self, user, account, container, name, version,
                               checksum):
        """Update an object's checksum."""

        # Update objects with greater version and same hashmap
        # and size (fix metadata updates).
        self._can_write(user, account, container, name)
        path, node = self._lookup_object(account, container, name,
                                         lock_container=True)
        props = self._get_version(node, version)
        versions = self.node.node_get_versions(node)
        for x in versions:
            if (x[self.SERIAL] >= int(version) and
                x[self.HASH] == props[self.HASH] and
                    x[self.SIZE] == props[self.SIZE]):
                self.node.version_put_property(
                    x[self.SERIAL], 'checksum', checksum)

    def _copy_object(self, user, src_account, src_container, src_name,
                     dest_account, dest_container, dest_name, type,
                     dest_domain=None, dest_meta=None, replace_meta=False,
                     permissions=None, src_version=None, is_move=False,
                     delimiter=None):

        report_size_change = not is_move
        dest_meta = dest_meta or {}
        dest_version_ids = []
        self._can_read(user, src_account, src_container, src_name)

        src_container_path = '/'.join((src_account, src_container))
        dest_container_path = '/'.join((dest_account, dest_container))
        # Lock container paths in alphabetical order
        if src_container_path < dest_container_path:
            self._lookup_container(src_account, src_container)
            self._lookup_container(dest_account, dest_container)
        else:
            self._lookup_container(dest_account, dest_container)
            self._lookup_container(src_account, src_container)

        path, node = self._lookup_object(src_account, src_container, src_name)
        # TODO: Will do another fetch of the properties in duplicate version...
        props = self._get_version(
            node, src_version)  # Check to see if source exists.
        src_version_id = props[self.SERIAL]
        hash = props[self.HASH]
        size = props[self.SIZE]
        is_copy = not is_move and (src_account, src_container, src_name) != (
            dest_account, dest_container, dest_name)  # New uuid.
        dest_version_ids.append(self._update_object_hash(
            user, dest_account, dest_container, dest_name, size, type, hash,
            None, dest_domain, dest_meta, replace_meta, permissions,
            src_node=node, src_version_id=src_version_id, is_copy=is_copy,
            report_size_change=report_size_change))
        if is_move and ((src_account, src_container, src_name) !=
                        (dest_account, dest_container, dest_name)):
            self._delete_object(user, src_account, src_container, src_name,
                                report_size_change=report_size_change)

        if delimiter:
            prefix = (src_name + delimiter if not
                      src_name.endswith(delimiter) else src_name)
            src_names = self._list_objects_no_limit(
                user, src_account, src_container, prefix, delimiter=None,
                virtual=False, domain=None, keys=[], shared=False, until=None,
                size_range=None, all_props=True, public=False)
            src_names.sort(key=lambda x: x[2])  # order by nodes
            paths = [elem[0] for elem in src_names]
            nodes = [elem[2] for elem in src_names]
            # TODO: Will do another fetch of the properties
            # in duplicate version...
            props = self._get_versions(nodes)  # Check to see if source exists.

            for prop, path, node in zip(props, paths, nodes):
                src_version_id = prop[self.SERIAL]
                hash = prop[self.HASH]
                vtype = prop[self.TYPE]
                size = prop[self.SIZE]
                dest_prefix = dest_name + delimiter if not dest_name.endswith(
                    delimiter) else dest_name
                vdest_name = path.replace(prefix, dest_prefix, 1)
<<<<<<< HEAD
                dest_version_ids.append(self._update_object_hash(
                    user, dest_account, dest_container, vdest_name, size,
                    vtype, hash, None, dest_domain, meta={},
                    replace_meta=False, permissions=None, src_node=node,
                    src_version_id=src_version_id, is_copy=is_copy))
                if is_move and ((src_account, src_container, src_name) !=
                                (dest_account, dest_container, dest_name)):
=======
                # _update_object_hash() locks destination path
                dest_version_ids.append(self._update_object_hash(user, dest_account, dest_container, vdest_name, size, vtype, hash, None, dest_domain, meta={}, replace_meta=False, permissions=None, src_node=node, src_version_id=src_version_id, is_copy=is_copy))
                if is_move and (src_account, src_container, src_name) != (dest_account, dest_container, dest_name):
>>>>>>> bb7b02a3
                    self._delete_object(user, src_account, src_container, path)
        return (dest_version_ids[0] if len(dest_version_ids) == 1 else
                dest_version_ids)

    @debug_method
    def copy_object(self, user, src_account, src_container, src_name,
                    dest_account, dest_container, dest_name, type, domain,
                    meta=None, replace_meta=False, permissions=None,
                    src_version=None, delimiter=None):
        """Copy an object's data and metadata."""

        meta = meta or {}
        dest_version_id = self._copy_object(
            user, src_account, src_container, src_name, dest_account,
            dest_container, dest_name, type, domain, meta, replace_meta,
            permissions, src_version, False, delimiter)
        return dest_version_id

    @debug_method
    def move_object(self, user, src_account, src_container, src_name,
                    dest_account, dest_container, dest_name, type, domain,
                    meta=None, replace_meta=False, permissions=None,
                    delimiter=None):
        """Move an object's data and metadata."""

        meta = meta or {}
        if user != src_account:
            raise NotAllowedError
        dest_version_id = self._move_object(
            user, src_account, src_container, src_name, dest_account,
            dest_container, dest_name, type, domain, meta, replace_meta,
            permissions, None, delimiter=delimiter)
        return dest_version_id

    def _delete_object(self, user, account, container, name, until=None,
                       delimiter=None, report_size_change=True):
        if user != account:
            raise NotAllowedError

        # lookup object and lock container path also
        path, node = self._lookup_object(account, container, name,
                                         lock_container=True)

        if until is not None:
            if node is None:
                return
            hashes = []
            size = 0
            serials = []
            h, s, v = self.node.node_purge(node, until, CLUSTER_NORMAL,
                                           update_statistics_ancestors_depth=1)
            hashes += h
            size += s
            serials += v
            h, s, v = self.node.node_purge(node, until, CLUSTER_HISTORY,
                                           update_statistics_ancestors_depth=1)
            hashes += h
            if not self.free_versioning:
                size += s
            serials += v
            for h in hashes:
                self.store.map_delete(h)
            self.node.node_purge(node, until, CLUSTER_DELETED,
                                 update_statistics_ancestors_depth=1)
            try:
                self._get_version(node)
            except NameError:
                self.permissions.access_clear(path)
            self._report_size_change(
                user, account, -size, {
                    'action': 'object purge',
                    'path': path,
                    'versions': ','.join(str(i) for i in serials)
                }
            )
            return

<<<<<<< HEAD
        if not self._exists(node):
            raise ItemNotExists('Object is deleted.')
=======
>>>>>>> bb7b02a3
        src_version_id, dest_version_id = self._put_version_duplicate(
            user, node, size=0, type='', hash=None, checksum='',
            cluster=CLUSTER_DELETED, update_statistics_ancestors_depth=1)
        del_size = self._apply_versioning(account, container, src_version_id,
                                          update_statistics_ancestors_depth=1)
        if report_size_change:
            self._report_size_change(
                user, account, -del_size,
                {'action': 'object delete',
                 'path': path,
                 'versions': ','.join([str(dest_version_id)])})
        self._report_object_change(
            user, account, path, details={'action': 'object delete'})
        self.permissions.access_clear(path)

        if delimiter:
            prefix = name + delimiter if not name.endswith(delimiter) else name
            src_names = self._list_objects_no_limit(
                user, account, container, prefix, delimiter=None,
                virtual=False, domain=None, keys=[], shared=False, until=None,
                size_range=None, all_props=True, public=False)
            paths = []
            for t in src_names:
                path = '/'.join((account, container, t[0]))
                node = t[2]
                if not self._exists(node):
                    continue
                src_version_id, dest_version_id = self._put_version_duplicate(
                    user, node, size=0, type='', hash=None, checksum='',
                    cluster=CLUSTER_DELETED,
                    update_statistics_ancestors_depth=1)
                del_size = self._apply_versioning(
                    account, container, src_version_id,
                    update_statistics_ancestors_depth=1)
                if report_size_change:
                    self._report_size_change(
                        user, account, -del_size,
                        {'action': 'object delete',
                         'path': path,
                         'versions': ','.join([str(dest_version_id)])})
                self._report_object_change(
                    user, account, path, details={'action': 'object delete'})
                paths.append(path)
            self.permissions.access_clear_bulk(paths)

    @debug_method
    def delete_object(self, user, account, container, name, until=None,
                      prefix='', delimiter=None):
        """Delete/purge an object."""

        self._delete_object(user, account, container, name, until, delimiter)

    @debug_method
    def list_versions(self, user, account, container, name):
        """Return a list of all object (version, version_timestamp) tuples."""

        self._can_read(user, account, container, name)
        path, node = self._lookup_object(account, container, name)
        versions = self.node.node_get_versions(node)
        return [[x[self.SERIAL], x[self.MTIME]] for x in versions if
                x[self.CLUSTER] != CLUSTER_DELETED]

    @debug_method
    def get_uuid(self, user, uuid):
        """Return the (account, container, name) for the UUID given."""

        info = self.node.latest_uuid(uuid, CLUSTER_NORMAL)
        if info is None:
            raise NameError
        path, serial = info
        account, container, name = path.split('/', 2)
        self._can_read(user, account, container, name)
        return (account, container, name)

    @debug_method
    def get_public(self, user, public):
        """Return the (account, container, name) for the public id given."""

        path = self.permissions.public_path(public)
        if path is None:
            raise NameError
        account, container, name = path.split('/', 2)
        self._can_read(user, account, container, name)
        return (account, container, name)

    def get_block(self, hash):
        """Return a block's data."""

        logger.debug("get_block: %s", hash)
        block = self.store.block_get(self._unhexlify_hash(hash))
        if not block:
            raise ItemNotExists('Block does not exist')
        return block

    def put_block(self, data):
        """Store a block and return the hash."""

        logger.debug("put_block: %s", len(data))
        return binascii.hexlify(self.store.block_put(data))

    def update_block(self, hash, data, offset=0):
        """Update a known block and return the hash."""

        logger.debug("update_block: %s %s %s", hash, len(data), offset)
        if offset == 0 and len(data) == self.block_size:
            return self.put_block(data)
        h = self.store.block_update(self._unhexlify_hash(hash), offset, data)
        return binascii.hexlify(h)

    # Path functions.

    def _generate_uuid(self):
        return str(uuidlib.uuid4())

    def _put_object_node(self, path, parent, name):
        path = '/'.join((path, name))
        node = self.node.node_lookup(path)
        if node is None:
            node = self.node.node_create(parent, path)
        return path, node

    def _put_path(self, user, parent, path,
                  update_statistics_ancestors_depth=None):
        node = self.node.node_create(parent, path)
        self.node.version_create(node, None, 0, '', None, user,
                                 self._generate_uuid(), '', CLUSTER_NORMAL,
                                 update_statistics_ancestors_depth)
        return node

    def _lookup_account(self, account, create=True):
        node = self.node.node_lookup(account)
        if node is None and create:
            node = self._put_path(
                account, self.ROOTNODE, account,
                update_statistics_ancestors_depth=-1)  # User is account.
        return account, node

    def _lookup_container(self, account, container):
        for_update = True if self.lock_container_path else False
        path = '/'.join((account, container))
        node = self.node.node_lookup(path, for_update)
        if node is None:
            raise ItemNotExists('Container does not exist')
        return path, node

    def _lookup_object(self, account, container, name, lock_container=False):
        if lock_container:
            self._lookup_container(account, container)

        path = '/'.join((account, container, name))
        node = self.node.node_lookup(path)
        if node is None:
            raise ItemNotExists('Object does not exist')
        return path, node

    def _lookup_objects(self, paths):
        nodes = self.node.node_lookup_bulk(paths)
        return paths, nodes

    def _get_properties(self, node, until=None):
        """Return properties until the timestamp given."""

        before = until if until is not None else inf
        props = self.node.version_lookup(node, before, CLUSTER_NORMAL)
        if props is None and until is not None:
            props = self.node.version_lookup(node, before, CLUSTER_HISTORY)
        if props is None:
            raise ItemNotExists('Path does not exist')
        return props

    def _get_statistics(self, node, until=None, compute=False):
        """Return (count, sum of size, timestamp) of everything under node."""

        if until is not None:
            stats = self.node.statistics_latest(node, until, CLUSTER_DELETED)
        elif compute:
            stats = self.node.statistics_latest(node,
                                                except_cluster=CLUSTER_DELETED)
        else:
            stats = self.node.statistics_get(node, CLUSTER_NORMAL)
        if stats is None:
            stats = (0, 0, 0)
        return stats

    def _get_version(self, node, version=None):
        if version is None:
            props = self.node.version_lookup(node, inf, CLUSTER_NORMAL)
            if props is None:
                raise ItemNotExists('Object does not exist')
        else:
            try:
                version = int(version)
            except ValueError:
                raise VersionNotExists('Version does not exist')
            props = self.node.version_get_properties(version, node=node)
            if props is None or props[self.CLUSTER] == CLUSTER_DELETED:
                raise VersionNotExists('Version does not exist')
        return props

    def _get_versions(self, nodes):
        return self.node.version_lookup_bulk(nodes, inf, CLUSTER_NORMAL)

    def _put_version_duplicate(self, user, node, src_node=None, size=None,
                               type=None, hash=None, checksum=None,
                               cluster=CLUSTER_NORMAL, is_copy=False,
                               update_statistics_ancestors_depth=None):
        """Create a new version of the node."""

        props = self.node.version_lookup(
            node if src_node is None else src_node, inf, CLUSTER_NORMAL)
        if props is not None:
            src_version_id = props[self.SERIAL]
            src_hash = props[self.HASH]
            src_size = props[self.SIZE]
            src_type = props[self.TYPE]
            src_checksum = props[self.CHECKSUM]
        else:
            src_version_id = None
            src_hash = None
            src_size = 0
            src_type = ''
            src_checksum = ''
        if size is None:  # Set metadata.
            hash = src_hash  # This way hash can be set to None
                             # (account or container).
            size = src_size
        if type is None:
            type = src_type
        if checksum is None:
            checksum = src_checksum
        uuid = self._generate_uuid(
        ) if (is_copy or src_version_id is None) else props[self.UUID]

        if src_node is None:
            pre_version_id = src_version_id
        else:
            pre_version_id = None
            props = self.node.version_lookup(node, inf, CLUSTER_NORMAL)
            if props is not None:
                pre_version_id = props[self.SERIAL]
        if pre_version_id is not None:
            self.node.version_recluster(pre_version_id, CLUSTER_HISTORY,
                                        update_statistics_ancestors_depth)

        dest_version_id, mtime = self.node.version_create(
            node, hash, size, type, src_version_id, user, uuid, checksum,
            cluster, update_statistics_ancestors_depth)

        self.node.attribute_unset_is_latest(node, dest_version_id)

        return pre_version_id, dest_version_id

    def _put_metadata_duplicate(self, src_version_id, dest_version_id, domain,
                                node, meta, replace=False):
        if src_version_id is not None:
            self.node.attribute_copy(src_version_id, dest_version_id)
        if not replace:
            self.node.attribute_del(dest_version_id, domain, (
                k for k, v in meta.iteritems() if v == ''))
            self.node.attribute_set(dest_version_id, domain, node, (
                (k, v) for k, v in meta.iteritems() if v != ''))
        else:
            self.node.attribute_del(dest_version_id, domain)
            self.node.attribute_set(dest_version_id, domain, node, ((
                k, v) for k, v in meta.iteritems()))

    def _put_metadata(self, user, node, domain, meta, replace=False,
                      update_statistics_ancestors_depth=None):
        """Create a new version and store metadata."""

        src_version_id, dest_version_id = self._put_version_duplicate(
            user, node,
            update_statistics_ancestors_depth=
            update_statistics_ancestors_depth)
        self._put_metadata_duplicate(
            src_version_id, dest_version_id, domain, node, meta, replace)
        return src_version_id, dest_version_id

    def _list_limits(self, listing, marker, limit):
        start = 0
        if marker:
            try:
                start = listing.index(marker) + 1
            except ValueError:
                pass
        if not limit or limit > 10000:
            limit = 10000
        return start, limit

    def _list_object_properties(self, parent, path, prefix='', delimiter=None,
                                marker=None, limit=10000, virtual=True,
                                domain=None, keys=None, until=None,
                                size_range=None, allowed=None,
                                all_props=False):
        keys = keys or []
        allowed = allowed or []
        cont_prefix = path + '/'
        prefix = cont_prefix + prefix
        start = cont_prefix + marker if marker else None
        before = until if until is not None else inf
        filterq = keys if domain else []
        sizeq = size_range

        objects, prefixes = self.node.latest_version_list(
            parent, prefix, delimiter, start, limit, before, CLUSTER_DELETED,
            allowed, domain, filterq, sizeq, all_props)
        objects.extend([(p, None) for p in prefixes] if virtual else [])
        objects.sort(key=lambda x: x[0])
        objects = [(x[0][len(cont_prefix):],) + x[1:] for x in objects]
        return objects

    # Reporting functions.

    @debug_method
    def _report_size_change(self, user, account, size, details=None):
        details = details or {}

        if size == 0:
            return

        account_node = self._lookup_account(account, True)[1]
        total = self._get_statistics(account_node, compute=True)[1]
        details.update({'user': user, 'total': total})
        self.messages.append(
            (QUEUE_MESSAGE_KEY_PREFIX % ('resource.diskspace',),
             account, QUEUE_INSTANCE_ID, 'diskspace', float(size), details))

        if not self.using_external_quotaholder:
            return

        try:
            name = details['path'] if 'path' in details else ''
            serial = self.astakosclient.issue_one_commission(
                token=self.service_token,
                holder=account,
                source=DEFAULT_SOURCE,
                provisions={'pithos.diskspace': size},
                name=name)
        except BaseException, e:
            raise QuotaError(e)
        else:
            self.serials.append(serial)

    @debug_method
    def _report_object_change(self, user, account, path, details=None):
        details = details or {}
        details.update({'user': user})
        self.messages.append((QUEUE_MESSAGE_KEY_PREFIX % ('object',),
                              account, QUEUE_INSTANCE_ID, 'object', path,
                              details))

    @debug_method
    def _report_sharing_change(self, user, account, path, details=None):
        details = details or {}
        details.update({'user': user})
        self.messages.append((QUEUE_MESSAGE_KEY_PREFIX % ('sharing',),
                              account, QUEUE_INSTANCE_ID, 'sharing', path,
                              details))

    # Policy functions.

    def _check_policy(self, policy, is_account_policy=True):
        default_policy = self.default_account_policy \
            if is_account_policy else self.default_container_policy
        for k in policy.keys():
            if policy[k] == '':
                policy[k] = default_policy.get(k)
        for k, v in policy.iteritems():
            if k == 'quota':
                q = int(v)  # May raise ValueError.
                if q < 0:
                    raise ValueError
            elif k == 'versioning':
                if v not in ['auto', 'none']:
                    raise ValueError
            else:
                raise ValueError

    def _put_policy(self, node, policy, replace, is_account_policy=True):
        default_policy = self.default_account_policy \
            if is_account_policy else self.default_container_policy
        if replace:
            for k, v in default_policy.iteritems():
                if k not in policy:
                    policy[k] = v
        self.node.policy_set(node, policy)

    def _get_policy(self, node, is_account_policy=True):
        default_policy = self.default_account_policy \
            if is_account_policy else self.default_container_policy
        policy = default_policy.copy()
        policy.update(self.node.policy_get(node))
        return policy

    def _apply_versioning(self, account, container, version_id,
                          update_statistics_ancestors_depth=None):
        """Delete the provided version if such is the policy.
           Return size of object removed.
        """

        if version_id is None:
            return 0
        path, node = self._lookup_container(account, container)
        versioning = self._get_policy(
            node, is_account_policy=False)['versioning']
        if versioning != 'auto':
            hash, size = self.node.version_remove(
                version_id, update_statistics_ancestors_depth)
            self.store.map_delete(hash)
            return size
        elif self.free_versioning:
            return self.node.version_get_properties(
                version_id, keys=('size',))[0]
        return 0

    # Access control functions.

    def _check_groups(self, groups):
        # raise ValueError('Bad characters in groups')
        pass

    def _check_permissions(self, path, permissions):
        # raise ValueError('Bad characters in permissions')
        pass

    def _get_formatted_paths(self, paths):
        formatted = []
        for p in paths:
            node = self.node.node_lookup(p)
            props = None
            if node is not None:
                props = self.node.version_lookup(node, inf, CLUSTER_NORMAL)
            if props is not None:
                if props[self.TYPE].split(';', 1)[0].strip() in (
                        'application/directory', 'application/folder'):
                    formatted.append((p.rstrip('/') + '/', self.MATCH_PREFIX))
                formatted.append((p, self.MATCH_EXACT))
        return formatted

    def _get_permissions_path(self, account, container, name):
        path = '/'.join((account, container, name))
        permission_paths = self.permissions.access_inherit(path)
        permission_paths.sort()
        permission_paths.reverse()
        for p in permission_paths:
            if p == path:
                return p
            else:
                if p.count('/') < 2:
                    continue
                node = self.node.node_lookup(p)
                props = None
                if node is not None:
                    props = self.node.version_lookup(node, inf, CLUSTER_NORMAL)
                if props is not None:
                    if props[self.TYPE].split(';', 1)[0].strip() in (
                            'application/directory', 'application/folder'):
                        return p
        return None

    def _can_read(self, user, account, container, name):
        if user == account:
            return True
        path = '/'.join((account, container, name))
        if self.permissions.public_get(path) is not None:
            return True
        path = self._get_permissions_path(account, container, name)
        if not path:
            raise NotAllowedError
        if (not self.permissions.access_check(path, self.READ, user) and not
                self.permissions.access_check(path, self.WRITE, user)):
            raise NotAllowedError

    def _can_write(self, user, account, container, name):
        if user == account:
            return True
        path = '/'.join((account, container, name))
        path = self._get_permissions_path(account, container, name)
        if not path:
            raise NotAllowedError
        if not self.permissions.access_check(path, self.WRITE, user):
            raise NotAllowedError

    def _allowed_accounts(self, user):
        allow = set()
        for path in self.permissions.access_list_paths(user):
            allow.add(path.split('/', 1)[0])
        return sorted(allow)

    def _allowed_containers(self, user, account):
        allow = set()
        for path in self.permissions.access_list_paths(user, account):
            allow.add(path.split('/', 2)[1])
        return sorted(allow)

    # Domain functions

    @debug_method
    def get_domain_objects(self, domain, user=None):
        allowed_paths = self.permissions.access_list_paths(
            user, include_owned=user is not None, include_containers=False)
        if not allowed_paths:
            return []
        obj_list = self.node.domain_object_list(
            domain, allowed_paths, CLUSTER_NORMAL)
        return [(path,
                 self._build_metadata(props, user_defined_meta),
                 self.permissions.access_get(path)) for
                path, props, user_defined_meta in obj_list]

    # util functions

    def _build_metadata(self, props, user_defined=None,
                        include_user_defined=True):
        meta = {'bytes': props[self.SIZE],
                'type': props[self.TYPE],
                'hash': props[self.HASH],
                'version': props[self.SERIAL],
                'version_timestamp': props[self.MTIME],
                'modified_by': props[self.MUSER],
                'uuid': props[self.UUID],
                'checksum': props[self.CHECKSUM]}
        if include_user_defined and user_defined is not None:
            meta.update(user_defined)
        return meta

    def _exists(self, node):
        try:
            self._get_version(node)
        except ItemNotExists:
            return False
        else:
            return True

    def _unhexlify_hash(self, hash):
        try:
            return binascii.unhexlify(hash)
        except TypeError:
            raise InvalidHash(hash)<|MERGE_RESOLUTION|>--- conflicted
+++ resolved
@@ -1028,15 +1028,11 @@
             raise ie
 
         hash = map.hash()
-<<<<<<< HEAD
         hexlified = binascii.hexlify(hash)
+        # _update_object_hash() locks destination path
         dest_version_id = self._update_object_hash(
             user, account, container, name, size, type, hexlified, checksum,
             domain, meta, replace_meta, permissions)
-=======
-        # _update_object_hash() locks destination path
-        dest_version_id = self._update_object_hash(user, account, container, name, size, type, binascii.hexlify(hash), checksum, domain, meta, replace_meta, permissions)
->>>>>>> bb7b02a3
         self.store.map_put(hash, map)
         return dest_version_id, hexlified
 
@@ -1121,7 +1117,7 @@
                 dest_prefix = dest_name + delimiter if not dest_name.endswith(
                     delimiter) else dest_name
                 vdest_name = path.replace(prefix, dest_prefix, 1)
-<<<<<<< HEAD
+                # _update_object_hash() locks destination path
                 dest_version_ids.append(self._update_object_hash(
                     user, dest_account, dest_container, vdest_name, size,
                     vtype, hash, None, dest_domain, meta={},
@@ -1129,11 +1125,6 @@
                     src_version_id=src_version_id, is_copy=is_copy))
                 if is_move and ((src_account, src_container, src_name) !=
                                 (dest_account, dest_container, dest_name)):
-=======
-                # _update_object_hash() locks destination path
-                dest_version_ids.append(self._update_object_hash(user, dest_account, dest_container, vdest_name, size, vtype, hash, None, dest_domain, meta={}, replace_meta=False, permissions=None, src_node=node, src_version_id=src_version_id, is_copy=is_copy))
-                if is_move and (src_account, src_container, src_name) != (dest_account, dest_container, dest_name):
->>>>>>> bb7b02a3
                     self._delete_object(user, src_account, src_container, path)
         return (dest_version_ids[0] if len(dest_version_ids) == 1 else
                 dest_version_ids)
@@ -1211,11 +1202,9 @@
             )
             return
 
-<<<<<<< HEAD
         if not self._exists(node):
             raise ItemNotExists('Object is deleted.')
-=======
->>>>>>> bb7b02a3
+
         src_version_id, dest_version_id = self._put_version_duplicate(
             user, node, size=0, type='', hash=None, checksum='',
             cluster=CLUSTER_DELETED, update_statistics_ancestors_depth=1)
